/*
  This file is part of t8code.
  t8code is a C library to manage a collection (a forest) of multiple
  connected adaptive space-trees of general element types in parallel.

  Copyright (C) 2015 the developers

  t8code is free software; you can redistribute it and/or modify
  it under the terms of the GNU General Public License as published by
  the Free Software Foundation; either version 2 of the License, or
  (at your option) any later version.

  t8code is distributed in the hope that it will be useful,
  but WITHOUT ANY WARRANTY; without even the implied warranty of
  MERCHANTABILITY or FITNESS FOR A PARTICULAR PURPOSE.  See the
  GNU General Public License for more details.

  You should have received a copy of the GNU General Public License
  along with t8code; if not, write to the Free Software Foundation, Inc.,
  51 Franklin Street, Fifth Floor, Boston, MA 02110-1301, USA.
*/

#include <sc_options.h>
#include <sc_refcount.h>
#include <t8_schemes/t8_default/t8_default_cxx.hxx>
#include <t8_forest/t8_forest_general.h>
#include <t8_forest/t8_forest_io.h>
#include <t8_geometry/t8_geometry_base.hxx>
#include <t8_geometry/t8_geometry_implementations/t8_geometry_analytic.h>
#include <t8_geometry/t8_geometry_implementations/t8_geometry_linear.hxx>
#include <t8_geometry/t8_geometry_implementations/t8_geometry_cad.hxx>
#include <t8_geometry/t8_geometry_helpers.h>
#include <t8_cmesh/t8_cmesh_examples.h>

#if T8_WITH_OCC
#include <GeomAPI_PointsToBSpline.hxx>
#include <GeomAPI_PointsToBSplineSurface.hxx>
#include <Geom_BSplineCurve.hxx>
#include <Geom_BSplineSurface.hxx>
#include <gp_Pnt.hxx>
#include <TColgp_Array1OfPnt.hxx>
#include <TColgp_Array2OfPnt.hxx>
#include <BRepPrimAPI_MakePrism.hxx>
#include <BRepBuilderAPI_MakeFace.hxx>
#include <BRepBuilderAPI_MakeEdge.hxx>
#include <BRepAlgoAPI_Fuse.hxx>
#include <TopoDS_Face.hxx>
#include <TopoDS_Edge.hxx>
#include <TopoDS.hxx>
#include <gp_Ax2.hxx>
#include <gp_Dir.hxx>
#include <gp_Circ.hxx>
#include <gp_Vec.hxx>
#include <BRep_Tool.hxx>
#endif

typedef enum {
  T8_GEOM_ZERO = 0,
  T8_GEOM_SINCOS = T8_GEOM_ZERO,
  T8_GEOM_CYLINDER,
  T8_GEOM_MOEBIUS,
  T8_GEOM_TWO_GEOMETRIES,
  T8_GEOM_CIRCLE,
  T8_GEOM_3D,
  T8_GEOM_MOVING,
<<<<<<< HEAD
  T8_GEOM_ANALYTIC_QUAD_TO_SPHERE,
  T8_GEOM_OCC_TRIANGLE,
  T8_GEOM_OCC_CURVE_CUBE,
  T8_GEOM_OCC_SURFACE_CUBES,
  T8_GEOM_OCC_SURFACE_CYLINDER,
=======
  T8_GEOM_CAD_TRIANGLE,
  T8_GEOM_CAD_CURVE_CUBE,
  T8_GEOM_CAD_SURFACE_CUBES,
  T8_GEOM_CAD_SURFACE_CYLINDER,
>>>>>>> 500aeacf
  T8_GEOM_COUNT
} t8_example_geom_type;

/** This geometry maps a point (x,y) in R^2 
 * to the point (x,y, 0.2 * sin(2PI X) * cos(2PI Y)).
 * It should only be used for 2 dimensional forests.
 * 
 * This geometry does not provide a jacobian.
 */
struct t8_geometry_sincos: public t8_geometry
{
 public:
  /* Basic constructor that sets the dimension and the name. */
  t8_geometry_sincos (): t8_geometry (2, "t8_sincos_geometry")
  {
  }

  /**
   * Maps points (x,y) in R^2 
   * to the point (x,y, 0.2 * sin(2PI X) * cos(2PI Y)).
   * It is specifically designed to work on two tree cmeshes and 
   * models the rectangle [0,2] x [0,1].
   * \param [in]  cmesh      The cmesh in which the point lies.
   * \param [in]  gtreeid    The global tree (of the cmesh) in which the reference point is.
   * \param [in]  ref_coords Array of \a dimension x \a num_coords many entries, specifying a point in \f$ [0,1]^2 \f$.
   * \param [in]  num_coords Amount of points of /f$ \mathrm{dim} /f$ to map.
   * \param [out] out_coords The mapped coordinates in physical space of \a ref_coords. The length is \a num_coords * 3.
   */
  void
  t8_geom_evaluate (t8_cmesh_t cmesh, t8_gloidx_t gtreeid, const double *ref_coords, const size_t num_coords,
                    double out_coords[3]) const
  {
    if (num_coords != 1)
      SC_ABORT ("Error: Batch computation of geometry not yet supported.");
    double x = ref_coords[0];
    if (gtreeid == 1) {
      /* Translate ref coordinates by +1 in x direction for the second tree. */
      x += 1;
    }
    out_coords[0] = x;
    out_coords[1] = ref_coords[1];
    out_coords[2] = 0.2 * sin (ref_coords[0] * 2 * M_PI) * cos (ref_coords[1] * 2 * M_PI);
  }

  /* Jacobian, not implemented. */
  void
  t8_geom_evaluate_jacobian (t8_cmesh_t cmesh, t8_gloidx_t gtreeid, const double *ref_coords, const size_t num_coords,
                             double *jacobian) const
  {
    SC_ABORT_NOT_REACHED ();
  }

  /* Load tree data is empty since we have no tree data.
   * We need to provide an implementation anyways. */
  void
  t8_geom_load_tree_data (t8_cmesh_t cmesh, t8_gloidx_t gtreeid)
  {
    /* Do nothing */
  }

  /**
   * Get the type of this geometry.
   * \return The type.
   */
  t8_geometry_type_t
  t8_geom_get_type () const
  {
    return T8_GEOMETRY_TYPE_UNDEFINED;
  }
};

/** This geometry maps the unit square \f$ [0,1]^2 \f$ to the moebius strip.
 * The unit square can be modelled with any cmesh (consisting of any number of trees).
 * 
 * It inherits from the w_vertices geometry since we use the tree's vertex coordinates.
 * This geometry does not provide a jacobian.
 */
struct t8_geometry_moebius: public t8_geometry_with_vertices
{
 public:
  /* Basic constructor that sets the dimension and the name. */
  t8_geometry_moebius (): t8_geometry_with_vertices (2, "t8_moebius_geometry")
  {
  }

  /**
   * Maps points in \f$ [0,1]^2 \f$ to the moebius band.
   * \param [in]  cmesh      The cmesh in which the point lies.
   * \param [in]  gtreeid    The global tree (of the cmesh) in which the reference point is.
   * \param [in]  ref_coords Array of \a dimension x \a num_coords many entries, specifying a point in \f$ [0,1]^2 \f$.
   * \param [in]  num_coords Amount of points of /f$ \mathrm{dim} /f$ to map.
   * \param [out] out_coords The mapped coordinates in physical space of \a ref_coords. The length is \a num_coords * 3.
   */
  void
  t8_geom_evaluate (t8_cmesh_t cmesh, t8_gloidx_t gtreeid, const double *ref_coords, const size_t num_coords,
                    double out_coords[3]) const
  {
    if (num_coords != 1)
      SC_ABORT ("Error: Batch computation of geometry not yet supported.");
    double t;
    double phi;

    /* Compute the linear coordinates (in [0,1]^2) of the reference vertex and store in out_coords. */
    /* No idea why, but indent insert a lot of newlines here */
    t8_geom_compute_linear_geometry (active_tree_class, active_tree_vertices, ref_coords, 1, out_coords);

    /* At first, we map x from [0,1] to [-.5,.5]
     * and y to [0, 2*PI] */
    t = out_coords[0] - .5;
    phi = out_coords[1] * 2 * M_PI;

    /* We now apply the parametrization for the moebius strip. */
    out_coords[0] = (1 - t * sin (phi / 2)) * cos (phi);
    out_coords[1] = (1 - t * sin (phi / 2)) * sin (phi);
    out_coords[2] = t * cos (phi / 2);
  }

  /* Jacobian, not implemented. */
  void
  t8_geom_evaluate_jacobian (t8_cmesh_t cmesh, t8_gloidx_t gtreeid, const double *ref_coords, const size_t num_coords,
                             double *jacobian) const
  {
    SC_ABORT_NOT_REACHED ();
  }

  /**
   * Get the type of this geometry.
   * \return The type.
   */
  t8_geometry_type_t
  t8_geom_get_type () const
  {
    return T8_GEOMETRY_TYPE_UNDEFINED;
  }

  /* Load tree data is inherited from vertices geometry. */
};

/** This geometry maps the unit square to a cylinder.
 * It should only be used for cmeshes with a single quad tree.
 * 
 * This geometry does not provide a jacobian.
 */
struct t8_geometry_cylinder: public t8_geometry
{
 public:
  /* Basic constructor that sets the dimension and the name. */
  t8_geometry_cylinder (): t8_geometry (2, "t8_cylinder_geometry")
  {
  }

  /**
   * Map a reference point in the unit square to a cylinder.
   * \param [in]  cmesh      The cmesh in which the point lies.
   * \param [in]  gtreeid    The global tree (of the cmesh) in which the reference point is.
   * \param [in]  ref_coords Array of \a dimension x \a num_coords many entries, specifying a point in \f$ [0,1]^2 \f$.
   * \param [in]  num_coords Amount of points of /f$ \mathrm{dim} /f$ to map.
   * \param [out] out_coords The mapped coordinates in physical space of \a ref_coords. The length is \a num_coords * 3.
   */
  void
  t8_geom_evaluate (t8_cmesh_t cmesh, t8_gloidx_t gtreeid, const double *ref_coords, const size_t num_coords,
                    double out_coords[3]) const
  {
    if (num_coords != 1)
      SC_ABORT ("Error: Batch computation of geometry not yet supported.");
    out_coords[0] = cos (ref_coords[0] * 2 * M_PI);
    out_coords[1] = ref_coords[1];
    out_coords[2] = sin (ref_coords[0] * 2 * M_PI);
  }

  /* Jacobian, not implemented. */
  void
  t8_geom_evaluate_jacobian (t8_cmesh_t cmesh, t8_gloidx_t gtreeid, const double *ref_coords, const size_t num_coords,
                             double *jacobian) const
  {
    SC_ABORT_NOT_REACHED ();
  }

  /* Load tree data is empty since we have no tree data.
   * We need to provide an implementation anyways. */
  void
  t8_geom_load_tree_data (t8_cmesh_t cmesh, t8_gloidx_t gtreeid)
  {
    /* Do nothing */
  }

  /**
   * Get the type of this geometry.
   * \return The type.
   */
  t8_geometry_type_t
  t8_geom_get_type () const
  {
    return T8_GEOMETRY_TYPE_UNDEFINED;
  }
};

/**
 * This geometry map a unit square \f$ [0,1]^2 \f$ cmesh to a circle with midpoint 0
 * and radius 1.
 * This geometry massively distorts elements near the boundary and should not be
 * used for actual numerical experiments.
 * 
 * This geometry does not provide a jacobian.
 */
struct t8_geometry_circle: public t8_geometry_with_vertices
{
 public:
  /* Basic constructor that sets the dimension and the name. */
  t8_geometry_circle (): t8_geometry_with_vertices (2, "t8_circle_geometry")
  {
  }

  /**
   * Map a reference point in the unit square to a circle.
   * \param [in]  cmesh      The cmesh in which the point lies.
   * \param [in]  gtreeid    The global tree (of the cmesh) in which the reference point is.
   * \param [in]  ref_coords Array of \a dimension x \a num_coords many entries, specifying a point in \f$ [0,1]^2 \f$.
   * \param [in]  num_coords Amount of points of /f$ \mathrm{dim} /f$ to map.
   * \param [out] out_coords The mapped coordinates in physical space of \a ref_coords. The length is \a num_coords * 3.
   */
  void
  t8_geom_evaluate (t8_cmesh_t cmesh, t8_gloidx_t gtreeid, const double *ref_coords, const size_t num_coords,
                    double out_coords[3]) const
  {
    if (num_coords != 1)
      SC_ABORT ("Error: Batch computation of geometry not yet supported.");
    double x;
    double y;

    /* Compute the linear coordinates (in [0,1]^2) of the reference vertex and store in out_coords. */

    /* No idea why, but indent insert a lot of newlines here */
    t8_geom_compute_linear_geometry (active_tree_class, active_tree_vertices, ref_coords, 1, out_coords);

    /* We now remap the coords to match the square [-1,1]^2 */
    x = out_coords[0] * 2 - 1;
    y = out_coords[1] * 2 - 1;

    /* An now we apply the formula that projects the square to the circle. */
    out_coords[0] = x * sqrt (1 - y * y / 2);
    out_coords[1] = y * sqrt (1 - x * x / 2);
    out_coords[2] = 0;
  }

  /* Jacobian, not implemented. */
  void
  t8_geom_evaluate_jacobian (t8_cmesh_t cmesh, t8_gloidx_t gtreeid, const double *ref_coords, const size_t num_coords,
                             double *jacobian) const
  {
    SC_ABORT_NOT_REACHED ();
  }

  /**
   * Get the type of this geometry.
   * \return The type.
   */
  t8_geometry_type_t
  t8_geom_get_type () const
  {
    return T8_GEOMETRY_TYPE_UNDEFINED;
  }

  /* Load tree data is inherited from vertices geometry. */
};

/* This geometry rotates \f$ [0,1]^2 \f$ with time around the origin.
 * The rotation direction is reversed after 2 seconds.
 * Additionally, the z coordinate is modifyied according to the
 * sincos function and multiplied with the current time.
 * To use this, a pointer to a double variable time is added to the geometry.
 * This variable can be modified from outside.
 * 
 * The geometry can only be used with single tree cmeshes (unit square).
 */

struct t8_geometry_moving: public t8_geometry
{
 public:
  /* Basic constructor that sets the dimension the name and the time pointer. */
  t8_geometry_moving (const double *time): t8_geometry (2, "t8_moving_geometry"), ptime (time)
  {
  }

  /**
   * Map a reference point in the unit square to a square distorted with time.
   * \param [in]  cmesh      The cmesh in which the point lies.
   * \param [in]  gtreeid    The global tree (of the cmesh) in which the reference point is.
   * \param [in]  ref_coords Array of \a dimension x \a num_coords many entries, specifying a point in \f$ [0,1]^2 \f$.
   * \param [in]  num_coords Amount of points of /f$ \mathrm{dim} /f$ to map.
   * \param [out] out_coords The mapped coordinates in physical space of \a ref_coords. The length is \a num_coords * 3.
   */
  void
  t8_geom_evaluate (t8_cmesh_t cmesh, t8_gloidx_t gtreeid, const double *ref_coords, const size_t num_coords,
                    double out_coords[3]) const
  {
    if (num_coords != 1)
      SC_ABORT ("Error: Batch computation of geometry not yet supported.");
    double x = ref_coords[0] - .5;
    double y = ref_coords[1] - .5;
    const double time = *ptime;
    double radius_sqr = x * x + y * y;
    double phi = radius_sqr * (time > 2 ? 4 - time : time);

    /* Change gridlines by applying a 4th order polynomial mapping
     * [0,1]^2 -> [0,1]^2.
     * And then map this to [-0.5,-0.5]^2 */
    int sign = x < 0 ? 1 : -1;
    double rho = 0.5 - time / 10;
    x = sign * (1 - exp (-fabs (-x) / rho)) / (2 * (1 - exp (-0.5 / rho)));
    sign = y < 0 ? 1 : -1;
    y = sign * (1 - exp (-fabs (-y) / rho)) / (2 * (1 - exp (-0.5 / rho)));

    /* Rotate the x-y axis and add sincos in z axis. */
    out_coords[0] = x * (cos (phi)) - y * sin (phi);
    out_coords[1] = y * (cos (phi)) + x * sin (phi);
    out_coords[2] = 0;
  }

  /* Jacobian, not implemented. */
  void
  t8_geom_evaluate_jacobian (t8_cmesh_t cmesh, t8_gloidx_t gtreeid, const double *ref_coords, const size_t num_coords,
                             double *jacobian) const
  {
    SC_ABORT_NOT_REACHED ();
  }

  /* Load tree data is empty since we have no tree data.
   * We need to provide an implementation anyways. */
  void
  t8_geom_load_tree_data (t8_cmesh_t cmesh, t8_gloidx_t gtreeid)
  {
    /* Do nothing */
  }

  /**
   * Get the type of this geometry.
   * \return The type.
   */
  t8_geometry_type_t
  t8_geom_get_type () const
  {
    return T8_GEOMETRY_TYPE_UNDEFINED;
  }

 protected:
  const double *ptime; /* Time pointer to outside time variable */
};

/** Map the unit cube \f$ [0,1]^3 \f$ onto a cube that is distorted
 * in z direction.
 * Can be used with 1 tree unit cube cmesh only.
 */
struct t8_geometry_cube_zdistorted: public t8_geometry
{
 public:
  /* Basic constructor that sets the dimension and the name. */
  t8_geometry_cube_zdistorted (): t8_geometry (3, "t8_cube_zdistorted_geometry")
  {
  }
  /**
   * Map a reference point in the unit cube to a cube distorted in the z axis.
   * \param [in]  cmesh      The cmesh in which the point lies.
   * \param [in]  gtreeid    The global tree (of the cmesh) in which the reference point is.
   * \param [in]  ref_coords Array of \a dimension x \a num_coords many entries, specifying a point in \f$ [0,1]^2 \f$.
   * \param [in]  num_coords Amount of points of /f$ \mathrm{dim} /f$ to map.
   * \param [out] out_coords The mapped coordinates in physical space of \a ref_coords. The length is \a num_coords * 3.
   */
  void
  t8_geom_evaluate (t8_cmesh_t cmesh, t8_gloidx_t gtreeid, const double *ref_coords, const size_t num_coords,
                    double out_coords[3]) const
  {
    if (num_coords != 1)
      SC_ABORT ("Error: Batch computation of geometry not yet supported.");
    out_coords[0] = ref_coords[0];
    out_coords[1] = ref_coords[1];
    out_coords[2] = ref_coords[2] * (0.8 + 0.2 * sin (ref_coords[0] * 2 * M_PI) * cos (ref_coords[1] * 2 * M_PI));
  }

  /* Jacobian, not implemented. */
  void
  t8_geom_evaluate_jacobian (t8_cmesh_t cmesh, t8_gloidx_t gtreeid, const double *ref_coords, const size_t num_coords,
                             double *jacobian) const
  {
    SC_ABORT_NOT_REACHED ();
  }

  /* Load tree data is empty since we have no tree data.
   * We need to provide an implementation anyways. */
  void
  t8_geom_load_tree_data (t8_cmesh_t cmesh, t8_gloidx_t gtreeid)
  {
    /* Do nothing */
  }

  /**
   * Get the type of this geometry.
   * \return The type.
   */
  t8_geometry_type_t
  t8_geom_get_type () const
  {
    return T8_GEOMETRY_TYPE_UNDEFINED;
  }
};

/* This adapt callback function will refine all elements at the
 * domain boundary up to a given maximum refinement level. */
static int
t8_geom_adapt_boundary (t8_forest_t forest, t8_forest_t forest_from, t8_locidx_t ltree_id, t8_locidx_t lelement_id,
                        t8_eclass_scheme_c *ts, const int is_family, const int num_elements, t8_element_t *elements[])
{
  t8_cmesh_t cmesh = t8_forest_get_cmesh (forest_from);
  /* Get the number of faces of the element. */
  int num_faces = ts->t8_element_num_faces (elements[0]);
  int iface;
  /* Get the maximum level from the forest's user data 
   * (must be set before using the callback). */
  int maxlevel = *(int *) t8_forest_get_user_data (forest);

  /* We do not refine more then the given maximum level. */
  if (ts->t8_element_level (elements[0]) >= maxlevel) {
    return 0;
  }

  /* Check for each face of the element whether it lies on the 
   * domain boundary. If so, the element is refined. */
  for (iface = 0; iface < num_faces; ++iface) {
    if (ts->t8_element_is_root_boundary (elements[0], iface)) {
      /* This element's face is at its tree boundary. Check whether
         the tree's face is at the domain boundary. */
      int tree_face = ts->t8_element_tree_face (elements[0], iface);
      t8_locidx_t lctreeid = t8_forest_ltreeid_to_cmesh_ltreeid (forest_from, ltree_id);
      if (t8_cmesh_tree_face_is_boundary (cmesh, lctreeid, tree_face)) {
        /* The tree's face is at the domain boundary, we refine the element. */
        return 1;
      }
    }
  }
  /* All other elements remain unchanged. */
  return 0;
}

void
quad_to_sphere_callback (t8_cmesh_t cmesh, t8_gloidx_t gtreeid, const double *ref_coords, const size_t num_coords,
                         double *out_coords, const void *tree_data, const void *user_data)
{
  for (size_t i_coord = 0; i_coord < num_coords; i_coord++) {
    const size_t offset = 3 * i_coord;

    const double radius = 1.0;
    const double latitude = 2 * M_PI * ref_coords[offset + 0];
    const double longitude = ref_coords[offset + 1] * M_PI;

    out_coords[offset + 0] = radius * sin (longitude) * cos (latitude);
    out_coords[offset + 1] = radius * sin (longitude) * sin (latitude);
    out_coords[offset + 2] = radius * cos (longitude);
  }
}

static void
t8_analytic_geom (int level, t8_example_geom_type geom_type)
{
  t8_forest_t forest;
  t8_cmesh_t cmesh;
  char vtuname[BUFSIZ];
  t8_geometry_c *geometry;
  /* geometry_sincos is used for T8_GEOM_TWO_GEOMETRIES */
  t8_geometry_c *geometry_sincos;
  int uniform_level;
  double time = 0; /* used for moving geometry */
  int sreturn;

  t8_cmesh_init (&cmesh);
  /* Depending on the geometry type, add the tree, set the geometry
   * and set the output file name. */
  switch (geom_type) {
  case T8_GEOM_SINCOS:
    t8_global_productionf ("Creating uniform level %i forest with a sinus/cosinus geometry.\n", level);
    /* Sin/cos geometry. Has two quad trees. */
    geometry = new t8_geometry_sincos;
    t8_cmesh_set_tree_class (cmesh, 0, T8_ECLASS_QUAD);
    t8_cmesh_set_tree_class (cmesh, 1, T8_ECLASS_QUAD);
    t8_cmesh_set_join (cmesh, 0, 1, 1, 0, 0);
    snprintf (vtuname, BUFSIZ, "forest_sincos_lvl_%i", level);
    break;
  case T8_GEOM_CYLINDER:
    t8_global_productionf ("Creating uniform level %i forest with a cylinder geometry.\n", level);
    /* Cylinder geometry. Has one quad tree that is periodic in x direction. */
    geometry = new t8_geometry_cylinder;
    t8_cmesh_set_tree_class (cmesh, 0, T8_ECLASS_QUAD);
    t8_cmesh_set_join (cmesh, 0, 0, 0, 1, 0);
    snprintf (vtuname, BUFSIZ, "forest_cylinder_lvl_%i", level);
    break;
  case T8_GEOM_MOEBIUS:
    t8_global_productionf ("Creating uniform level %i forest with a moebius geometry.\n", level);
    {
      /* Moebius geometry on hybrid unit square. */
      t8_cmesh_t hybrid_square = t8_cmesh_new_periodic_hybrid (sc_MPI_COMM_WORLD);
      t8_cmesh_set_derive (cmesh, hybrid_square);
      geometry = new t8_geometry_moebius;
      snprintf (vtuname, BUFSIZ, "forest_moebius_lvl_%i", level);
    }
    break;
  case T8_GEOM_TWO_GEOMETRIES:
    t8_global_productionf ("Creating uniform level %i forest with a cylinder and a sine cosine geometry.\n", level);
    /* Cylinder geometry on tree 0. Sincos geometry on tree 1. */
    geometry = new t8_geometry_cylinder;
    geometry_sincos = new t8_geometry_sincos;
    t8_cmesh_set_tree_class (cmesh, 0, T8_ECLASS_QUAD);
    /* Tree 0 is connected to itself to form a cylinder */
    t8_cmesh_set_join (cmesh, 0, 0, 0, 1, 0);
    t8_cmesh_set_tree_class (cmesh, 1, T8_ECLASS_QUAD);
    /* Note that we have to register both geometries to the cmesh. The cylinder geometry is
     * stored in the "geometry" pointer and registered later, right before the cmesh is committed. */
    t8_cmesh_register_geometry (cmesh, geometry_sincos);
    t8_cmesh_set_tree_geometry (cmesh, 0, geometry->t8_geom_get_name ());
    t8_cmesh_set_tree_geometry (cmesh, 1, geometry_sincos->t8_geom_get_name ());
    snprintf (vtuname, BUFSIZ, "forest_cylinder_and_sincos_lvl_%i", level);
    break;
  case T8_GEOM_CIRCLE:
    t8_global_productionf ("Creating forest with a circle geometry.\n");
    t8_global_productionf ("This forest will get refined at the boundary to level %i.\n", level);
    {
      /* Circle geometry on triangulated unit square. */
      t8_cmesh_t tri_square = t8_cmesh_new_hypercube (T8_ECLASS_TRIANGLE, sc_MPI_COMM_WORLD, 0, 0, 0);
      t8_cmesh_set_derive (cmesh, tri_square);
      geometry = new t8_geometry_circle;
      snprintf (vtuname, BUFSIZ, "forest_circle_lvl_%i", level);
    }
    break;
  case T8_GEOM_3D:
    t8_global_productionf ("Creating uniform level %i forest with a 3D function graph geometry.\n", level);
    /* Cube geometry with sincos on top. Has one hexahedron tree. */
    geometry = new t8_geometry_cube_zdistorted;
    t8_cmesh_set_tree_class (cmesh, 0, T8_ECLASS_HEX);
    snprintf (vtuname, BUFSIZ, "forest_cube_3D_lvl_%i", level);
    break;
  case T8_GEOM_MOVING:
    t8_global_productionf ("Creating uniform level %i forest with a moving geometry.\n", level);
    /* Quad geometry that rotates with time. */
    geometry = new t8_geometry_moving (&time);
    t8_cmesh_set_tree_class (cmesh, 0, T8_ECLASS_QUAD);
    snprintf (vtuname, BUFSIZ, "forest_moving_lvl_%i", level);
    break;
<<<<<<< HEAD
  case T8_GEOM_ANALYTIC_QUAD_TO_SPHERE:
    t8_global_productionf ("Wrapping a quad around a sphere.\n");

    geometry = t8_geometry_analytic_new (3, "geom_quad_to_sphere", quad_to_sphere_callback, NULL, NULL, NULL);
    t8_cmesh_set_tree_class (cmesh, 0, T8_ECLASS_QUAD);
    t8_cmesh_set_join (cmesh, 0, 0, 1, 0, 0);

    snprintf (vtuname, BUFSIZ, "forest_quad_to_sphere");
    break;
  case T8_GEOM_OCC_TRIANGLE: {
=======
  case T8_GEOM_CAD_TRIANGLE: {
>>>>>>> 500aeacf
#if T8_WITH_OCC
    t8_global_productionf ("Creating uniform level %i forests with an cad triangle geometry.\n", level);

    /* Constructing a triangle with one curved edge (f2) */
    Handle_Geom_BSplineCurve cad_curve;
    TColgp_Array1OfPnt point_array (1, 3);
    TopoDS_Shape shape;

    /* Define knots along the bsplines. */
    point_array (1) = gp_Pnt (0.0, 0.0, 0.0);
    point_array (2) = gp_Pnt (0.4, 1.3, 0.0);
    point_array (3) = gp_Pnt (1.0, 2.0, 0.0);

    /* Generate bsplines from arrays. */
    cad_curve = GeomAPI_PointsToBSpline (point_array).Curve ();

    /* Fill shape with bsplines so that we can create a geometry with this shape. */
    shape = BRepBuilderAPI_MakeEdge (cad_curve).Edge ();

    /* Create an cad geometry. */
    t8_geometry_cad *geometry_cad = new t8_geometry_cad (3, shape, "cad curve dim=3");

    /* The arrays indicate which face/edge carries a geometry. 
       * 0 means no geometry and any other number indicates the position of the geometry 
       * in the global geometry array. Here edge 1 carries the created cad_curve. */
    int faces[1] = { 0 };
    int edges[6] = { 0, 1, 0, 0, 0, 0 };
    /* Create tree 0 */
    t8_cmesh_set_tree_class (cmesh, 0, T8_ECLASS_TRIANGLE);
    double vertices[9] = { 0.0, 0.0, 0.0, 2.0, 0.0, 0.0, 1.0, 2.0, 0.0 };
    t8_cmesh_set_tree_vertices (cmesh, 0, vertices, 3);

    /* The valid parameter range for bsplines is [0, 1]. Therefore, we define the parameter range accordingly. */
    double parameters_edge[2] = { 0, 1 };

    /* Give the tree information about its curves and the parameters of the vertices. 
       * Each parameter set is given to the tree via its attribute key + the edge or face index it corresponds with. */
    t8_cmesh_set_attribute (cmesh, 0, t8_get_package_id (), T8_CMESH_CAD_FACE_ATTRIBUTE_KEY, faces, 1 * sizeof (int),
                            0);
    t8_cmesh_set_attribute (cmesh, 0, t8_get_package_id (), T8_CMESH_CAD_EDGE_ATTRIBUTE_KEY, edges, 6 * sizeof (int),
                            0);
    t8_cmesh_set_attribute (cmesh, 0, t8_get_package_id (), T8_CMESH_CAD_EDGE_PARAMETERS_ATTRIBUTE_KEY + 1,
                            parameters_edge, 2 * sizeof (double), 0);

    geometry = geometry_cad;
    snprintf (vtuname, BUFSIZ, "forest_cad_triangle_lvl_%i", level);
    break;
#else  /* !T8_WITH_OCC */
    SC_ABORTF ("OCC not linked");
#endif /* T8_WITH_OCC */
  }
  case T8_GEOM_CAD_CURVE_CUBE: {
#if T8_WITH_OCC
    t8_global_productionf ("Creating uniform level %i forests with cad curve geometries.\n", level);

    /* Create two cad bsplines which oscillate along the x-axis. 
       * For this we need to define two arrays from which we create the bsplines. */
    Handle_Geom_Curve cad_curve0;
    Handle_Geom_Curve cad_curve1;
    TColgp_Array1OfPnt point_array0 (1, 5);
    TColgp_Array1OfPnt point_array1 (1, 5);
    TopoDS_Shape shape;

    /* Define knots along the bsplines. */
    point_array0 (1) = gp_Pnt (0, 0, 0);
    point_array0 (2) = gp_Pnt (0.25, 0.1, 0.1);
    point_array0 (3) = gp_Pnt (0.5, 0, 0);
    point_array0 (4) = gp_Pnt (0.75, -0.1, -0.1);
    point_array0 (5) = gp_Pnt (1, 0, 0);

    point_array1 (1) = gp_Pnt (0, 1, 1);
    point_array1 (2) = gp_Pnt (0.25, 0.9, 1.1);
    point_array1 (3) = gp_Pnt (0.5, 1, 1);
    point_array1 (4) = gp_Pnt (0.9, 1.1, 0.9);
    point_array1 (5) = gp_Pnt (1, 1, 1);

    /* Generate bsplines from arrays. */
    cad_curve0 = GeomAPI_PointsToBSpline (point_array0).Curve ();
    cad_curve1 = GeomAPI_PointsToBSpline (point_array1).Curve ();

    /* Fill shape with bsplines so that we can create a geometry with this shape. */
    shape = BRepBuilderAPI_MakeEdge (cad_curve0).Edge ();
    shape = BRepAlgoAPI_Fuse (shape, BRepBuilderAPI_MakeEdge (cad_curve1).Edge ());

    /* Create an cad geometry. */
    t8_geometry_cad *geometry_cad = new t8_geometry_cad (3, shape, "cad curve dim=3");

    /* The arrays indicate which face/edge carries a geometry. 
     * 0 means no geometry and any other number indicates the position of the geometry 
     * in the global geometry array. Here edge 0 carries cad_curve0 and edge 3 carries cad_curve1.
     * We add them in the next step. */
    int faces[6] = { 0, 0, 0, 0, 0, 0 };
    int edges[24] = { 1, 0, 0, 2, 0, 0, 0, 0, 0, 0, 0, 0, 0, 0, 0, 0, 0, 0, 0, 0, 0, 0, 0, 0 };

    /* Create tree 0 */
    t8_cmesh_set_tree_class (cmesh, 0, T8_ECLASS_HEX);
    double vertices[24] = { 0, 0, 0, 1, 0, 0, 0, 1, 0, 1, 1, 0, 0, 0, 1, 1, 0, 1, 0, 1, 1, 1, 1, 1 };
    t8_cmesh_set_tree_vertices (cmesh, 0, vertices, 8);

    /* The valid parameter range for bsplines is [0, 1]. We defined the bsplines in such a way, 
       * that parameter 0 and 1 resemble the two vertices of the connected edge. */
    double parameters[2] = { 0, 1 };

    /* Give the tree information about its curves and the parameters of the vertices. 
       * Each parameter set is given to the tree via its attribute key + the edge or face index it corresponds with. */
    t8_cmesh_set_attribute (cmesh, 0, t8_get_package_id (), T8_CMESH_CAD_FACE_ATTRIBUTE_KEY, faces, 6 * sizeof (int),
                            0);
    t8_cmesh_set_attribute (cmesh, 0, t8_get_package_id (), T8_CMESH_CAD_EDGE_ATTRIBUTE_KEY, edges, 24 * sizeof (int),
                            0);
    t8_cmesh_set_attribute (cmesh, 0, t8_get_package_id (), T8_CMESH_CAD_EDGE_PARAMETERS_ATTRIBUTE_KEY + 0, parameters,
                            2 * sizeof (double), 0);
    t8_cmesh_set_attribute (cmesh, 0, t8_get_package_id (), T8_CMESH_CAD_EDGE_PARAMETERS_ATTRIBUTE_KEY + 3, parameters,
                            2 * sizeof (double), 0);

    geometry = geometry_cad;
    snprintf (vtuname, BUFSIZ, "forest_cad_curve_cube_lvl_%i", level);
    break;
#else  /* !T8_WITH_cad */
    SC_ABORTF ("OCC not linked");
#endif /* T8_WITH_cad */
  }
  case T8_GEOM_CAD_SURFACE_CUBES: {
#if T8_WITH_OCC
    t8_global_productionf ("Creating uniform level %i forests with a cad surface geometry.\n", level);

    /* Create a cad bspline surface with 2D array of knots */
    Handle_Geom_Surface cad_surface;
    TColgp_Array2OfPnt point_array (1, 5, 1, 3);
    TopoDS_Shape shape;

    /* Filling the 2D surface array with knots. The resulting surface resembles 
     * a surface at the top (face 5) of the trees.
     * Some of the knots have the same position as the vertices of the trees. 
     * These knots are marked with the tree id and vertex index. 
     * We also marked the direction of the u- and v-parameter.
     *
     *  x--> u-parameter
     *  |
     *  v v-parameter
     *
     *     point_array  1       2       3       4       5
     *
     *         1      t0_v6--------t0_v7&t1_v6--------t1_v7
     *                  |               |               |
     *                  |               |               |
     *         2        | tree 0 face 5 | tree 1 face 5 |
     *                  |               |               |
     *                  |               |               |
     *         3      t0_v4--------t0_v5&t1_v4--------t1_v5
     *
     * z-dir
     *    X--> x-dir
     *    |
     *    v
     *    y-dir
     */
    point_array (1, 1) = gp_Pnt (-0.2, -0.2, 1.2);  // t0_v6
    point_array (2, 1) = gp_Pnt (0.5, 0.0, 1.0);
    point_array (3, 1) = gp_Pnt (1.0, -0.2, 0.8);  // t0_v7 & t1_v6
    point_array (4, 1) = gp_Pnt (1.5, 0.0, 1.0);
    point_array (5, 1) = gp_Pnt (2.2, -0.2, 1.2);  // t1_v7

    point_array (1, 2) = gp_Pnt (0.0, 0.5, 1.0);
    point_array (2, 2) = gp_Pnt (0.5, 0.5, 1.0);
    point_array (3, 2) = gp_Pnt (1.0, 0.5, 0.8);
    point_array (4, 2) = gp_Pnt (1.5, 0.5, 1.0);
    point_array (5, 2) = gp_Pnt (2.0, 0.5, 1.0);

    point_array (1, 3) = gp_Pnt (-0.2, 1.2, 1.2);  // t0_v4
    point_array (2, 3) = gp_Pnt (0.5, 1.0, 1.0);
    point_array (3, 3) = gp_Pnt (1.0, 1.2, 0.8);  // t0_v5 & t1_v4
    point_array (4, 3) = gp_Pnt (1.5, 1.0, 1.0);
    point_array (5, 3) = gp_Pnt (2.2, 1.2, 1.2);  // t1_v5

    /* Generate bspline surface from array and fill shape with it
     * so that we can create a geometry with this shape. */
    cad_surface = GeomAPI_PointsToBSplineSurface (point_array).Surface ();
    shape = BRepBuilderAPI_MakeFace (cad_surface, 1e-6).Face ();

    /* The arrays indicate which face/edge carries a geometry. 
     * 0 means no geometry and any other number indicates the position of the geometry 
     * in the global geometry array. Here face 5 carries the surface, we add it in the next step. 
     * There are no geometries linked to the edges, hence all entries are 0. */
    int faces[6] = { 0, 0, 0, 0, 0, 1 };
    int edges[24] = { 0, 0, 0, 0, 0, 0, 0, 0, 0, 0, 0, 0, 0, 0, 0, 0, 0, 0, 0, 0, 0, 0, 0, 0 };

    /* Create cad geometry. */
    t8_geometry_cad *geometry_cad = new t8_geometry_cad (3, shape, "cad surface dim=3");

    /* Create tree 0 */
    t8_cmesh_set_tree_class (cmesh, 0, T8_ECLASS_HEX);
    double vertices0[24] = {
      0.0,  0.0,  0.0, 1.0, 0.0, 0.0, 0.0, 1.0, 0.0, 1.0, 1.0, 0.0, -0.2, 1.2, 1.2,  // Point (1, 3) from array
      1.0,  1.2,  0.8,                                                               // Point (3, 3) from array
      -0.2, -0.2, 1.2,                                                               // Point (1, 1) from array
      1.0,  -0.2, 0.8                                                                // Point (3, 1) from array
    };
    t8_cmesh_set_tree_vertices (cmesh, 0, vertices0, 8);

    /* The valid parameter range for bspline surfaces is [0,1]^2. We defined the bspline surface in such a way, 
       * that parameters 0, 0.5 and 1 resemble the vertices of the connected surface. */
    double parameters0[8] = { 0, 0, 0.5, 0, 0, 1, 0.5, 1 };

    /* Give tree 0 information about its surface and the parameters of the vertices. 
     * Each parameter set is given to the tree via its attribute key + the edge or face index it corresponds with. 
     */
    t8_cmesh_set_attribute (cmesh, 0, t8_get_package_id (), T8_CMESH_CAD_FACE_ATTRIBUTE_KEY, faces, 6 * sizeof (int),
                            0);
    t8_cmesh_set_attribute (cmesh, 0, t8_get_package_id (), T8_CMESH_CAD_EDGE_ATTRIBUTE_KEY, edges, 24 * sizeof (int),
                            0);
    t8_cmesh_set_attribute (cmesh, 0, t8_get_package_id (), T8_CMESH_CAD_FACE_PARAMETERS_ATTRIBUTE_KEY + 5, parameters0,
                            8 * sizeof (double), 0);

    /* Create tree 1 */
    t8_cmesh_set_tree_class (cmesh, 1, T8_ECLASS_HEX);
    double vertices1[24] = {
      1.0, 0.0,  0.0, 2.0, 0.0, 0.0, 1.0, 1.0, 0.0, 2.0, 1.0, 0.0, 1.0, 0.5, 0.8, /* Point (3, 3) from array */
      2.2, 1.2,  1.2,                                                             /* Point (5, 3) from array */
      1.0, -0.2, 0.8,                                                             /* Point (3, 1) from array */
      2.2, -0.2, 1.2                                                              /* Point (5, 1) from array */
    };
    t8_cmesh_set_tree_vertices (cmesh, 1, vertices1, 8);

    /* The valid parameter range for bspline surfaces is [0,1]^2. We defined the bspline surface in such a way,
     * that parameters 0, 0.5 and 1 resemble the vertices of the connected surface. */
    double parameters1[8] = { 0.5, 0, 1, 0, 0.5, 1, 1, 1 };

    /* Give tree 1 information about its surface and the parameters of the vertices. 
     *  Each parameter set is given to the tree via its attribute key + the edge or face index it corresponds with. 
     *  We can use the same edges and faces array, because we link the surface to the same face on tree 1. */
    t8_cmesh_set_attribute (cmesh, 1, t8_get_package_id (), T8_CMESH_CAD_FACE_ATTRIBUTE_KEY, faces, 6 * sizeof (int),
                            0);
    t8_cmesh_set_attribute (cmesh, 1, t8_get_package_id (), T8_CMESH_CAD_EDGE_ATTRIBUTE_KEY, edges, 24 * sizeof (int),
                            0);
    t8_cmesh_set_attribute (cmesh, 1, t8_get_package_id (), T8_CMESH_CAD_FACE_PARAMETERS_ATTRIBUTE_KEY + 5, parameters1,
                            8 * sizeof (double), 0);

    /* Join tree 0 and tree 1 together */
    t8_cmesh_set_join (cmesh, 0, 1, 1, 0, 0);

    geometry = geometry_cad;
    snprintf (vtuname, BUFSIZ, "forest_cad_surface_cubes_lvl_%i", level);
    break;
#else  /* !T8_WITH_OCC */
    SC_ABORTF ("OCC not linked");
#endif /* T8_WITH_OCC */
  }
  case T8_GEOM_CAD_SURFACE_CYLINDER: {
#if T8_WITH_OCC
    t8_global_productionf ("Creating uniform level %i forests with an cad cylinder geometry.\n", level);

    /* Create cad cylinder surfaces. We use an outer radius of 0.5 to get a diameter of 1. */
    double radius_inner = 0.25;
    double radius_outer = 0.5;

    /* Define origin, z-axis and height vector for creating and extruding circles. */
    gp_Pnt origin (0, 0, 0);
    gp_Dir z_dir (0, 0, 1);
    gp_Ax2 axis (origin, z_dir);
    gp_Vec height (0, 0, 1);

    /* Create inner and outer cylinder mantles. */
    gp_Circ circle_outer (axis, radius_outer);
    gp_Circ circle_inner (axis, radius_inner);
    BRepBuilderAPI_MakeEdge make_outer_edge (circle_outer);
    TopoDS_Edge edge_outer = make_outer_edge.Edge ();
    TopoDS_Face face_outer = TopoDS::Face (BRepPrimAPI_MakePrism (edge_outer, height));
    Handle_Geom_Surface cylinder_outer = BRep_Tool::Surface (face_outer);
    BRepBuilderAPI_MakeEdge make_inner_edge (circle_inner);
    TopoDS_Edge edge_inner = make_inner_edge.Edge ();
    TopoDS_Face face_inner = TopoDS::Face (BRepPrimAPI_MakePrism (edge_inner, height));
    Handle_Geom_Surface cylinder_inner = BRep_Tool::Surface (face_inner);
    TopoDS_Shape shape = BRepBuilderAPI_MakeFace (cylinder_outer, 1e-6).Face ();

    /* Fill shape with mantles so that we can create a geometry with this shape. */
    shape = BRepAlgoAPI_Fuse (shape, BRepBuilderAPI_MakeFace (cylinder_inner, 1e-6).Face ());

    /* The arrays indicate which face/edge carries a geometry. 
     * 0 means no geometry and any other number indicates the position of the geometry 
     * in the global geometry array. Here face 0 carries the outer cylinder and face 1 carries the inner cylinder.
     * We add them in the next step. The edges do not have any geometries, hence all entries are 0. */
    int faces[6] = { 1, 2, 0, 0, 0, 0 };
    int edges[24] = { 0, 0, 0, 0, 0, 0, 0, 0, 0, 0, 0, 0, 0, 0, 0, 0, 0, 0, 0, 0, 0, 0, 0, 0 };

    /* Create cad geometry. */
    t8_geometry_cad *geometry_cad = new t8_geometry_cad (3, shape, "cad surface dim=3");

    /* Create corresponding trees and parameters. 
     * Here we create num trees by a coordinate transformation from cylinder to cartesian coordinates. */
    int num = 4;
    double *vertices, *parameters;
    vertices = T8_ALLOC (double, num * 24);
    parameters = T8_ALLOC (double, num * 8);
    for (int i = 0; i < num; ++i) {
      t8_cmesh_set_tree_class (cmesh, i, T8_ECLASS_HEX);
      /* Coordinate transformation. */
      vertices[i * 24 + 0] = cos ((i + 1) * 2 * M_PI / num) * radius_outer;
      vertices[i * 24 + 1] = sin ((i + 1) * 2 * M_PI / num) * radius_outer;
      vertices[i * 24 + 2] = 0;
      vertices[i * 24 + 3] = cos ((i + 1) * 2 * M_PI / num) * radius_inner;
      vertices[i * 24 + 4] = sin ((i + 1) * 2 * M_PI / num) * radius_inner;
      vertices[i * 24 + 5] = 0;
      vertices[i * 24 + 6] = cos (i * 2 * M_PI / num) * radius_outer;
      vertices[i * 24 + 7] = sin ((i) * 2 * M_PI / num) * radius_outer;
      vertices[i * 24 + 8] = 0;
      vertices[i * 24 + 9] = cos (i * 2 * M_PI / num) * radius_inner;
      vertices[i * 24 + 10] = sin (i * 2 * M_PI / num) * radius_inner;
      vertices[i * 24 + 11] = 0;
      vertices[i * 24 + 12] = cos ((i + 1) * 2 * M_PI / num) * radius_outer;
      vertices[i * 24 + 13] = sin ((i + 1) * 2 * M_PI / num) * radius_outer;
      vertices[i * 24 + 14] = 1;
      vertices[i * 24 + 15] = cos ((i + 1) * 2 * M_PI / num) * radius_inner;
      vertices[i * 24 + 16] = sin ((i + 1) * 2 * M_PI / num) * radius_inner;
      vertices[i * 24 + 17] = 1;
      vertices[i * 24 + 18] = cos (i * 2 * M_PI / num) * radius_outer;
      vertices[i * 24 + 19] = sin ((i) * 2 * M_PI / num) * radius_outer;
      vertices[i * 24 + 20] = 1;
      vertices[i * 24 + 21] = cos (i * 2 * M_PI / num) * radius_inner;
      vertices[i * 24 + 22] = sin (i * 2 * M_PI / num) * radius_inner;
      vertices[i * 24 + 23] = 1;
      t8_cmesh_set_tree_vertices (cmesh, i, vertices + i * 24, 8);

      /* Create corresponding parameters for the cylinders. 
       * The parameter range of the cylinders is u ∈ [0, 2 * M_PI] and v ∈ ]inf, -inf[ */
      parameters[i * 8 + 0] = (i + 1) * 2 * M_PI / num;
      parameters[i * 8 + 1] = 0;
      parameters[i * 8 + 2] = i * 2 * M_PI / num;
      parameters[i * 8 + 3] = 0;
      parameters[i * 8 + 4] = (i + 1) * 2 * M_PI / num;
      parameters[i * 8 + 5] = -1;
      parameters[i * 8 + 6] = i * 2 * M_PI / num;
      parameters[i * 8 + 7] = -1;

      /* Give the trees information about their surfaces and the parameters of the vertices. 
       * Each parameter set is given to the tree via its attribute key + face index it corresponds with. 
       * We can use the same edges and faces array, because we link the surface to the same faces on every tree.*/
      t8_cmesh_set_attribute (cmesh, i, t8_get_package_id (), T8_CMESH_CAD_FACE_ATTRIBUTE_KEY, faces, 6 * sizeof (int),
                              1);
      t8_cmesh_set_attribute (cmesh, i, t8_get_package_id (), T8_CMESH_CAD_EDGE_ATTRIBUTE_KEY, edges, 24 * sizeof (int),
                              1);
      t8_cmesh_set_attribute (cmesh, i, t8_get_package_id (), T8_CMESH_CAD_FACE_PARAMETERS_ATTRIBUTE_KEY + 0,
                              parameters + i * 8, 8 * sizeof (double), 0);
      t8_cmesh_set_attribute (cmesh, i, t8_get_package_id (), T8_CMESH_CAD_FACE_PARAMETERS_ATTRIBUTE_KEY + 1,
                              parameters + i * 8, 8 * sizeof (double), 0);
    }

    geometry = geometry_cad;
    T8_FREE (vertices);
    T8_FREE (parameters);
    snprintf (vtuname, BUFSIZ, "forest_geometry_cylinder_lvl_%i", level);
    break;
#else  /* !T8_WITH_cad */
    SC_ABORTF ("OCC not linked");
#endif /* T8_WITH_cad */
  }
  default:
    SC_ABORT_NOT_REACHED ();
  }
  /* Register the geometry */
  t8_cmesh_register_geometry (cmesh, geometry);
  /* Commit the cmesh */
  t8_cmesh_commit (cmesh, sc_MPI_COMM_WORLD);

  /* The initial uniform refinement level is the input level except
   * when geom_type is T8_GEOM_CIRCLE. In that case we start with level
   * 2 and refine recursively only along the boundary. */
  uniform_level = geom_type == T8_GEOM_CIRCLE ? SC_MIN (2, level) : level;
  /* Create a uniform forest */
  forest = t8_forest_new_uniform (cmesh, t8_scheme_new_default_cxx (), uniform_level, 0, sc_MPI_COMM_WORLD);
  if (geom_type == T8_GEOM_CIRCLE) {
    t8_forest_t forest_adapt;
    /* Create a forest that is only refined at the tree boundaries. 
     * We pass the input level as user pointer and use it in the adapt 
     * callback to stop refinement after this level. */
    forest_adapt = t8_forest_new_adapt (forest, t8_geom_adapt_boundary, 1, 1, &level);
    forest = forest_adapt;
  }

  /* Write to vtk. We use the extended vtk function to export a curved vtk mesh.
   * This is only viable if you link to vtk. */
  t8_forest_write_vtk_ext (forest, vtuname, 1, 1, 1, 1, 0, 1, 0, 0, NULL);
  /* Output */
  t8_global_productionf ("Wrote forest to vtu files %s.*\n", vtuname);
  if (geom_type == T8_GEOM_CIRCLE) {
    t8_global_productionf ("\tNote that this mesh is heavily distorted and we do not\n");
    t8_global_productionf ("\trecommend using such a mesh in a production code.\n");
    t8_global_productionf ("\tThis example is for demonstrative purposes only.\n");
  }
  if (geom_type == T8_GEOM_MOVING) {
    /* Moving geometry, we start a time simulation and write out the mesh
     * after each time step. */
    int timestep = 0;
    const int num_timesteps = 100;
    const double end_time = 4;
    char vtuname_with_timestep[BUFSIZ];

    for (timestep = 0; timestep < num_timesteps; ++timestep) {
      /* Modify the time. Note that a pointer of our
       * geometry points to this entry, which changes the shape of the tree. */
      time += end_time / num_timesteps;
      /* At the time step to the output filename */
      sreturn = snprintf (vtuname_with_timestep, BUFSIZ, "%s_%04i", vtuname, timestep);
      if (sreturn >= BUFSIZ) {
        /* The vtu name message was truncated */
        /* Note: gcc >= 7.1 prints a warning if we
         * do not check the return value of snprintf. */
        t8_debugf ("Warning: Truncated vtu name to '%s'\n", vtuname_with_timestep);
      }

      t8_forest_write_vtk (forest, vtuname_with_timestep);
      t8_debugf ("Wrote vtu file %s\n", vtuname_with_timestep);
    }
  }

  t8_forest_unref (&forest);
}

int
main (int argc, char **argv)
{
  int mpiret;
  sc_options_t *opt;
  char usage[BUFSIZ];
  char help[BUFSIZ];
  int level;
  int parsed, helpme;
  int geom_type;
  int sreturn;

  /* brief help message */
  snprintf (usage, BUFSIZ,
            "\t%s <OPTIONS>\n\t%s -h\t"
            "for a brief overview of all options.",
            basename (argv[0]), basename (argv[0]));

  /* long help message */
  sreturn = snprintf (help, BUFSIZ,
                      "Demonstrates the some of the geometry capabitlities of t8code.\n"
                      "You can choose from different geometries on which to build a uniform forest.\n"
                      "Usage: %s\n",
                      usage);

  if (sreturn >= BUFSIZ) {
    /* The help message was truncated */
    /* Note: gcc >= 7.1 prints a warning if we
     * do not check the return value of snprintf. */
    t8_debugf ("Warning: Truncated help message to '%s'\n", help);
  }

  mpiret = sc_MPI_Init (&argc, &argv);
  SC_CHECK_MPI (mpiret);

  sc_init (sc_MPI_COMM_WORLD, 1, 1, NULL, SC_LP_ESSENTIAL);
  t8_init (SC_LP_DEFAULT);

  /* initialize command line argument parser */
  opt = sc_options_new (argv[0]);
  sc_options_add_switch (opt, 'h', "help", &helpme, "Display a short help message.");
  sc_options_add_int (opt, 'l', "level", &level, 2, "The uniform refinement level of the mesh. Default: 2");
  sc_options_add_int (opt, 'g', "geometry", &geom_type, -1,
                      "Specify the geometry to use.\n"
                      "\t\t0 - The graph of sin(x) * cos (y) with two 2D quad trees.\n"
                      "\t\t1 - A cylinder with one 2D quad tree.\n"
                      "\t\t2 - A moebius strip on a hybrid mesh with 4 triangles and 2 quads.\n"
                      "\t\t3 - A mesh of two trees with different geometries each.\n\t\t    Using the cylinder for the "
                      "first tree, the sin/cos for the second.\n"
                      "\t\t4 - A square of two triangles that is mapped into a circle.\n"
                      "\t\t    The mesh will not be uniform. Instead it is refined at the domain boundary.\n"
                      "\t\t5 - A cube that is distorted in z-direction with one 3D cube tree.\n"
                      "\t\t6 - A moving mesh consisting of a single 2D quad tree.\n"
<<<<<<< HEAD
                      "\t\t7 - A quad morphed into a sphere.\n"
                      "\t\t8 - A curved triangle with an occ curve.\n"
                      "\t\t9 - A cube with two occ curves as edges.\n"
                      "\t\t10 - Two cubes with one occ surface as face.\n"
                      "\t\t11 - A hollow cylinder with a occ surface on the in- and outside.\n");
=======
                      "\t\t7 - A curved triangle with an cad curve.\n"
                      "\t\t8 - A cube with two cad curves as edges.\n"
                      "\t\t9 - Two cubes with one cad surface as face.\n"
                      "\t\t10 - A hollow cylinder with a cad surface on the in- and outside.\n");
>>>>>>> 500aeacf

  parsed = sc_options_parse (t8_get_package_id (), SC_LP_ERROR, opt, argc, argv);
  if (helpme) {
    /* display help message and usage */
    t8_global_productionf ("%s\n", help);
    sc_options_print_usage (t8_get_package_id (), SC_LP_ERROR, opt, NULL);
  }
  else if (parsed >= 0 && 0 <= level && T8_GEOM_ZERO <= geom_type && geom_type < T8_GEOM_COUNT) {
    t8_analytic_geom (level, (t8_example_geom_type) geom_type);
  }
  else {
    /* wrong usage */
    t8_global_productionf ("\n\t ERROR: Wrong usage.\n\n");
    sc_options_print_usage (t8_get_package_id (), SC_LP_ERROR, opt, NULL);
  }

  sc_options_destroy (opt);
  sc_finalize ();

  mpiret = sc_MPI_Finalize ();
  SC_CHECK_MPI (mpiret);

  return 0;
}<|MERGE_RESOLUTION|>--- conflicted
+++ resolved
@@ -63,18 +63,11 @@
   T8_GEOM_CIRCLE,
   T8_GEOM_3D,
   T8_GEOM_MOVING,
-<<<<<<< HEAD
   T8_GEOM_ANALYTIC_QUAD_TO_SPHERE,
-  T8_GEOM_OCC_TRIANGLE,
-  T8_GEOM_OCC_CURVE_CUBE,
-  T8_GEOM_OCC_SURFACE_CUBES,
-  T8_GEOM_OCC_SURFACE_CYLINDER,
-=======
   T8_GEOM_CAD_TRIANGLE,
   T8_GEOM_CAD_CURVE_CUBE,
   T8_GEOM_CAD_SURFACE_CUBES,
   T8_GEOM_CAD_SURFACE_CYLINDER,
->>>>>>> 500aeacf
   T8_GEOM_COUNT
 } t8_example_geom_type;
 
@@ -620,7 +613,6 @@
     t8_cmesh_set_tree_class (cmesh, 0, T8_ECLASS_QUAD);
     snprintf (vtuname, BUFSIZ, "forest_moving_lvl_%i", level);
     break;
-<<<<<<< HEAD
   case T8_GEOM_ANALYTIC_QUAD_TO_SPHERE:
     t8_global_productionf ("Wrapping a quad around a sphere.\n");
 
@@ -630,10 +622,7 @@
 
     snprintf (vtuname, BUFSIZ, "forest_quad_to_sphere");
     break;
-  case T8_GEOM_OCC_TRIANGLE: {
-=======
   case T8_GEOM_CAD_TRIANGLE: {
->>>>>>> 500aeacf
 #if T8_WITH_OCC
     t8_global_productionf ("Creating uniform level %i forests with an cad triangle geometry.\n", level);
 
@@ -1104,18 +1093,11 @@
                       "\t\t    The mesh will not be uniform. Instead it is refined at the domain boundary.\n"
                       "\t\t5 - A cube that is distorted in z-direction with one 3D cube tree.\n"
                       "\t\t6 - A moving mesh consisting of a single 2D quad tree.\n"
-<<<<<<< HEAD
                       "\t\t7 - A quad morphed into a sphere.\n"
-                      "\t\t8 - A curved triangle with an occ curve.\n"
-                      "\t\t9 - A cube with two occ curves as edges.\n"
-                      "\t\t10 - Two cubes with one occ surface as face.\n"
-                      "\t\t11 - A hollow cylinder with a occ surface on the in- and outside.\n");
-=======
-                      "\t\t7 - A curved triangle with an cad curve.\n"
-                      "\t\t8 - A cube with two cad curves as edges.\n"
-                      "\t\t9 - Two cubes with one cad surface as face.\n"
-                      "\t\t10 - A hollow cylinder with a cad surface on the in- and outside.\n");
->>>>>>> 500aeacf
+                      "\t\t8 - A curved triangle with an cad curve.\n"
+                      "\t\t9 - A cube with two cad curves as edges.\n"
+                      "\t\t10 - Two cubes with one cad surface as face.\n"
+                      "\t\t11 - A hollow cylinder with a cad surface on the in- and outside.\n");
 
   parsed = sc_options_parse (t8_get_package_id (), SC_LP_ERROR, opt, argc, argv);
   if (helpme) {
