/*
  This file is part of t8code.
  t8code is a C library to manage a collection (a forest) of multiple
  connected adaptive space-trees of general element types in parallel.

  Copyright (C) 2015 the developers

  t8code is free software; you can redistribute it and/or modify
  it under the terms of the GNU General Public License as published by
  the Free Software Foundation; either version 2 of the License, or
  (at your option) any later version.

  t8code is distributed in the hope that it will be useful,
  but WITHOUT ANY WARRANTY; without even the implied warranty of
  MERCHANTABILITY or FITNESS FOR A PARTICULAR PURPOSE.  See the
  GNU General Public License for more details.

  You should have received a copy of the GNU General Public License
  along with t8code; if not, write to the Free Software Foundation, Inc.,
  51 Franklin Street, Fifth Floor, Boston, MA 02110-1301, USA.
*/

#include <sc_options.h>
#include <sc_refcount.h>
#include <t8_schemes/t8_default/t8_default_cxx.hxx>
#include <t8_forest/t8_forest_general.h>
#include <t8_forest/t8_forest_io.h>
#include <t8_geometry/t8_geometry_base.hxx>
#include <t8_geometry/t8_geometry_implementations/t8_geometry_analytic.hxx>
#include <t8_geometry/t8_geometry_implementations/t8_geometry_linear.hxx>
#include <t8_geometry/t8_geometry_implementations/t8_geometry_occ.hxx>
#include <t8_geometry/t8_geometry_helpers.h>
#include <t8_cmesh/t8_cmesh_examples.h>

#if T8_WITH_OCC
#include <GeomAPI_PointsToBSpline.hxx>
#include <GeomAPI_PointsToBSplineSurface.hxx>
#include <Geom_BSplineCurve.hxx>
#include <Geom_BSplineSurface.hxx>
#include <gp_Pnt.hxx>
#include <TColgp_Array1OfPnt.hxx>
#include <TColgp_Array2OfPnt.hxx>
#include <BRepPrimAPI_MakePrism.hxx>
#include <BRepBuilderAPI_MakeFace.hxx>
#include <BRepBuilderAPI_MakeEdge.hxx>
#include <BRepAlgoAPI_Fuse.hxx>
#include <TopoDS_Face.hxx>
#include <TopoDS_Edge.hxx>
#include <TopoDS.hxx>
#include <gp_Ax2.hxx>
#include <gp_Dir.hxx>
#include <gp_Circ.hxx>
#include <gp_Vec.hxx>
#include <BRep_Tool.hxx>
#endif

typedef enum {
  T8_GEOM_ZERO = 0,
  T8_GEOM_SINCOS = T8_GEOM_ZERO,
  T8_GEOM_CYLINDER,
  T8_GEOM_MOEBIUS,
  T8_GEOM_TWO_GEOMETRIES,
  T8_GEOM_CIRCLE,
  T8_GEOM_3D,
  T8_GEOM_MOVING,
  T8_GEOM_OCC_TRIANGLE,
  T8_GEOM_OCC_CURVE_CUBE,
  T8_GEOM_OCC_SURFACE_CUBES,
  T8_GEOM_OCC_SURFACE_CYLINDER,
  T8_GEOM_COUNT
} t8_example_geom_type;

/** This geometry maps a point (x,y) in R^2 
 * to the point (x,y, 0.2 * sin(2PI X) * cos(2PI Y)).
 * It should only be used for 2 dimensional forests.
 * 
 * This geometry does not provide a jacobian.
 */
class t8_geometry_sincos: public t8_geometry {
 public:
  /* Basic constructor that sets the dimension and the name. */
  t8_geometry_sincos (): t8_geometry (2, "t8_sincos_geometry")
  {
  }

  /**
   * Map a point in  a point (x,y) in R^2 
   * to the point (x,y, 0.2 * sin(2PI X) * cos(2PI Y)).
   * It is specifically designed to work on two tree cmeshes and 
   * models the rectangle [0,2] x [0,1].
   * \param [in]  cmesh      The cmesh in which the point lies.
   * \param [in]  gtreeid    The global tree (of the cmesh) in which the reference point is.
<<<<<<< HEAD
   * \param [in]  ref_coords  Array of \a dimension many entries, specifying a point in \f$ [0,1]^2 \f$.
   * \param [in]  num_coords  Amount of points of /f$ \mathrm{dim} /f$ to map.
   * \param [out] out_coords  The mapped coordinates in physical space of \a ref_coords.
=======
   * \param [in]  ref_coords Array of \a dimension many entries, specifying a point in \f$ [0,1]^2 \f$.
   * \param [out] out_coords The mapped coordinates in physical space of \a ref_coords.
>>>>>>> ae148f4e
   */
  void
  t8_geom_evaluate (t8_cmesh_t cmesh, t8_gloidx_t gtreeid, const double *ref_coords, const size_t num_coords,
                    double out_coords[3]) const
  {
    if (num_coords != 1)
      SC_ABORT ("Error: Batch computation of geometry not yet supported.");
    double x = ref_coords[0];
    if (gtreeid == 1) {
      /* Translate ref coordinates by +1 in x direction for the second tree. */
      x += 1;
    }
    out_coords[0] = x;
    out_coords[1] = ref_coords[1];
    out_coords[2] = 0.2 * sin (ref_coords[0] * 2 * M_PI) * cos (ref_coords[1] * 2 * M_PI);
  }

  /* Jacobian, not implemented. */
  void
  t8_geom_evaluate_jacobian (t8_cmesh_t cmesh, t8_gloidx_t gtreeid, const double *ref_coords, const size_t num_coords,
                             double *jacobian) const
  {
    SC_ABORT_NOT_REACHED ();
  }

  /* Load tree data is empty since we have no tree data.
   * We need to provide an implementation anyways. */
  void
  t8_geom_load_tree_data (t8_cmesh_t cmesh, t8_gloidx_t gtreeid)
  {
    /* Do nothing */
  }
};

/** This geometry maps the unit square \f$ [0,1]^2 \f$ to the moebius strip.
 * The unit square can be modelled with any cmesh (consisting of any number of trees).
 * 
 * It inherits from the w_vertices geometry since we use the tree's vertex coordinates.
 * This geometry does not provide a jacobian.
 */
class t8_geometry_moebius: public t8_geometry_with_vertices {
 public:
  /* Basic constructor that sets the dimension and the name. */
  t8_geometry_moebius (): t8_geometry_with_vertices (2, "t8_moebius_geometry")
  {
  }

  /**
   * Map a point in a point in \f$ [0,1]^2 \f$ to the moebius band.
   * \param [in]  cmesh      The cmesh in which the point lies.
   * \param [in]  gtreeid    The global tree (of the cmesh) in which the reference point is.
<<<<<<< HEAD
   * \param [in]  ref_coords  Array of \a dimension many entries, specifying a point in \f$ [0,1]^2 \f$.
   * \param [in]  num_coords  Amount of points of /f$ \mathrm{dim} /f$ to map.
   * \param [out] out_coords  The mapped coordinates in physical space of \a ref_coords.
=======
   * \param [in]  ref_coords Array of \a dimension many entries, specifying a point in \f$ [0,1]^2 \f$.
   * \param [out] out_coords The mapped coordinates in physical space of \a ref_coords.
>>>>>>> ae148f4e
   */
  void
  t8_geom_evaluate (t8_cmesh_t cmesh, t8_gloidx_t gtreeid, const double *ref_coords, const size_t num_coords,
                    double out_coords[3]) const
  {
    if (num_coords != 1)
      SC_ABORT ("Error: Batch computation of geometry not yet supported.");
    double t;
    double phi;

    /* Compute the linear coordinates (in [0,1]^2) of the reference vertex and store in out_coords. */
    /* No idea why, but indent insert a lot of newlines here */
    t8_geom_compute_linear_geometry (active_tree_class, active_tree_vertices, ref_coords, out_coords);

    /* At first, we map x from [0,1] to [-.5,.5]
     * and y to [0, 2*PI] */
    t = out_coords[0] - .5;
    phi = out_coords[1] * 2 * M_PI;

    /* We now apply the parametrization for the moebius strip. */
    out_coords[0] = (1 - t * sin (phi / 2)) * cos (phi);
    out_coords[1] = (1 - t * sin (phi / 2)) * sin (phi);
    out_coords[2] = t * cos (phi / 2);
  }

  /* Jacobian, not implemented. */
  void
  t8_geom_evaluate_jacobian (t8_cmesh_t cmesh, t8_gloidx_t gtreeid, const double *ref_coords, const size_t num_coords,
                             double *jacobian) const
  {
    SC_ABORT_NOT_REACHED ();
  }

  /* Load tree data is inherited from vertices geometry. */
};

/** This geometry maps the unit square to a cylinder.
 * It should only be used for cmeshes with a single quad tree.
 * 
 * This geometry does not provide a jacobian.
 */
class t8_geometry_cylinder: public t8_geometry {
 public:
  /* Basic constructor that sets the dimension and the name. */
  t8_geometry_cylinder (): t8_geometry (2, "t8_cylinder_geometry")
  {
  }

  /**
   * Map a reference point in the unit square to a cylinder.
   * \param [in]  cmesh      The cmesh in which the point lies.
   * \param [in]  gtreeid    The global tree (of the cmesh) in which the reference point is.
<<<<<<< HEAD
   * \param [in]  ref_coords  Array of \a dimension many entries, specifying a point in \f$ [0,1]^\mathrm{dim} \f$.
   * \param [in]  num_coords  Amount of points of /f$ \mathrm{dim} /f$ to map.
   * \param [out] out_coords  The mapped coordinates in physical space of \a ref_coords.
=======
   * \param [in]  ref_coords Array of \a dimension many entries, specifying a point in \f$ [0,1]^\mathrm{dim} \f$.
   * \param [out] out_coords The mapped coordinates in physical space of \a ref_coords.
>>>>>>> ae148f4e
   */
  void
  t8_geom_evaluate (t8_cmesh_t cmesh, t8_gloidx_t gtreeid, const double *ref_coords, const size_t num_coords,
                    double out_coords[3]) const
  {
    if (num_coords != 1)
      SC_ABORT ("Error: Batch computation of geometry not yet supported.");
    out_coords[0] = cos (ref_coords[0] * 2 * M_PI);
    out_coords[1] = ref_coords[1];
    out_coords[2] = sin (ref_coords[0] * 2 * M_PI);
  }

  /* Jacobian, not implemented. */
  void
  t8_geom_evaluate_jacobian (t8_cmesh_t cmesh, t8_gloidx_t gtreeid, const double *ref_coords, const size_t num_coords,
                             double *jacobian) const
  {
    SC_ABORT_NOT_REACHED ();
  }

  /* Load tree data is empty since we have no tree data.
   * We need to provide an implementation anyways. */
  void
  t8_geom_load_tree_data (t8_cmesh_t cmesh, t8_gloidx_t gtreeid)
  {
    /* Do nothing */
  }
};

/**
 * This geometry map a unit square \f$ [0,1]^2 \f$ cmesh to a circle with midpoint 0
 * and radius 1.
 * This geometry massively distorts elements near the boundary and should not be
 * used for actual numerical experiments.
 * 
 * This geometry does not provide a jacobian.
 */
class t8_geometry_circle: public t8_geometry_with_vertices {
 public:
  /* Basic constructor that sets the dimension and the name. */
  t8_geometry_circle (): t8_geometry_with_vertices (2, "t8_circle_geometry")
  {
  }

  /**
   * Map a reference point in the unit square to a circle.
   * \param [in]  cmesh      The cmesh in which the point lies.
   * \param [in]  gtreeid    The global tree (of the cmesh) in which the reference point is.
<<<<<<< HEAD
   * \param [in]  ref_coords  Array of \a dimension many entries, specifying a point in \f$ [0,1]^2 \f$.
   * \param [in]  num_coords  Amount of points of /f$ \mathrm{dim} /f$ to map.
   * \param [out] out_coords  The mapped coordinates in physical space of \a ref_coords.
=======
   * \param [in]  ref_coords Array of \a dimension many entries, specifying a point in \f$ [0,1]^2 \f$.
   * \param [out] out_coords The mapped coordinates in physical space of \a ref_coords.
>>>>>>> ae148f4e
   */
  void
  t8_geom_evaluate (t8_cmesh_t cmesh, t8_gloidx_t gtreeid, const double *ref_coords, const size_t num_coords,
                    double out_coords[3]) const
  {
    if (num_coords != 1)
      SC_ABORT ("Error: Batch computation of geometry not yet supported.");
    double x;
    double y;

    /* Compute the linear coordinates (in [0,1]^2) of the reference vertex and store in out_coords. */

    /* No idea why, but indent insert a lot of newlines here */
    t8_geom_compute_linear_geometry (active_tree_class, active_tree_vertices, ref_coords, out_coords);

    /* We now remap the coords to match the square [-1,1]^2 */
    x = out_coords[0] * 2 - 1;
    y = out_coords[1] * 2 - 1;

    /* An now we apply the formula that projects the square to the circle. */
    out_coords[0] = x * sqrt (1 - y * y / 2);
    out_coords[1] = y * sqrt (1 - x * x / 2);
    out_coords[2] = 0;
  }

  /* Jacobian, not implemented. */
  void
  t8_geom_evaluate_jacobian (t8_cmesh_t cmesh, t8_gloidx_t gtreeid, const double *ref_coords, const size_t num_coords,
                             double *jacobian) const
  {
    SC_ABORT_NOT_REACHED ();
  }

  /* Load tree data is inherited from vertices geometry. */
};

/* This geometry rotates \f$ [0,1]^2 \f$ with time around the origin.
 * The rotation direction is reversed after 2 seconds.
 * Additionally, the z coordinate is modifyied according to the
 * sincos function and multiplied with the current time.
 * To use this, a pointer to a double variable time is added to the geometry.
 * This variable can be modified from outside.
 * 
 * The geometry can only be used with single tree cmeshes (unit square).
 */

class t8_geometry_moving: public t8_geometry {
 public:
  /* Basic constructor that sets the dimension the name and the time pointer. */
  t8_geometry_moving (const double *time): t8_geometry (2, "t8_moving_geometry"), ptime (time)
  {
  }

  /**
   * Map a reference point in the unit square to a square distorted with time.
   * \param [in]  cmesh      The cmesh in which the point lies.
   * \param [in]  gtreeid    The global tree (of the cmesh) in which the reference point is.
<<<<<<< HEAD
   * \param [in]  ref_coords  Array of \a dimension many entries, specifying a point in \f$ [0,1]^2 \f$.
   * \param [in]  num_coords  Amount of points of /f$ \mathrm{dim} /f$ to map.
   * \param [out] out_coords  The mapped coordinates in physical space of \a ref_coords.
=======
   * \param [in]  ref_coords Array of \a dimension many entries, specifying a point in \f$ [0,1]^2 \f$.
   * \param [out] out_coords The mapped coordinates in physical space of \a ref_coords.
>>>>>>> ae148f4e
   */
  void
  t8_geom_evaluate (t8_cmesh_t cmesh, t8_gloidx_t gtreeid, const double *ref_coords, const size_t num_coords,
                    double out_coords[3]) const
  {
    if (num_coords != 1)
      SC_ABORT ("Error: Batch computation of geometry not yet supported.");
    double x = ref_coords[0] - .5;
    double y = ref_coords[1] - .5;
    const double time = *ptime;
    double radius_sqr = x * x + y * y;
    double phi = radius_sqr * (time > 2 ? 4 - time : time);

    /* Change gridlines by applying a 4th order polynomial mapping
     * [0,1]^2 -> [0,1]^2.
     * And then map this to [-0.5,-0.5]^2 */
    int sign = x < 0 ? 1 : -1;
    double rho = 0.5 - time / 10;
    x = sign * (1 - exp (-fabs (-x) / rho)) / (2 * (1 - exp (-0.5 / rho)));
    sign = y < 0 ? 1 : -1;
    y = sign * (1 - exp (-fabs (-y) / rho)) / (2 * (1 - exp (-0.5 / rho)));

    /* Rotate the x-y axis and add sincos in z axis. */
    out_coords[0] = x * (cos (phi)) - y * sin (phi);
    out_coords[1] = y * (cos (phi)) + x * sin (phi);
    out_coords[2] = 0;
  }

  /* Jacobian, not implemented. */
  void
  t8_geom_evaluate_jacobian (t8_cmesh_t cmesh, t8_gloidx_t gtreeid, const double *ref_coords, const size_t num_coords,
                             double *jacobian) const
  {
    SC_ABORT_NOT_REACHED ();
  }

  /* Load tree data is empty since we have no tree data.
   * We need to provide an implementation anyways. */
  void
  t8_geom_load_tree_data (t8_cmesh_t cmesh, t8_gloidx_t gtreeid)
  {
    /* Do nothing */
  }

 protected:
  const double *ptime; /* Time pointer to outside time variable */
};

/** Map the unit cube \f$ [0,1]^3 \f$ onto a cube that is distorted
 * in z direction.
 * Can be used with 1 tree unit cube cmesh only.
 */
class t8_geometry_cube_zdistorted: public t8_geometry {
 public:
  /* Basic constructor that sets the dimension and the name. */
  t8_geometry_cube_zdistorted (): t8_geometry (3, "t8_cube_zdistorted_geometry")
  {
  }
  /**
   * Map a reference point in the unit cube to a cube distorted in the z axis.
   * \param [in]  cmesh      The cmesh in which the point lies.
   * \param [in]  gtreeid    The global tree (of the cmesh) in which the reference point is.
<<<<<<< HEAD
   * \param [in]  ref_coords  Array of \a dimension many entries, specifying a point in \f$ [0,1]^3 \f$.
   * \param [in]  num_coords  Amount of points of /f$ \mathrm{dim} /f$ to map.
   * \param [out] out_coords  The mapped coordinates in physical space of \a ref_coords.
=======
   * \param [in]  ref_coords Array of \a dimension many entries, specifying a point in \f$ [0,1]^3 \f$.
   * \param [out] out_coords The mapped coordinates in physical space of \a ref_coords.
>>>>>>> ae148f4e
   */
  void
  t8_geom_evaluate (t8_cmesh_t cmesh, t8_gloidx_t gtreeid, const double *ref_coords, const size_t num_coords,
                    double out_coords[3]) const
  {
    if (num_coords != 1)
      SC_ABORT ("Error: Batch computation of geometry not yet supported.");
    out_coords[0] = ref_coords[0];
    out_coords[1] = ref_coords[1];
    out_coords[2] = ref_coords[2] * (0.8 + 0.2 * sin (ref_coords[0] * 2 * M_PI) * cos (ref_coords[1] * 2 * M_PI));
  }

  /* Jacobian, not implemented. */
  void
  t8_geom_evaluate_jacobian (t8_cmesh_t cmesh, t8_gloidx_t gtreeid, const double *ref_coords, const size_t num_coords,
                             double *jacobian) const
  {
    SC_ABORT_NOT_REACHED ();
  }

  /* Load tree data is empty since we have no tree data.
   * We need to provide an implementation anyways. */
  void
  t8_geom_load_tree_data (t8_cmesh_t cmesh, t8_gloidx_t gtreeid)
  {
    /* Do nothing */
  }
};

/* This adapt callback function will refine all elements at the
 * domain boundary up to a given maximum refinement level. */
static int
t8_geom_adapt_boundary (t8_forest_t forest, t8_forest_t forest_from, t8_locidx_t ltree_id, t8_locidx_t lelement_id,
                        t8_eclass_scheme_c *ts, const int is_family, const int num_elements, t8_element_t *elements[])
{
  t8_cmesh_t cmesh = t8_forest_get_cmesh (forest_from);
  /* Get the number of faces of the element. */
  int num_faces = ts->t8_element_num_faces (elements[0]);
  int iface;
  /* Get the maximum level from the forest's user data 
   * (must be set before using the callback). */
  int maxlevel = *(int *) t8_forest_get_user_data (forest);

  /* We do not refine more then the given maximum level. */
  if (ts->t8_element_level (elements[0]) >= maxlevel) {
    return 0;
  }

  /* Check for each face of the element whether it lies on the 
   * domain boundary. If so, the element is refined. */
  for (iface = 0; iface < num_faces; ++iface) {
    if (ts->t8_element_is_root_boundary (elements[0], iface)) {
      /* This element's face is at its tree boundary. Check whether
         the tree's face is at the domain boundary. */
      int tree_face = ts->t8_element_tree_face (elements[0], iface);
      t8_locidx_t lctreeid = t8_forest_ltreeid_to_cmesh_ltreeid (forest_from, ltree_id);
      if (t8_cmesh_tree_face_is_boundary (cmesh, lctreeid, tree_face)) {
        /* The tree's face is at the domain boundary, we refine the element. */
        return 1;
      }
    }
  }
  /* All other elements remain unchanged. */
  return 0;
}

static void
t8_analytic_geom (int level, t8_example_geom_type geom_type)
{
  t8_forest_t forest;
  t8_cmesh_t cmesh;
  char vtuname[BUFSIZ];
  t8_geometry_c *geometry;
  /* geometry_sincos is used for T8_GEOM_TWO_GEOMETRIES */
  t8_geometry_c *geometry_sincos;
  int uniform_level;
  double time = 0; /* used for moving geometry */
  int sreturn;

  t8_cmesh_init (&cmesh);
  /* Depending on the geometry type, add the tree, set the geometry
   * and set the output file name. */
  switch (geom_type) {
  case T8_GEOM_SINCOS:
    t8_global_productionf ("Creating uniform level %i forest with a sinus/cosinus geometry.\n", level);
    /* Sin/cos geometry. Has two quad trees. */
    geometry = new t8_geometry_sincos;
    t8_cmesh_set_tree_class (cmesh, 0, T8_ECLASS_QUAD);
    t8_cmesh_set_tree_class (cmesh, 1, T8_ECLASS_QUAD);
    t8_cmesh_set_join (cmesh, 0, 1, 1, 0, 0);
    snprintf (vtuname, BUFSIZ, "forest_sincos_lvl_%i", level);
    break;
  case T8_GEOM_CYLINDER:
    t8_global_productionf ("Creating uniform level %i forest with a cylinder geometry.\n", level);
    /* Cylinder geometry. Has one quad tree that is periodic in x direction. */
    geometry = new t8_geometry_cylinder;
    t8_cmesh_set_tree_class (cmesh, 0, T8_ECLASS_QUAD);
    t8_cmesh_set_join (cmesh, 0, 0, 0, 1, 0);
    snprintf (vtuname, BUFSIZ, "forest_cylinder_lvl_%i", level);
    break;
  case T8_GEOM_MOEBIUS:
    t8_global_productionf ("Creating uniform level %i forest with a moebius geometry.\n", level);
    {
      /* Moebius geometry on hybrid unit square. */
      t8_cmesh_t hybrid_square = t8_cmesh_new_periodic_hybrid (sc_MPI_COMM_WORLD);
      t8_cmesh_set_derive (cmesh, hybrid_square);
      geometry = new t8_geometry_moebius;
      snprintf (vtuname, BUFSIZ, "forest_moebius_lvl_%i", level);
    }
    break;
  case T8_GEOM_TWO_GEOMETRIES:
    t8_global_productionf ("Creating uniform level %i forest with a cylinder and a sine cosine geometry.\n", level);
    /* Cylinder geometry on tree 0. Sincos geometry on tree 1. */
    geometry = new t8_geometry_cylinder;
    geometry_sincos = new t8_geometry_sincos;
    t8_cmesh_set_tree_class (cmesh, 0, T8_ECLASS_QUAD);
    /* Tree 0 is connected to itself to form a cylinder */
    t8_cmesh_set_join (cmesh, 0, 0, 0, 1, 0);
    t8_cmesh_set_tree_class (cmesh, 1, T8_ECLASS_QUAD);
    /* Note that we have to register both geometries to the cmesh. The cylinder geometry is
     * stored in the "geometry" pointer and registered later, right before the cmesh is committed. */
    t8_cmesh_register_geometry (cmesh, geometry_sincos);
    t8_cmesh_set_tree_geometry (cmesh, 0, geometry->t8_geom_get_name ());
    t8_cmesh_set_tree_geometry (cmesh, 1, geometry_sincos->t8_geom_get_name ());
    snprintf (vtuname, BUFSIZ, "forest_cylinder_and_sincos_lvl_%i", level);
    break;
  case T8_GEOM_CIRCLE:
    t8_global_productionf ("Creating forest with a circle geometry.\n");
    t8_global_productionf ("This forest will get refined at the boundary to level %i.\n", level);
    {
      /* Circle geometry on triangulated unit square. */
      t8_cmesh_t tri_square = t8_cmesh_new_hypercube (T8_ECLASS_TRIANGLE, sc_MPI_COMM_WORLD, 0, 0, 0);
      t8_cmesh_set_derive (cmesh, tri_square);
      geometry = new t8_geometry_circle;
      snprintf (vtuname, BUFSIZ, "forest_circle_lvl_%i", level);
    }
    break;
  case T8_GEOM_3D:
    t8_global_productionf ("Creating uniform level %i forest with a 3D function graph geometry.\n", level);
    /* Cube geometry with sincos on top. Has one hexahedron tree. */
    geometry = new t8_geometry_cube_zdistorted;
    t8_cmesh_set_tree_class (cmesh, 0, T8_ECLASS_HEX);
    snprintf (vtuname, BUFSIZ, "forest_cube_3D_lvl_%i", level);
    break;
  case T8_GEOM_MOVING:
    t8_global_productionf ("Creating uniform level %i forest with a moving geometry.\n", level);
    /* Quad geometry that rotates with time. */
    geometry = new t8_geometry_moving (&time);
    t8_cmesh_set_tree_class (cmesh, 0, T8_ECLASS_QUAD);
    snprintf (vtuname, BUFSIZ, "forest_moving_lvl_%i", level);
    break;
  case T8_GEOM_OCC_TRIANGLE: {
#if T8_WITH_OCC
    t8_global_productionf ("Creating uniform level %i forests with an occ triangle geometry.\n", level);

    /* Constructing a triangle with one curved edge (f2) */
    Handle_Geom_BSplineCurve occ_curve;
    TColgp_Array1OfPnt point_array (1, 3);
    TopoDS_Shape shape;

    /* Define knots along the bsplines. */
    point_array (1) = gp_Pnt (0.0, 0.0, 0.0);
    point_array (2) = gp_Pnt (0.4, 1.3, 0.0);
    point_array (3) = gp_Pnt (1.0, 2.0, 0.0);

    /* Generate bsplines from arrays. */
    occ_curve = GeomAPI_PointsToBSpline (point_array).Curve ();

    /* Fill shape with bsplines so that we can create a geometry with this shape. */
    shape = BRepBuilderAPI_MakeEdge (occ_curve).Edge ();

    /* Create an occ geometry. */
    t8_geometry_occ *geometry_occ = new t8_geometry_occ (3, shape, "occ curve dim=3");

    /* The arrays indicate which face/edge carries a geometry. 
       * 0 means no geometry and any other number indicates the position of the geometry 
       * in the global geometry array. Here edge 1 carries the created occ_curve. */
    int faces[1] = { 0 };
    int edges[6] = { 0, 1, 0, 0, 0, 0 };
    /* Create tree 0 */
    t8_cmesh_set_tree_class (cmesh, 0, T8_ECLASS_TRIANGLE);
    double vertices[9] = { 0.0, 0.0, 0.0, 2.0, 0.0, 0.0, 1.0, 2.0, 0.0 };
    t8_cmesh_set_tree_vertices (cmesh, 0, vertices, 3);

    /* The valid parameter range for bsplines is [0, 1]. Therefore, we define the parameter range accordingly. */
    double parameters_edge[2] = { 0, 1 };

    /* Give the tree information about its curves and the parameters of the vertices. 
       * Each parameter set is given to the tree via its attribute key + the edge or face index it corresponds with. */
    t8_cmesh_set_attribute (cmesh, 0, t8_get_package_id (), T8_CMESH_OCC_FACE_ATTRIBUTE_KEY, faces, 1 * sizeof (int),
                            0);
    t8_cmesh_set_attribute (cmesh, 0, t8_get_package_id (), T8_CMESH_OCC_EDGE_ATTRIBUTE_KEY, edges, 6 * sizeof (int),
                            0);
    t8_cmesh_set_attribute (cmesh, 0, t8_get_package_id (), T8_CMESH_OCC_EDGE_PARAMETERS_ATTRIBUTE_KEY + 1,
                            parameters_edge, 2 * sizeof (double), 0);

    geometry = geometry_occ;
    snprintf (vtuname, BUFSIZ, "forest_occ_triangle_lvl_%i", level);
    break;
#else  /* !T8_WITH_OCC */
    SC_ABORTF ("OCC not linked");
#endif /* T8_WITH_OCC */
  }
  case T8_GEOM_OCC_CURVE_CUBE: {
#if T8_WITH_OCC
    t8_global_productionf ("Creating uniform level %i forests with occ curve geometries.\n", level);

    /* Create two occ bsplines which oscillate along the x-axis. 
       * For this we need to define two arrays from which we create the bsplines. */
    Handle_Geom_Curve occ_curve0;
    Handle_Geom_Curve occ_curve1;
    TColgp_Array1OfPnt point_array0 (1, 5);
    TColgp_Array1OfPnt point_array1 (1, 5);
    TopoDS_Shape shape;

    /* Define knots along the bsplines. */
    point_array0 (1) = gp_Pnt (0, 0, 0);
    point_array0 (2) = gp_Pnt (0.25, 0.1, 0.1);
    point_array0 (3) = gp_Pnt (0.5, 0, 0);
    point_array0 (4) = gp_Pnt (0.75, -0.1, -0.1);
    point_array0 (5) = gp_Pnt (1, 0, 0);

    point_array1 (1) = gp_Pnt (0, 1, 1);
    point_array1 (2) = gp_Pnt (0.25, 0.9, 1.1);
    point_array1 (3) = gp_Pnt (0.5, 1, 1);
    point_array1 (4) = gp_Pnt (0.9, 1.1, 0.9);
    point_array1 (5) = gp_Pnt (1, 1, 1);

    /* Generate bsplines from arrays. */
    occ_curve0 = GeomAPI_PointsToBSpline (point_array0).Curve ();
    occ_curve1 = GeomAPI_PointsToBSpline (point_array1).Curve ();

    /* Fill shape with bsplines so that we can create a geometry with this shape. */
    shape = BRepBuilderAPI_MakeEdge (occ_curve0).Edge ();
    shape = BRepAlgoAPI_Fuse (shape, BRepBuilderAPI_MakeEdge (occ_curve1).Edge ());

    /* Create an occ geometry. */
    t8_geometry_occ *geometry_occ = new t8_geometry_occ (3, shape, "occ curve dim=3");

    /* The arrays indicate which face/edge carries a geometry. 
     * 0 means no geometry and any other number indicates the position of the geometry 
     * in the global geometry array. Here edge 0 carries occ_curve0 and edge 3 carries occ_curve1.
     * We add them in the next step. */
    int faces[6] = { 0, 0, 0, 0, 0, 0 };
    int edges[24] = { 1, 0, 0, 2, 0, 0, 0, 0, 0, 0, 0, 0, 0, 0, 0, 0, 0, 0, 0, 0, 0, 0, 0, 0 };

    /* Create tree 0 */
    t8_cmesh_set_tree_class (cmesh, 0, T8_ECLASS_HEX);
    double vertices[24] = { 0, 0, 0, 1, 0, 0, 0, 1, 0, 1, 1, 0, 0, 0, 1, 1, 0, 1, 0, 1, 1, 1, 1, 1 };
    t8_cmesh_set_tree_vertices (cmesh, 0, vertices, 8);

    /* The valid parameter range for bsplines is [0, 1]. We defined the bsplines in such a way, 
       * that parameter 0 and 1 resemble the two vertices of the connected edge. */
    double parameters[2] = { 0, 1 };

    /* Give the tree information about its curves and the parameters of the vertices. 
       * Each parameter set is given to the tree via its attribute key + the edge or face index it corresponds with. */
    t8_cmesh_set_attribute (cmesh, 0, t8_get_package_id (), T8_CMESH_OCC_FACE_ATTRIBUTE_KEY, faces, 6 * sizeof (int),
                            0);
    t8_cmesh_set_attribute (cmesh, 0, t8_get_package_id (), T8_CMESH_OCC_EDGE_ATTRIBUTE_KEY, edges, 24 * sizeof (int),
                            0);
    t8_cmesh_set_attribute (cmesh, 0, t8_get_package_id (), T8_CMESH_OCC_EDGE_PARAMETERS_ATTRIBUTE_KEY + 0, parameters,
                            2 * sizeof (double), 0);
    t8_cmesh_set_attribute (cmesh, 0, t8_get_package_id (), T8_CMESH_OCC_EDGE_PARAMETERS_ATTRIBUTE_KEY + 3, parameters,
                            2 * sizeof (double), 0);

    geometry = geometry_occ;
    snprintf (vtuname, BUFSIZ, "forest_occ_curve_cube_lvl_%i", level);
    break;
#else  /* !T8_WITH_OCC */
    SC_ABORTF ("OCC not linked");
#endif /* T8_WITH_OCC */
  }
  case T8_GEOM_OCC_SURFACE_CUBES: {
#if T8_WITH_OCC
    t8_global_productionf ("Creating uniform level %i forests with a occ surface geometry.\n", level);

    /* Create a occ bspline surface with 2D array of knots */
    Handle_Geom_Surface occ_surface;
    TColgp_Array2OfPnt point_array (1, 5, 1, 3);
    TopoDS_Shape shape;

    /* Filling the 2D surface array with knots. The resulting surface resembles 
     * a surface at the top (face 5) of the trees.
     * Some of the knots have the same position as the vertices of the trees. 
     * These knots are marked with the tree id and vertex index. 
     * We also marked the direction of the u- and v-parameter.
     *
     *  x--> u-parameter
     *  |
     *  v v-parameter
     *
     *     point_array  1       2       3       4       5
     *
     *         1      t0_v6--------t0_v7&t1_v6--------t1_v7
     *                  |               |               |
     *                  |               |               |
     *         2        | tree 0 face 5 | tree 1 face 5 |
     *                  |               |               |
     *                  |               |               |
     *         3      t0_v4--------t0_v5&t1_v4--------t1_v5
     *
     * z-dir
     *    X--> x-dir
     *    |
     *    v
     *    y-dir
     */
    point_array (1, 1) = gp_Pnt (-0.2, -0.2, 1.2);  // t0_v6
    point_array (2, 1) = gp_Pnt (0.5, 0.0, 1.0);
    point_array (3, 1) = gp_Pnt (1.0, -0.2, 0.8);  // t0_v7 & t1_v6
    point_array (4, 1) = gp_Pnt (1.5, 0.0, 1.0);
    point_array (5, 1) = gp_Pnt (2.2, -0.2, 1.2);  // t1_v7

    point_array (1, 2) = gp_Pnt (0.0, 0.5, 1.0);
    point_array (2, 2) = gp_Pnt (0.5, 0.5, 1.0);
    point_array (3, 2) = gp_Pnt (1.0, 0.5, 0.8);
    point_array (4, 2) = gp_Pnt (1.5, 0.5, 1.0);
    point_array (5, 2) = gp_Pnt (2.0, 0.5, 1.0);

    point_array (1, 3) = gp_Pnt (-0.2, 1.2, 1.2);  // t0_v4
    point_array (2, 3) = gp_Pnt (0.5, 1.0, 1.0);
    point_array (3, 3) = gp_Pnt (1.0, 1.2, 0.8);  // t0_v5 & t1_v4
    point_array (4, 3) = gp_Pnt (1.5, 1.0, 1.0);
    point_array (5, 3) = gp_Pnt (2.2, 1.2, 1.2);  // t1_v5

    /* Generate bspline surface from array and fill shape with it
     * so that we can create a geometry with this shape. */
    occ_surface = GeomAPI_PointsToBSplineSurface (point_array).Surface ();
    shape = BRepBuilderAPI_MakeFace (occ_surface, 1e-6).Face ();

    /* The arrays indicate which face/edge carries a geometry. 
     * 0 means no geometry and any other number indicates the position of the geometry 
     * in the global geometry array. Here face 5 carries the surface, we add it in the next step. 
     * There are no geometries linked to the edges, hence all entries are 0. */
    int faces[6] = { 0, 0, 0, 0, 0, 1 };
    int edges[24] = { 0, 0, 0, 0, 0, 0, 0, 0, 0, 0, 0, 0, 0, 0, 0, 0, 0, 0, 0, 0, 0, 0, 0, 0 };

    /* Create occ geometry. */
    t8_geometry_occ *geometry_occ = new t8_geometry_occ (3, shape, "occ surface dim=3");

    /* Create tree 0 */
    t8_cmesh_set_tree_class (cmesh, 0, T8_ECLASS_HEX);
    double vertices0[24] = {
      0.0,  0.0,  0.0, 1.0, 0.0, 0.0, 0.0, 1.0, 0.0, 1.0, 1.0, 0.0, -0.2, 1.2, 1.2,  // Point (1, 3) from array
      1.0,  1.2,  0.8,                                                               // Point (3, 3) from array
      -0.2, -0.2, 1.2,                                                               // Point (1, 1) from array
      1.0,  -0.2, 0.8                                                                // Point (3, 1) from array
    };
    t8_cmesh_set_tree_vertices (cmesh, 0, vertices0, 8);

    /* The valid parameter range for bspline surfaces is [0,1]^2. We defined the bspline surface in such a way, 
       * that parameters 0, 0.5 and 1 resemble the vertices of the connected surface. */
    double parameters0[8] = { 0, 0, 0.5, 0, 0, 1, 0.5, 1 };

    /* Give tree 0 information about its surface and the parameters of the vertices. 
     * Each parameter set is given to the tree via its attribute key + the edge or face index it corresponds with. 
     */
    t8_cmesh_set_attribute (cmesh, 0, t8_get_package_id (), T8_CMESH_OCC_FACE_ATTRIBUTE_KEY, faces, 6 * sizeof (int),
                            0);
    t8_cmesh_set_attribute (cmesh, 0, t8_get_package_id (), T8_CMESH_OCC_EDGE_ATTRIBUTE_KEY, edges, 24 * sizeof (int),
                            0);
    t8_cmesh_set_attribute (cmesh, 0, t8_get_package_id (), T8_CMESH_OCC_FACE_PARAMETERS_ATTRIBUTE_KEY + 5, parameters0,
                            8 * sizeof (double), 0);

    /* Create tree 1 */
    t8_cmesh_set_tree_class (cmesh, 1, T8_ECLASS_HEX);
    double vertices1[24] = {
      1.0, 0.0,  0.0, 2.0, 0.0, 0.0, 1.0, 1.0, 0.0, 2.0, 1.0, 0.0, 1.0, 0.5, 0.8, /* Point (3, 3) from array */
      2.2, 1.2,  1.2,                                                             /* Point (5, 3) from array */
      1.0, -0.2, 0.8,                                                             /* Point (3, 1) from array */
      2.2, -0.2, 1.2                                                              /* Point (5, 1) from array */
    };
    t8_cmesh_set_tree_vertices (cmesh, 1, vertices1, 8);

    /* The valid parameter range for bspline surfaces is [0,1]^2. We defined the bspline surface in such a way,
     * that parameters 0, 0.5 and 1 resemble the vertices of the connected surface. */
    double parameters1[8] = { 0.5, 0, 1, 0, 0.5, 1, 1, 1 };

    /* Give tree 1 information about its surface and the parameters of the vertices. 
     *  Each parameter set is given to the tree via its attribute key + the edge or face index it corresponds with. 
     *  We can use the same edges and faces array, because we link the surface to the same face on tree 1. */
    t8_cmesh_set_attribute (cmesh, 1, t8_get_package_id (), T8_CMESH_OCC_FACE_ATTRIBUTE_KEY, faces, 6 * sizeof (int),
                            0);
    t8_cmesh_set_attribute (cmesh, 1, t8_get_package_id (), T8_CMESH_OCC_EDGE_ATTRIBUTE_KEY, edges, 24 * sizeof (int),
                            0);
    t8_cmesh_set_attribute (cmesh, 1, t8_get_package_id (), T8_CMESH_OCC_FACE_PARAMETERS_ATTRIBUTE_KEY + 5, parameters1,
                            8 * sizeof (double), 0);

    /* Join tree 0 and tree 1 together */
    t8_cmesh_set_join (cmesh, 0, 1, 1, 0, 0);

    geometry = geometry_occ;
    snprintf (vtuname, BUFSIZ, "forest_occ_surface_cubes_lvl_%i", level);
    break;
#else  /* !T8_WITH_OCC */
    SC_ABORTF ("OCC not linked");
#endif /* T8_WITH_OCC */
  }
  case T8_GEOM_OCC_SURFACE_CYLINDER: {
#if T8_WITH_OCC
    t8_global_productionf ("Creating uniform level %i forests with an occ cylinder geometry.\n", level);

    /* Create occ cylinder surfaces. We use an outer radius of 0.5 to get a diameter of 1. */
    double radius_inner = 0.25;
    double radius_outer = 0.5;

    /* Define origin, z-axis and height vector for creating and extruding circles. */
    gp_Pnt origin (0, 0, 0);
    gp_Dir z_dir (0, 0, 1);
    gp_Ax2 axis (origin, z_dir);
    gp_Vec height (0, 0, 1);

    /* Create inner and outer cylinder mantles. */
    gp_Circ circle_outer (axis, radius_outer);
    gp_Circ circle_inner (axis, radius_inner);
    BRepBuilderAPI_MakeEdge make_outer_edge (circle_outer);
    TopoDS_Edge edge_outer = make_outer_edge.Edge ();
    TopoDS_Face face_outer = TopoDS::Face (BRepPrimAPI_MakePrism (edge_outer, height));
    Handle_Geom_Surface cylinder_outer = BRep_Tool::Surface (face_outer);
    BRepBuilderAPI_MakeEdge make_inner_edge (circle_inner);
    TopoDS_Edge edge_inner = make_inner_edge.Edge ();
    TopoDS_Face face_inner = TopoDS::Face (BRepPrimAPI_MakePrism (edge_inner, height));
    Handle_Geom_Surface cylinder_inner = BRep_Tool::Surface (face_inner);
    TopoDS_Shape shape = BRepBuilderAPI_MakeFace (cylinder_outer, 1e-6).Face ();

    /* Fill shape with mantles so that we can create a geometry with this shape. */
    shape = BRepAlgoAPI_Fuse (shape, BRepBuilderAPI_MakeFace (cylinder_inner, 1e-6).Face ());

    /* The arrays indicate which face/edge carries a geometry. 
     * 0 means no geometry and any other number indicates the position of the geometry 
     * in the global geometry array. Here face 0 carries the outer cylinder and face 1 carries the inner cylinder.
     * We add them in the next step. The edges do not have any geometries, hence all entries are 0. */
    int faces[6] = { 1, 2, 0, 0, 0, 0 };
    int edges[24] = { 0, 0, 0, 0, 0, 0, 0, 0, 0, 0, 0, 0, 0, 0, 0, 0, 0, 0, 0, 0, 0, 0, 0, 0 };

    /* Create occ geometry. */
    t8_geometry_occ *geometry_occ = new t8_geometry_occ (3, shape, "occ surface dim=3");

    /* Create corresponding trees and parameters. 
     * Here we create num trees by a coordinate transformation from cylinder to cartesian coordinates. */
    int num = 4;
    double *vertices, *parameters;
    vertices = T8_ALLOC (double, num * 24);
    parameters = T8_ALLOC (double, num * 8);
    for (int i = 0; i < num; ++i) {
      t8_cmesh_set_tree_class (cmesh, i, T8_ECLASS_HEX);
      /* Coordinate transformation. */
      vertices[i * 24 + 0] = cos ((i + 1) * 2 * M_PI / num) * radius_outer;
      vertices[i * 24 + 1] = sin ((i + 1) * 2 * M_PI / num) * radius_outer;
      vertices[i * 24 + 2] = 0;
      vertices[i * 24 + 3] = cos ((i + 1) * 2 * M_PI / num) * radius_inner;
      vertices[i * 24 + 4] = sin ((i + 1) * 2 * M_PI / num) * radius_inner;
      vertices[i * 24 + 5] = 0;
      vertices[i * 24 + 6] = cos (i * 2 * M_PI / num) * radius_outer;
      vertices[i * 24 + 7] = sin ((i) *2 * M_PI / num) * radius_outer;
      vertices[i * 24 + 8] = 0;
      vertices[i * 24 + 9] = cos (i * 2 * M_PI / num) * radius_inner;
      vertices[i * 24 + 10] = sin (i * 2 * M_PI / num) * radius_inner;
      vertices[i * 24 + 11] = 0;
      vertices[i * 24 + 12] = cos ((i + 1) * 2 * M_PI / num) * radius_outer;
      vertices[i * 24 + 13] = sin ((i + 1) * 2 * M_PI / num) * radius_outer;
      vertices[i * 24 + 14] = 1;
      vertices[i * 24 + 15] = cos ((i + 1) * 2 * M_PI / num) * radius_inner;
      vertices[i * 24 + 16] = sin ((i + 1) * 2 * M_PI / num) * radius_inner;
      vertices[i * 24 + 17] = 1;
      vertices[i * 24 + 18] = cos (i * 2 * M_PI / num) * radius_outer;
      vertices[i * 24 + 19] = sin ((i) *2 * M_PI / num) * radius_outer;
      vertices[i * 24 + 20] = 1;
      vertices[i * 24 + 21] = cos (i * 2 * M_PI / num) * radius_inner;
      vertices[i * 24 + 22] = sin (i * 2 * M_PI / num) * radius_inner;
      vertices[i * 24 + 23] = 1;
      t8_cmesh_set_tree_vertices (cmesh, i, vertices + i * 24, 8);

      /* Create corresponding parameters for the cylinders. 
       * The parameter range of the cylinders is u ∈ [0, 2 * M_PI] and v ∈ ]inf, -inf[ */
      parameters[i * 8 + 0] = (i + 1) * 2 * M_PI / num;
      parameters[i * 8 + 1] = 0;
      parameters[i * 8 + 2] = i * 2 * M_PI / num;
      parameters[i * 8 + 3] = 0;
      parameters[i * 8 + 4] = (i + 1) * 2 * M_PI / num;
      parameters[i * 8 + 5] = -1;
      parameters[i * 8 + 6] = i * 2 * M_PI / num;
      parameters[i * 8 + 7] = -1;

      /* Give the trees information about their surfaces and the parameters of the vertices. 
       * Each parameter set is given to the tree via its attribute key + face index it corresponds with. 
       * We can use the same edges and faces array, because we link the surface to the same faces on every tree.*/
      t8_cmesh_set_attribute (cmesh, i, t8_get_package_id (), T8_CMESH_OCC_FACE_ATTRIBUTE_KEY, faces, 6 * sizeof (int),
                              1);
      t8_cmesh_set_attribute (cmesh, i, t8_get_package_id (), T8_CMESH_OCC_EDGE_ATTRIBUTE_KEY, edges, 24 * sizeof (int),
                              1);
      t8_cmesh_set_attribute (cmesh, i, t8_get_package_id (), T8_CMESH_OCC_FACE_PARAMETERS_ATTRIBUTE_KEY + 0,
                              parameters + i * 8, 8 * sizeof (double), 0);
      t8_cmesh_set_attribute (cmesh, i, t8_get_package_id (), T8_CMESH_OCC_FACE_PARAMETERS_ATTRIBUTE_KEY + 1,
                              parameters + i * 8, 8 * sizeof (double), 0);
    }

    geometry = geometry_occ;
    T8_FREE (vertices);
    T8_FREE (parameters);
    snprintf (vtuname, BUFSIZ, "forest_geometry_cylinder_lvl_%i", level);
    break;
#else  /* !T8_WITH_OCC */
    SC_ABORTF ("OCC not linked");
#endif /* T8_WITH_OCC */
  }
  default:
    SC_ABORT_NOT_REACHED ();
  }
  /* Register the geometry */
  t8_cmesh_register_geometry (cmesh, geometry);
  /* Commit the cmesh */
  t8_cmesh_commit (cmesh, sc_MPI_COMM_WORLD);

  /* The initial uniform refinement level is the input level except
   * when geom_type is T8_GEOM_CIRCLE. In that case we start with level
   * 2 and refine recursively only along the boundary. */
  uniform_level = geom_type == T8_GEOM_CIRCLE ? SC_MIN (2, level) : level;
  /* Create a uniform forest */
  forest = t8_forest_new_uniform (cmesh, t8_scheme_new_default_cxx (), uniform_level, 0, sc_MPI_COMM_WORLD);
  if (geom_type == T8_GEOM_CIRCLE) {
    t8_forest_t forest_adapt;
    /* Create a forest that is only refined at the tree boundaries. 
     * We pass the input level as user pointer and use it in the adapt 
     * callback to stop refinement after this level. */
    forest_adapt = t8_forest_new_adapt (forest, t8_geom_adapt_boundary, 1, 1, &level);
    forest = forest_adapt;
  }

  /* Write to vtk. We use the extended vtk function to export a curved vtk mesh.
   * This is only viable if you link to vtk. */
  t8_forest_write_vtk_ext (forest, vtuname, 1, 1, 1, 1, 0, 1, 0, 0, NULL);
  /* Output */
  t8_global_productionf ("Wrote forest to vtu files %s.*\n", vtuname);
  if (geom_type == T8_GEOM_CIRCLE) {
    t8_global_productionf ("\tNote that this mesh is heavily distorted and we do not\n");
    t8_global_productionf ("\trecommend using such a mesh in a production code.\n");
    t8_global_productionf ("\tThis example is for demonstrative purposes only.\n");
  }
  if (geom_type == T8_GEOM_MOVING) {
    /* Moving geometry, we start a time simulation and write out the mesh
     * after each time step. */
    int timestep = 0;
    const int num_timesteps = 100;
    const double end_time = 4;
    char vtuname_with_timestep[BUFSIZ];

    for (timestep = 0; timestep < num_timesteps; ++timestep) {
      /* Modify the time. Note that a pointer of our
       * geometry points to this entry, which changes the shape of the tree. */
      time += end_time / num_timesteps;
      /* At the time step to the output filename */
      sreturn = snprintf (vtuname_with_timestep, BUFSIZ, "%s_%04i", vtuname, timestep);
      if (sreturn >= BUFSIZ) {
        /* The vtu name message was truncated */
        /* Note: gcc >= 7.1 prints a warning if we
         * do not check the return value of snprintf. */
        t8_debugf ("Warning: Truncated vtu name to '%s'\n", vtuname_with_timestep);
      }

      t8_forest_write_vtk (forest, vtuname_with_timestep);
      t8_debugf ("Wrote vtu file %s\n", vtuname_with_timestep);
    }
  }

  t8_forest_unref (&forest);
}

int
main (int argc, char **argv)
{
  int mpiret;
  sc_options_t *opt;
  char usage[BUFSIZ];
  char help[BUFSIZ];
  int level;
  int parsed, helpme;
  int geom_type;
  int sreturn;

  /* brief help message */
  snprintf (usage, BUFSIZ,
            "\t%s <OPTIONS>\n\t%s -h\t"
            "for a brief overview of all options.",
            basename (argv[0]), basename (argv[0]));

  /* long help message */
  sreturn = snprintf (help, BUFSIZ,
                      "Demonstrates the some of the geometry capabitlities of t8code.\n"
                      "You can choose from different geometries on which to build a uniform forest.\n"
                      "Usage: %s\n",
                      usage);

  if (sreturn >= BUFSIZ) {
    /* The help message was truncated */
    /* Note: gcc >= 7.1 prints a warning if we
     * do not check the return value of snprintf. */
    t8_debugf ("Warning: Truncated help message to '%s'\n", help);
  }

  mpiret = sc_MPI_Init (&argc, &argv);
  SC_CHECK_MPI (mpiret);

  sc_init (sc_MPI_COMM_WORLD, 1, 1, NULL, SC_LP_ESSENTIAL);
  t8_init (SC_LP_DEFAULT);

  /* initialize command line argument parser */
  opt = sc_options_new (argv[0]);
  sc_options_add_switch (opt, 'h', "help", &helpme, "Display a short help message.");
  sc_options_add_int (opt, 'l', "level", &level, 2, "The uniform refinement level of the mesh. Default: 2");
  sc_options_add_int (opt, 'g', "geometry", &geom_type, -1,
                      "Specify the geometry to use.\n"
                      "\t\t0 - The graph of sin(x) * cos (y) with two 2D quad trees.\n"
                      "\t\t1 - A cylinder with one 2D quad tree.\n"
                      "\t\t2 - A moebius strip on a hybrid mesh with 4 triangles and 2 quads.\n"
                      "\t\t3 - A mesh of two trees with different geometries each.\n\t\t    Using the cylinder for the "
                      "first tree, the sin/cos for the second.\n"
                      "\t\t4 - A square of two triangles that is mapped into a circle.\n"
                      "\t\t    The mesh will not be uniform. Instead it is refined at the domain boundary.\n"
                      "\t\t5 - A cube that is distorted in z-direction with one 3D cube tree.\n"
                      "\t\t6 - A moving mesh consisting of a single 2D quad tree.\n"
                      "\t\t7 - A curved triangle with an occ curve.\n"
                      "\t\t8 - A cube with two occ curves as edges.\n"
                      "\t\t9 - Two cubes with one occ surface as face.\n"
                      "\t\t10 - A hollow cylinder with a occ surface on the in- and outside.\n");

  parsed = sc_options_parse (t8_get_package_id (), SC_LP_ERROR, opt, argc, argv);
  if (helpme) {
    /* display help message and usage */
    t8_global_productionf ("%s\n", help);
    sc_options_print_usage (t8_get_package_id (), SC_LP_ERROR, opt, NULL);
  }
  else if (parsed >= 0 && 0 <= level && T8_GEOM_ZERO <= geom_type && geom_type < T8_GEOM_COUNT) {
    t8_analytic_geom (level, (t8_example_geom_type) geom_type);
  }
  else {
    /* wrong usage */
    t8_global_productionf ("\n\t ERROR: Wrong usage.\n\n");
    sc_options_print_usage (t8_get_package_id (), SC_LP_ERROR, opt, NULL);
  }

  sc_options_destroy (opt);
  sc_finalize ();

  mpiret = sc_MPI_Finalize ();
  SC_CHECK_MPI (mpiret);

  return 0;
}<|MERGE_RESOLUTION|>--- conflicted
+++ resolved
@@ -90,14 +90,9 @@
    * models the rectangle [0,2] x [0,1].
    * \param [in]  cmesh      The cmesh in which the point lies.
    * \param [in]  gtreeid    The global tree (of the cmesh) in which the reference point is.
-<<<<<<< HEAD
-   * \param [in]  ref_coords  Array of \a dimension many entries, specifying a point in \f$ [0,1]^2 \f$.
-   * \param [in]  num_coords  Amount of points of /f$ \mathrm{dim} /f$ to map.
-   * \param [out] out_coords  The mapped coordinates in physical space of \a ref_coords.
-=======
-   * \param [in]  ref_coords Array of \a dimension many entries, specifying a point in \f$ [0,1]^2 \f$.
+   * \param [in]  ref_coords Array of \a dimension x \a num_coords many entries, specifying a point in \f$ [0,1]^2 \f$.
+   * \param [in]  num_coords Amount of points of /f$ \mathrm{dim} /f$ to map.
    * \param [out] out_coords The mapped coordinates in physical space of \a ref_coords.
->>>>>>> ae148f4e
    */
   void
   t8_geom_evaluate (t8_cmesh_t cmesh, t8_gloidx_t gtreeid, const double *ref_coords, const size_t num_coords,
@@ -149,14 +144,9 @@
    * Map a point in a point in \f$ [0,1]^2 \f$ to the moebius band.
    * \param [in]  cmesh      The cmesh in which the point lies.
    * \param [in]  gtreeid    The global tree (of the cmesh) in which the reference point is.
-<<<<<<< HEAD
-   * \param [in]  ref_coords  Array of \a dimension many entries, specifying a point in \f$ [0,1]^2 \f$.
-   * \param [in]  num_coords  Amount of points of /f$ \mathrm{dim} /f$ to map.
-   * \param [out] out_coords  The mapped coordinates in physical space of \a ref_coords.
-=======
-   * \param [in]  ref_coords Array of \a dimension many entries, specifying a point in \f$ [0,1]^2 \f$.
+   * \param [in]  ref_coords Array of \a dimension x \a num_coords many entries, specifying a point in \f$ [0,1]^2 \f$.
+   * \param [in]  num_coords Amount of points of /f$ \mathrm{dim} /f$ to map.
    * \param [out] out_coords The mapped coordinates in physical space of \a ref_coords.
->>>>>>> ae148f4e
    */
   void
   t8_geom_evaluate (t8_cmesh_t cmesh, t8_gloidx_t gtreeid, const double *ref_coords, const size_t num_coords,
@@ -209,14 +199,9 @@
    * Map a reference point in the unit square to a cylinder.
    * \param [in]  cmesh      The cmesh in which the point lies.
    * \param [in]  gtreeid    The global tree (of the cmesh) in which the reference point is.
-<<<<<<< HEAD
-   * \param [in]  ref_coords  Array of \a dimension many entries, specifying a point in \f$ [0,1]^\mathrm{dim} \f$.
-   * \param [in]  num_coords  Amount of points of /f$ \mathrm{dim} /f$ to map.
-   * \param [out] out_coords  The mapped coordinates in physical space of \a ref_coords.
-=======
-   * \param [in]  ref_coords Array of \a dimension many entries, specifying a point in \f$ [0,1]^\mathrm{dim} \f$.
+   * \param [in]  ref_coords Array of \a dimension x \a num_coords many entries, specifying a point in \f$ [0,1]^2 \f$.
+   * \param [in]  num_coords Amount of points of /f$ \mathrm{dim} /f$ to map.
    * \param [out] out_coords The mapped coordinates in physical space of \a ref_coords.
->>>>>>> ae148f4e
    */
   void
   t8_geom_evaluate (t8_cmesh_t cmesh, t8_gloidx_t gtreeid, const double *ref_coords, const size_t num_coords,
@@ -265,14 +250,9 @@
    * Map a reference point in the unit square to a circle.
    * \param [in]  cmesh      The cmesh in which the point lies.
    * \param [in]  gtreeid    The global tree (of the cmesh) in which the reference point is.
-<<<<<<< HEAD
-   * \param [in]  ref_coords  Array of \a dimension many entries, specifying a point in \f$ [0,1]^2 \f$.
-   * \param [in]  num_coords  Amount of points of /f$ \mathrm{dim} /f$ to map.
-   * \param [out] out_coords  The mapped coordinates in physical space of \a ref_coords.
-=======
-   * \param [in]  ref_coords Array of \a dimension many entries, specifying a point in \f$ [0,1]^2 \f$.
+   * \param [in]  ref_coords Array of \a dimension x \a num_coords many entries, specifying a point in \f$ [0,1]^2 \f$.
+   * \param [in]  num_coords Amount of points of /f$ \mathrm{dim} /f$ to map.
    * \param [out] out_coords The mapped coordinates in physical space of \a ref_coords.
->>>>>>> ae148f4e
    */
   void
   t8_geom_evaluate (t8_cmesh_t cmesh, t8_gloidx_t gtreeid, const double *ref_coords, const size_t num_coords,
@@ -330,14 +310,9 @@
    * Map a reference point in the unit square to a square distorted with time.
    * \param [in]  cmesh      The cmesh in which the point lies.
    * \param [in]  gtreeid    The global tree (of the cmesh) in which the reference point is.
-<<<<<<< HEAD
-   * \param [in]  ref_coords  Array of \a dimension many entries, specifying a point in \f$ [0,1]^2 \f$.
-   * \param [in]  num_coords  Amount of points of /f$ \mathrm{dim} /f$ to map.
-   * \param [out] out_coords  The mapped coordinates in physical space of \a ref_coords.
-=======
-   * \param [in]  ref_coords Array of \a dimension many entries, specifying a point in \f$ [0,1]^2 \f$.
+   * \param [in]  ref_coords Array of \a dimension x \a num_coords many entries, specifying a point in \f$ [0,1]^2 \f$.
+   * \param [in]  num_coords Amount of points of /f$ \mathrm{dim} /f$ to map.
    * \param [out] out_coords The mapped coordinates in physical space of \a ref_coords.
->>>>>>> ae148f4e
    */
   void
   t8_geom_evaluate (t8_cmesh_t cmesh, t8_gloidx_t gtreeid, const double *ref_coords, const size_t num_coords,
@@ -400,14 +375,9 @@
    * Map a reference point in the unit cube to a cube distorted in the z axis.
    * \param [in]  cmesh      The cmesh in which the point lies.
    * \param [in]  gtreeid    The global tree (of the cmesh) in which the reference point is.
-<<<<<<< HEAD
-   * \param [in]  ref_coords  Array of \a dimension many entries, specifying a point in \f$ [0,1]^3 \f$.
-   * \param [in]  num_coords  Amount of points of /f$ \mathrm{dim} /f$ to map.
-   * \param [out] out_coords  The mapped coordinates in physical space of \a ref_coords.
-=======
-   * \param [in]  ref_coords Array of \a dimension many entries, specifying a point in \f$ [0,1]^3 \f$.
+   * \param [in]  ref_coords Array of \a dimension x \a num_coords many entries, specifying a point in \f$ [0,1]^2 \f$.
+   * \param [in]  num_coords Amount of points of /f$ \mathrm{dim} /f$ to map.
    * \param [out] out_coords The mapped coordinates in physical space of \a ref_coords.
->>>>>>> ae148f4e
    */
   void
   t8_geom_evaluate (t8_cmesh_t cmesh, t8_gloidx_t gtreeid, const double *ref_coords, const size_t num_coords,
