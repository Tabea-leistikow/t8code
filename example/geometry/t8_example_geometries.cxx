/*
  This file is part of t8code.
  t8code is a C library to manage a collection (a forest) of multiple
  connected adaptive space-trees of general element types in parallel.

  Copyright (C) 2015 the developers

  t8code is free software; you can redistribute it and/or modify
  it under the terms of the GNU General Public License as published by
  the Free Software Foundation; either version 2 of the License, or
  (at your option) any later version.

  t8code is distributed in the hope that it will be useful,
  but WITHOUT ANY WARRANTY; without even the implied warranty of
  MERCHANTABILITY or FITNESS FOR A PARTICULAR PURPOSE.  See the
  GNU General Public License for more details.

  You should have received a copy of the GNU General Public License
  along with t8code; if not, write to the Free Software Foundation, Inc.,
  51 Franklin Street, Fifth Floor, Boston, MA 02110-1301, USA.
*/

#include <sc_options.h>
#include <sc_refcount.h>
#include <t8_schemes/t8_default/t8_default_cxx.hxx>
#include <t8_forest/t8_forest_general.h>
#include <t8_forest/t8_forest_io.h>
#include <t8_geometry/t8_geometry_base.hxx>
#include <t8_geometry/t8_geometry_implementations/t8_geometry_linear.hxx>
#include <t8_geometry/t8_geometry_implementations/t8_geometry_cad.hxx>
#include <t8_geometry/t8_geometry_implementations/t8_geometry_analytic.hxx>
#include <t8_geometry/t8_geometry_helpers.h>
#include <t8_cmesh.hxx>
#include <t8_cmesh/t8_cmesh_examples.h>

#if T8_WITH_OCC
#include <GeomAPI_PointsToBSpline.hxx>
#include <GeomAPI_PointsToBSplineSurface.hxx>
#include <Geom_BSplineCurve.hxx>
#include <Geom_BSplineSurface.hxx>
#include <gp_Pnt.hxx>
#include <TColgp_Array1OfPnt.hxx>
#include <TColgp_Array2OfPnt.hxx>
#include <BRepPrimAPI_MakePrism.hxx>
#include <BRepBuilderAPI_MakeFace.hxx>
#include <BRepBuilderAPI_MakeEdge.hxx>
#include <BRepAlgoAPI_Fuse.hxx>
#include <TopoDS_Face.hxx>
#include <TopoDS_Edge.hxx>
#include <TopoDS.hxx>
#include <gp_Ax2.hxx>
#include <gp_Dir.hxx>
#include <gp_Circ.hxx>
#include <gp_Vec.hxx>
#include <BRep_Tool.hxx>
#endif

typedef enum {
  T8_GEOM_ZERO = 0,
  T8_GEOM_SINCOS = T8_GEOM_ZERO,
  T8_GEOM_CYLINDER,
  T8_GEOM_MOEBIUS,
  T8_GEOM_TWO_GEOMETRIES,
  T8_GEOM_CIRCLE,
  T8_GEOM_3D,
  T8_GEOM_MOVING,
  T8_GEOM_ANALYTIC_QUAD_TO_SPHERE,
  T8_GEOM_CAD_TRIANGLE,
  T8_GEOM_CAD_CURVE_CUBE,
  T8_GEOM_CAD_SURFACE_CUBES,
  T8_GEOM_CAD_SURFACE_CYLINDER,
  T8_GEOM_COUNT
} t8_example_geom_type;

/** This geometry maps a point (x,y) in R^2 
 * to the point (x,y, 0.2 * sin(2PI X) * cos(2PI Y)).
 * It should only be used for 2 dimensional forests.
 * 
 * This geometry does not provide a jacobian.
 */
struct t8_geometry_sincos: public t8_geometry
{
 public:
  /* Basic constructor that sets the dimension and the name. */
  t8_geometry_sincos (): t8_geometry (2, "t8_sincos_geometry")
  {
  }

  /**
   * Maps points (x,y) in R^2 
   * to the point (x,y, 0.2 * sin(2PI X) * cos(2PI Y)).
   * It is specifically designed to work on two tree cmeshes and 
   * models the rectangle [0,2] x [0,1].
   * \param [in]  cmesh      The cmesh in which the point lies.
   * \param [in]  gtreeid    The global tree (of the cmesh) in which the reference point is.
   * \param [in]  ref_coords Array of \a dimension x \a num_coords many entries, specifying a point in \f$ [0,1]^2 \f$.
   * \param [in]  num_coords Amount of points of /f$ \mathrm{dim} /f$ to map.
   * \param [out] out_coords The mapped coordinates in physical space of \a ref_coords. The length is \a num_coords * 3.
   */
  void
  t8_geom_evaluate (t8_cmesh_t cmesh, t8_gloidx_t gtreeid, const double *ref_coords, const size_t num_coords,
                    double *out_coords) const
  {
    for (size_t i_coord = 0; i_coord < num_coords; ++i_coord) {
      const int offset_2d = 2 * i_coord;
      const int offset_3d = 3 * i_coord;
      double x = ref_coords[offset_2d];
      if (gtreeid == 1) {
        /* Translate ref coordinates by +1 in x direction for the second tree. */
        x += 1;
      }
      out_coords[offset_3d] = x;
      out_coords[offset_3d + 1] = ref_coords[offset_2d + 1];
      out_coords[offset_3d + 2]
        = 0.2 * sin (ref_coords[offset_2d] * 2 * M_PI) * cos (ref_coords[offset_2d + 1] * 2 * M_PI);
    }
  }

  /* Jacobian, not implemented. */
  void
  t8_geom_evaluate_jacobian (t8_cmesh_t cmesh, t8_gloidx_t gtreeid, const double *ref_coords, const size_t num_coords,
                             double *jacobian) const
  {
    SC_ABORT_NOT_REACHED ();
  }

  /* Load tree data is empty since we have no tree data.
   * We need to provide an implementation anyways. */
  void
  t8_geom_load_tree_data (t8_cmesh_t cmesh, t8_gloidx_t gtreeid)
  {
    /* Do nothing */
  }

  /** Check if  the currently active tree has a negative volume. In this case return zero. */
  bool
  t8_geom_tree_negative_volume () const
  {
    return 0;
  }

  /**
   * Get the type of this geometry.
   * \return The type.
   */
  t8_geometry_type_t
  t8_geom_get_type () const
  {
    return T8_GEOMETRY_TYPE_UNDEFINED;
  }
};

/** This geometry maps the unit square \f$ [0,1]^2 \f$ to the moebius strip.
 * The unit square can be modelled with any cmesh (consisting of any number of trees).
 * 
 * It inherits from the w_vertices geometry since we use the tree's vertex coordinates.
 * This geometry does not provide a jacobian.
 */
struct t8_geometry_moebius: public t8_geometry_with_vertices
{
 public:
  /* Basic constructor that sets the dimension and the name. */
  t8_geometry_moebius (): t8_geometry_with_vertices (2, "t8_moebius_geometry")
  {
  }

  /**
   * Maps points in \f$ [0,1]^2 \f$ to the moebius band.
   * \param [in]  cmesh      The cmesh in which the point lies.
   * \param [in]  gtreeid    The global tree (of the cmesh) in which the reference point is.
   * \param [in]  ref_coords Array of \a dimension x \a num_coords many entries, specifying a point in \f$ [0,1]^2 \f$.
   * \param [in]  num_coords Amount of points of /f$ \mathrm{dim} /f$ to map.
   * \param [out] out_coords The mapped coordinates in physical space of \a ref_coords. The length is \a num_coords * 3.
   */
  void
  t8_geom_evaluate (t8_cmesh_t cmesh, t8_gloidx_t gtreeid, const double *ref_coords, const size_t num_coords,
                    double *out_coords) const
  {
    double t;
    double phi;

    /* Compute the linear coordinates (in [0,1]^2) of the reference vertex and store in out_coords. */
<<<<<<< HEAD
    /* No idea why, but indent insert a lot of newlines here */
=======
>>>>>>> 16734759
    t8_geom_compute_linear_geometry (active_tree_class, active_tree_vertices, ref_coords, num_coords, out_coords);

    for (size_t i_coord = 0; i_coord < num_coords; ++i_coord) {
      const int offset_3d = i_coord * 3;
      /* At first, we map x from [0,1] to [-.5,.5]
      * and y to [0, 2*PI] */
      t = out_coords[offset_3d] - .5;
      phi = out_coords[offset_3d + 1] * 2 * M_PI;
      /* We now apply the parametrization for the moebius strip. */
      out_coords[offset_3d] = (1 - t * sin (phi / 2)) * cos (phi);
      out_coords[offset_3d + 1] = (1 - t * sin (phi / 2)) * sin (phi);
      out_coords[offset_3d + 2] = t * cos (phi / 2);
    }
  }

  /* Jacobian, not implemented. */
  void
  t8_geom_evaluate_jacobian (t8_cmesh_t cmesh, t8_gloidx_t gtreeid, const double *ref_coords, const size_t num_coords,
                             double *jacobian) const
  {
    SC_ABORT_NOT_REACHED ();
  }

  /**
   * Get the type of this geometry.
   * \return The type.
   */
  t8_geometry_type_t
  t8_geom_get_type () const
  {
    return T8_GEOMETRY_TYPE_UNDEFINED;
  }

  /* Load tree data is inherited from vertices geometry. */
};

/** This geometry maps the unit square to a cylinder.
 * It should only be used for cmeshes with a single quad tree.
 * 
 * This geometry does not provide a jacobian.
 */
struct t8_geometry_cylinder: public t8_geometry
{
 public:
  /* Basic constructor that sets the dimension and the name. */
  t8_geometry_cylinder (): t8_geometry (2, "t8_cylinder_geometry")
  {
  }

  /**
   * Map a reference point in the unit square to a cylinder.
   * \param [in]  cmesh      The cmesh in which the point lies.
   * \param [in]  gtreeid    The global tree (of the cmesh) in which the reference point is.
   * \param [in]  ref_coords Array of \a dimension x \a num_coords many entries, specifying a point in \f$ [0,1]^2 \f$.
   * \param [in]  num_coords Amount of points of /f$ \mathrm{dim} /f$ to map.
   * \param [out] out_coords The mapped coordinates in physical space of \a ref_coords. The length is \a num_coords * 3.
   */
  void
  t8_geom_evaluate (t8_cmesh_t cmesh, t8_gloidx_t gtreeid, const double *ref_coords, const size_t num_coords,
                    double *out_coords) const
  {
    for (size_t i_coord = 0; i_coord < num_coords; ++i_coord) {
      const int offset_3d = i_coord * 3;
      const int offset_2d = i_coord * 2;
      out_coords[offset_3d] = cos (ref_coords[offset_2d] * 2 * M_PI);
      out_coords[offset_3d + 1] = ref_coords[offset_2d + 1];
      out_coords[offset_3d + 2] = sin (ref_coords[offset_2d] * 2 * M_PI);
    }
  }

  /* Jacobian, not implemented. */
  void
  t8_geom_evaluate_jacobian (t8_cmesh_t cmesh, t8_gloidx_t gtreeid, const double *ref_coords, const size_t num_coords,
                             double *jacobian) const
  {
    SC_ABORT_NOT_REACHED ();
  }

  /* Load tree data is empty since we have no tree data.
   * We need to provide an implementation anyways. */
  void
  t8_geom_load_tree_data (t8_cmesh_t cmesh, t8_gloidx_t gtreeid)
  {
    /* Do nothing */
  }

  /** Check if  the currently active tree has a negative volume. In this case return zero. */
  bool
  t8_geom_tree_negative_volume () const
  {
    return 0;
  }

  /**
   * Get the type of this geometry.
   * \return The type.
   */
  t8_geometry_type_t
  t8_geom_get_type () const
  {
    return T8_GEOMETRY_TYPE_UNDEFINED;
  }
};

/**
 * This geometry map a unit square \f$ [0,1]^2 \f$ cmesh to a circle with midpoint 0
 * and radius 1.
 * This geometry massively distorts elements near the boundary and should not be
 * used for actual numerical experiments.
 * 
 * This geometry does not provide a jacobian.
 */
struct t8_geometry_circle: public t8_geometry_with_vertices
{
 public:
  /* Basic constructor that sets the dimension and the name. */
  t8_geometry_circle (): t8_geometry_with_vertices (2, "t8_circle_geometry")
  {
  }

  /**
   * Map a reference point in the unit square to a circle.
   * \param [in]  cmesh      The cmesh in which the point lies.
   * \param [in]  gtreeid    The global tree (of the cmesh) in which the reference point is.
   * \param [in]  ref_coords Array of \a dimension x \a num_coords many entries, specifying a point in \f$ [0,1]^2 \f$.
   * \param [in]  num_coords Amount of points of /f$ \mathrm{dim} /f$ to map.
   * \param [out] out_coords The mapped coordinates in physical space of \a ref_coords. The length is \a num_coords * 3.
   */
  void
  t8_geom_evaluate (t8_cmesh_t cmesh, t8_gloidx_t gtreeid, const double *ref_coords, const size_t num_coords,
                    double *out_coords) const
  {
    double x;
    double y;

    /* Compute the linear coordinates (in [0,1]^2) of the reference vertex and store in out_coords. */

    /* No idea why, but indent insert a lot of newlines here */
    t8_geom_compute_linear_geometry (active_tree_class, active_tree_vertices, ref_coords, num_coords, out_coords);

    for (size_t i_coord = 0; i_coord < num_coords; ++i_coord) {
      const int offset_3d = i_coord * 3;
      /* We now remap the coords to match the square [-1,1]^2 */
      x = out_coords[offset_3d] * 2 - 1;
      y = out_coords[offset_3d + 1] * 2 - 1;

      /* An now we apply the formula that projects the square to the circle. */
      out_coords[offset_3d] = x * sqrt (1 - y * y / 2);
      out_coords[offset_3d + 1] = y * sqrt (1 - x * x / 2);
      out_coords[offset_3d + 2] = 0;
    }
  }

  /* Jacobian, not implemented. */
  void
  t8_geom_evaluate_jacobian (t8_cmesh_t cmesh, t8_gloidx_t gtreeid, const double *ref_coords, const size_t num_coords,
                             double *jacobian) const
  {
    SC_ABORT_NOT_REACHED ();
  }

  /**
   * Get the type of this geometry.
   * \return The type.
   */
  t8_geometry_type_t
  t8_geom_get_type () const
  {
    return T8_GEOMETRY_TYPE_UNDEFINED;
  }

  /* Load tree data is inherited from vertices geometry. */
};

/* This geometry rotates \f$ [0,1]^2 \f$ with time around the origin.
 * The rotation direction is reversed after 2 seconds.
 * Additionally, the z coordinate is modifyied according to the
 * sincos function and multiplied with the current time.
 * To use this, a pointer to a double variable time is added to the geometry.
 * This variable can be modified from outside.
 * 
 * The geometry can only be used with single tree cmeshes (unit square).
 */

struct t8_geometry_moving: public t8_geometry
{
 public:
  /* Basic constructor that sets the dimension the name and the time pointer. */
  t8_geometry_moving (const double *time): t8_geometry (2, "t8_moving_geometry"), ptime (time)
  {
  }

  /**
   * Map a reference point in the unit square to a square distorted with time.
   * \param [in]  cmesh      The cmesh in which the point lies.
   * \param [in]  gtreeid    The global tree (of the cmesh) in which the reference point is.
   * \param [in]  ref_coords Array of \a dimension x \a num_coords many entries, specifying a point in \f$ [0,1]^2 \f$.
   * \param [in]  num_coords Amount of points of /f$ \mathrm{dim} /f$ to map.
   * \param [out] out_coords The mapped coordinates in physical space of \a ref_coords. The length is \a num_coords * 3.
   */
  void
  t8_geom_evaluate (t8_cmesh_t cmesh, t8_gloidx_t gtreeid, const double *ref_coords, const size_t num_coords,
                    double *out_coords) const
  {
    for (size_t i_coord = 0; i_coord < num_coords; ++i_coord) {
      const int offset_3d = i_coord * 3;
      const int offset_2d = i_coord * 2;
      double x = ref_coords[offset_2d] - .5;
      double y = ref_coords[offset_2d + 1] - .5;
      const double time = *ptime;
      double radius_sqr = x * x + y * y;
      double phi = radius_sqr * (time > 2 ? 4 - time : time);

      /* Change gridlines by applying a 4th order polynomial mapping
      * [0,1]^2 -> [0,1]^2.
      * And then map this to [-0.5,-0.5]^2 */
      int sign = x < 0 ? 1 : -1;
      double rho = 0.5 - time / 10;
      x = sign * (1 - exp (-fabs (-x) / rho)) / (2 * (1 - exp (-0.5 / rho)));
      sign = y < 0 ? 1 : -1;
      y = sign * (1 - exp (-fabs (-y) / rho)) / (2 * (1 - exp (-0.5 / rho)));

      /* Rotate the x-y axis and add sincos in z axis. */
      out_coords[offset_3d] = x * (cos (phi)) - y * sin (phi);
      out_coords[offset_3d + 1] = y * (cos (phi)) + x * sin (phi);
      out_coords[offset_3d + 2] = 0;
    }
  }

  /* Jacobian, not implemented. */
  void
  t8_geom_evaluate_jacobian (t8_cmesh_t cmesh, t8_gloidx_t gtreeid, const double *ref_coords, const size_t num_coords,
                             double *jacobian) const
  {
    SC_ABORT_NOT_REACHED ();
  }

  /* Load tree data is empty since we have no tree data.
   * We need to provide an implementation anyways. */
  void
  t8_geom_load_tree_data (t8_cmesh_t cmesh, t8_gloidx_t gtreeid)
  {
    /* Do nothing */
  }

  /** Check if  the currently active tree has a negative volume. In this case return zero. */
  bool
  t8_geom_tree_negative_volume () const
  {
    return 0;
  }

  /**
   * Get the type of this geometry.
   * \return The type.
   */
  t8_geometry_type_t
  t8_geom_get_type () const
  {
    return T8_GEOMETRY_TYPE_UNDEFINED;
  }

 protected:
  const double *ptime; /* Time pointer to outside time variable */
};

/** Map the unit cube \f$ [0,1]^3 \f$ onto a cube that is distorted
 * in z direction.
 * Can be used with 1 tree unit cube cmesh only.
 */
struct t8_geometry_cube_zdistorted: public t8_geometry
{
 public:
  /* Basic constructor that sets the dimension and the name. */
  t8_geometry_cube_zdistorted (): t8_geometry (3, "t8_cube_zdistorted_geometry")
  {
  }
  /**
   * Map a reference point in the unit cube to a cube distorted in the z axis.
   * \param [in]  cmesh      The cmesh in which the point lies.
   * \param [in]  gtreeid    The global tree (of the cmesh) in which the reference point is.
   * \param [in]  ref_coords Array of \a dimension x \a num_coords many entries, specifying a point in \f$ [0,1]^2 \f$.
   * \param [in]  num_coords Amount of points of /f$ \mathrm{dim} /f$ to map.
   * \param [out] out_coords The mapped coordinates in physical space of \a ref_coords. The length is \a num_coords * 3.
   */
  void
  t8_geom_evaluate (t8_cmesh_t cmesh, t8_gloidx_t gtreeid, const double *ref_coords, const size_t num_coords,
                    double *out_coords) const
  {
    for (size_t i_coord = 0; i_coord < num_coords; ++i_coord) {
      const int offset_3d = i_coord * 3;
      out_coords[offset_3d] = ref_coords[offset_3d];
      out_coords[offset_3d + 1] = ref_coords[offset_3d + 1];
      out_coords[offset_3d + 2]
        = ref_coords[offset_3d + 2]
          * (0.8 + 0.2 * sin (ref_coords[offset_3d] * 2 * M_PI) * cos (ref_coords[offset_3d + 1] * 2 * M_PI));
    }
  }

  /* Jacobian, not implemented. */
  void
  t8_geom_evaluate_jacobian (t8_cmesh_t cmesh, t8_gloidx_t gtreeid, const double *ref_coords, const size_t num_coords,
                             double *jacobian) const
  {
    SC_ABORT_NOT_REACHED ();
  }

  /* Load tree data is empty since we have no tree data.
   * We need to provide an implementation anyways. */
  void
  t8_geom_load_tree_data (t8_cmesh_t cmesh, t8_gloidx_t gtreeid)
  {
    /* Do nothing */
  }

  /** Check if  the currently active tree has a negative volume. In this case return zero. */
  bool
  t8_geom_tree_negative_volume () const
  {
    return 0;
  }

  /**
   * Get the type of this geometry.
   * \return The type.
   */
  t8_geometry_type_t
  t8_geom_get_type () const
  {
    return T8_GEOMETRY_TYPE_UNDEFINED;
  }
};

/* This adapt callback function will refine all elements at the
 * domain boundary up to a given maximum refinement level. */
static int
t8_geom_adapt_boundary (t8_forest_t forest, t8_forest_t forest_from, t8_locidx_t ltree_id, t8_locidx_t lelement_id,
                        t8_eclass_scheme_c *ts, const int is_family, const int num_elements, t8_element_t *elements[])
{
  t8_cmesh_t cmesh = t8_forest_get_cmesh (forest_from);
  /* Get the number of faces of the element. */
  int num_faces = ts->t8_element_num_faces (elements[0]);
  int iface;
  /* Get the maximum level from the forest's user data 
   * (must be set before using the callback). */
  int maxlevel = *(int *) t8_forest_get_user_data (forest);

  /* We do not refine more then the given maximum level. */
  if (ts->t8_element_level (elements[0]) >= maxlevel) {
    return 0;
  }

  /* Check for each face of the element whether it lies on the 
   * domain boundary. If so, the element is refined. */
  for (iface = 0; iface < num_faces; ++iface) {
    if (ts->t8_element_is_root_boundary (elements[0], iface)) {
      /* This element's face is at its tree boundary. Check whether
         the tree's face is at the domain boundary. */
      int tree_face = ts->t8_element_tree_face (elements[0], iface);
      t8_locidx_t lctreeid = t8_forest_ltreeid_to_cmesh_ltreeid (forest_from, ltree_id);
      if (t8_cmesh_tree_face_is_boundary (cmesh, lctreeid, tree_face)) {
        /* The tree's face is at the domain boundary, we refine the element. */
        return 1;
      }
    }
  }
  /* All other elements remain unchanged. */
  return 0;
}

void
quad_to_sphere_callback (t8_cmesh_t cmesh, t8_gloidx_t gtreeid, const double *ref_coords, const size_t num_coords,
                         double *out_coords, const void *tree_data, const void *user_data)
{
  for (size_t i_coord = 0; i_coord < num_coords; i_coord++) {
    const size_t offset = 3 * i_coord;

    const double radius = 1.0;
    const double latitude = 2 * M_PI * ref_coords[offset + 0];
    const double longitude = ref_coords[offset + 1] * M_PI;

    out_coords[offset + 0] = radius * sin (longitude) * cos (latitude);
    out_coords[offset + 1] = radius * sin (longitude) * sin (latitude);
    out_coords[offset + 2] = radius * cos (longitude);
  }
}

static void
t8_analytic_geom (int level, t8_example_geom_type geom_type)
{
  t8_forest_t forest;
  t8_cmesh_t cmesh;
  char vtuname[BUFSIZ];
  int uniform_level;
  double time = 0; /* used for moving geometry */
  int sreturn;

  t8_cmesh_init (&cmesh);
  /* Depending on the geometry type, add the tree, set the geometry
   * and set the output file name. */
  switch (geom_type) {
  case T8_GEOM_SINCOS:
    t8_global_productionf ("Creating uniform level %i forest with a sinus/cosinus geometry.\n", level);
    /* Sin/cos geometry. Has two quad trees. */
    t8_cmesh_register_geometry<t8_geometry_sincos> (cmesh);
    t8_cmesh_set_tree_class (cmesh, 0, T8_ECLASS_QUAD);
    t8_cmesh_set_tree_class (cmesh, 1, T8_ECLASS_QUAD);
    t8_cmesh_set_join (cmesh, 0, 1, 1, 0, 0);
    snprintf (vtuname, BUFSIZ, "forest_sincos_lvl_%i", level);
    break;
  case T8_GEOM_CYLINDER:
    t8_global_productionf ("Creating uniform level %i forest with a cylinder geometry.\n", level);
    /* Cylinder geometry. Has one quad tree that is periodic in x direction. */
    t8_cmesh_register_geometry<t8_geometry_cylinder> (cmesh);
    t8_cmesh_set_tree_class (cmesh, 0, T8_ECLASS_QUAD);
    t8_cmesh_set_join (cmesh, 0, 0, 0, 1, 0);
    snprintf (vtuname, BUFSIZ, "forest_cylinder_lvl_%i", level);
    break;
  case T8_GEOM_MOEBIUS:
    t8_global_productionf ("Creating uniform level %i forest with a moebius geometry.\n", level);
    {
      /* Moebius geometry on hybrid unit square. */
      t8_cmesh_t hybrid_square = t8_cmesh_new_periodic_hybrid (sc_MPI_COMM_WORLD);
      t8_cmesh_set_derive (cmesh, hybrid_square);
      t8_cmesh_register_geometry<t8_geometry_moebius> (cmesh);
      snprintf (vtuname, BUFSIZ, "forest_moebius_lvl_%i", level);
    }
    break;
  case T8_GEOM_TWO_GEOMETRIES:
    t8_global_productionf ("Creating uniform level %i forest with a cylinder and a sine cosine geometry.\n", level);
    t8_cmesh_set_tree_class (cmesh, 0, T8_ECLASS_QUAD);
    /* Tree 0 is connected to itself to form a cylinder */
    t8_cmesh_set_join (cmesh, 0, 0, 0, 1, 0);
    t8_cmesh_set_tree_class (cmesh, 1, T8_ECLASS_QUAD);
    /* Cylinder geometry on tree 0. Sincos geometry on tree 1. */
    {
      t8_geometry *geometry_cylinder = t8_cmesh_register_geometry<t8_geometry_cylinder> (cmesh);
      t8_geometry *geometry_sincos = t8_cmesh_register_geometry<t8_geometry_sincos> (cmesh);
      t8_cmesh_set_tree_geometry (cmesh, 0, geometry_cylinder);
      t8_cmesh_set_tree_geometry (cmesh, 1, geometry_sincos);
    }
    snprintf (vtuname, BUFSIZ, "forest_cylinder_and_sincos_lvl_%i", level);
    break;
  case T8_GEOM_CIRCLE:
    t8_global_productionf ("Creating forest with a circle geometry.\n");
    t8_global_productionf ("This forest will get refined at the boundary to level %i.\n", level);
    {
      /* Circle geometry on triangulated unit square. */
      t8_cmesh_t tri_square = t8_cmesh_new_hypercube (T8_ECLASS_TRIANGLE, sc_MPI_COMM_WORLD, 0, 0, 0);
      t8_cmesh_set_derive (cmesh, tri_square);
      t8_cmesh_register_geometry<t8_geometry_circle> (cmesh);
      snprintf (vtuname, BUFSIZ, "forest_circle_lvl_%i", level);
    }
    break;
  case T8_GEOM_3D:
    t8_global_productionf ("Creating uniform level %i forest with a 3D function graph geometry.\n", level);
    /* Cube geometry with sincos on top. Has one hexahedron tree. */
    t8_cmesh_register_geometry<t8_geometry_cube_zdistorted> (cmesh);
    t8_cmesh_set_tree_class (cmesh, 0, T8_ECLASS_HEX);
    snprintf (vtuname, BUFSIZ, "forest_cube_3D_lvl_%i", level);
    break;
  case T8_GEOM_MOVING:
    t8_global_productionf ("Creating uniform level %i forest with a moving geometry.\n", level);
    /* Quad geometry that rotates with time. */
    t8_cmesh_register_geometry<t8_geometry_moving> (cmesh, &time);
    t8_cmesh_set_tree_class (cmesh, 0, T8_ECLASS_QUAD);
    snprintf (vtuname, BUFSIZ, "forest_moving_lvl_%i", level);
    break;
  case T8_GEOM_ANALYTIC_QUAD_TO_SPHERE:
    t8_global_productionf ("Wrapping a quad around a sphere.\n");
    t8_cmesh_register_geometry<t8_geometry_analytic> (cmesh, 3, "geom_quad_to_sphere", quad_to_sphere_callback, nullptr,
                                                      nullptr, nullptr, nullptr);
    t8_cmesh_set_tree_class (cmesh, 0, T8_ECLASS_QUAD);
    t8_cmesh_set_join (cmesh, 0, 0, 1, 0, 0);

    snprintf (vtuname, BUFSIZ, "forest_quad_to_sphere");
    break;
  case T8_GEOM_CAD_TRIANGLE: {
#if T8_WITH_OCC
    t8_global_productionf ("Creating uniform level %i forests with an cad triangle geometry.\n", level);

    /* Constructing a triangle with one curved edge (f1) */
    Handle_Geom_BSplineCurve cad_curve;
    TColgp_Array1OfPnt point_array (1, 3);
    TopoDS_Shape shape;

    /* Define knots along the bsplines. */
    point_array (1) = gp_Pnt (0.0, 0.0, 0.0);
    point_array (2) = gp_Pnt (0.4, 1.3, 0.0);
    point_array (3) = gp_Pnt (1.0, 2.0, 0.0);

    /* Generate bsplines from arrays. */
    cad_curve = GeomAPI_PointsToBSpline (point_array).Curve ();

    /* Fill shape with bsplines so that we can create a geometry with this shape. */
    shape = BRepBuilderAPI_MakeEdge (cad_curve).Edge ();

    /* Create a cad geometry. */
    t8_cmesh_register_geometry<t8_geometry_cad> (cmesh, 2, shape);

    /* The arrays indicate which face/edge carries a geometry. 
       * 0 means no geometry and any other number indicates the position of the geometry 
       * in the global geometry array. Here edge 1 carries the created cad_curve. */
    int faces[1] = { 0 };
    int edges[6] = { 0, 1, 0, 0, 0, 0 };
    /* Create tree 0 */
    t8_cmesh_set_tree_class (cmesh, 0, T8_ECLASS_TRIANGLE);
    double vertices[9] = { 0.0, 0.0, 0.0, 2.0, 0.0, 0.0, 1.0, 2.0, 0.0 };
    t8_cmesh_set_tree_vertices (cmesh, 0, vertices, 3);

    /* The valid parameter range for bsplines is [0, 1]. Therefore, we define the parameter range accordingly. */
    double parameters_edge[2] = { 0, 1 };

    /* Give the tree information about its curves and the parameters of the vertices. 
       * Each parameter set is given to the tree via its attribute key + the edge or face index it corresponds with. */
    t8_cmesh_set_attribute (cmesh, 0, t8_get_package_id (), T8_CMESH_CAD_FACE_ATTRIBUTE_KEY, faces, 1 * sizeof (int),
                            0);
    t8_cmesh_set_attribute (cmesh, 0, t8_get_package_id (), T8_CMESH_CAD_EDGE_ATTRIBUTE_KEY, edges, 6 * sizeof (int),
                            0);
    t8_cmesh_set_attribute (cmesh, 0, t8_get_package_id (), T8_CMESH_CAD_EDGE_PARAMETERS_ATTRIBUTE_KEY + 1,
                            parameters_edge, 2 * sizeof (double), 0);

    snprintf (vtuname, BUFSIZ, "forest_cad_triangle_lvl_%i", level);
    break;
#else  /* !T8_WITH_OCC */
    SC_ABORTF ("OCC not linked");
#endif /* T8_WITH_OCC */
  }
  case T8_GEOM_CAD_CURVE_CUBE: {
#if T8_WITH_OCC
    t8_global_productionf ("Creating uniform level %i forests with cad curve geometries.\n", level);

    /* Create two cad bsplines which oscillate along the x-axis. 
       * For this we need to define two arrays from which we create the bsplines. */
    Handle_Geom_Curve cad_curve0;
    Handle_Geom_Curve cad_curve1;
    TColgp_Array1OfPnt point_array0 (1, 5);
    TColgp_Array1OfPnt point_array1 (1, 5);
    TopoDS_Shape shape;

    /* Define knots along the bsplines. */
    point_array0 (1) = gp_Pnt (0, 0, 0);
    point_array0 (2) = gp_Pnt (0.25, 0.1, 0.1);
    point_array0 (3) = gp_Pnt (0.5, 0, 0);
    point_array0 (4) = gp_Pnt (0.75, -0.1, -0.1);
    point_array0 (5) = gp_Pnt (1, 0, 0);

    point_array1 (1) = gp_Pnt (0, 1, 1);
    point_array1 (2) = gp_Pnt (0.25, 0.9, 1.1);
    point_array1 (3) = gp_Pnt (0.5, 1, 1);
    point_array1 (4) = gp_Pnt (0.9, 1.1, 0.9);
    point_array1 (5) = gp_Pnt (1, 1, 1);

    /* Generate bsplines from arrays. */
    cad_curve0 = GeomAPI_PointsToBSpline (point_array0).Curve ();
    cad_curve1 = GeomAPI_PointsToBSpline (point_array1).Curve ();

    /* Fill shape with bsplines so that we can create a geometry with this shape. */
    shape = BRepBuilderAPI_MakeEdge (cad_curve0).Edge ();
    shape = BRepAlgoAPI_Fuse (shape, BRepBuilderAPI_MakeEdge (cad_curve1).Edge ());

    /* Create a cad geometry. */
    t8_cmesh_register_geometry<t8_geometry_cad> (cmesh, 3, shape);

    /* The arrays indicate which face/edge carries a geometry. 
     * 0 means no geometry and any other number indicates the position of the geometry 
     * in the global geometry array. Here edge 0 carries cad_curve0 and edge 3 carries cad_curve1.
     * We add them in the next step. */
    int faces[6] = { 0, 0, 0, 0, 0, 0 };
    int edges[24] = { 1, 0, 0, 2, 0, 0, 0, 0, 0, 0, 0, 0, 0, 0, 0, 0, 0, 0, 0, 0, 0, 0, 0, 0 };

    /* Create tree 0 */
    t8_cmesh_set_tree_class (cmesh, 0, T8_ECLASS_HEX);
    double vertices[24] = { 0, 0, 0, 1, 0, 0, 0, 1, 0, 1, 1, 0, 0, 0, 1, 1, 0, 1, 0, 1, 1, 1, 1, 1 };
    t8_cmesh_set_tree_vertices (cmesh, 0, vertices, 8);

    /* The valid parameter range for bsplines is [0, 1]. We defined the bsplines in such a way, 
       * that parameter 0 and 1 resemble the two vertices of the connected edge. */
    double parameters[2] = { 0, 1 };

    /* Give the tree information about its curves and the parameters of the vertices. 
       * Each parameter set is given to the tree via its attribute key + the edge or face index it corresponds with. */
    t8_cmesh_set_attribute (cmesh, 0, t8_get_package_id (), T8_CMESH_CAD_FACE_ATTRIBUTE_KEY, faces, 6 * sizeof (int),
                            0);
    t8_cmesh_set_attribute (cmesh, 0, t8_get_package_id (), T8_CMESH_CAD_EDGE_ATTRIBUTE_KEY, edges, 24 * sizeof (int),
                            0);
    t8_cmesh_set_attribute (cmesh, 0, t8_get_package_id (), T8_CMESH_CAD_EDGE_PARAMETERS_ATTRIBUTE_KEY + 0, parameters,
                            2 * sizeof (double), 0);
    t8_cmesh_set_attribute (cmesh, 0, t8_get_package_id (), T8_CMESH_CAD_EDGE_PARAMETERS_ATTRIBUTE_KEY + 3, parameters,
                            2 * sizeof (double), 0);

    snprintf (vtuname, BUFSIZ, "forest_cad_curve_cube_lvl_%i", level);
    break;
#else  /* !T8_WITH_cad */
    SC_ABORTF ("OCC not linked");
#endif /* T8_WITH_cad */
  }
  case T8_GEOM_CAD_SURFACE_CUBES: {
#if T8_WITH_OCC
    t8_global_productionf ("Creating uniform level %i forests with a cad surface geometry.\n", level);

    /* Create a cad bspline surface with 2D array of knots */
    Handle_Geom_Surface cad_surface;
    TColgp_Array2OfPnt point_array (1, 5, 1, 3);
    TopoDS_Shape shape;

    /* Filling the 2D surface array with knots. The resulting surface resembles 
     * a surface at the top (face 5) of the trees.
     * Some of the knots have the same position as the vertices of the trees. 
     * These knots are marked with the tree id and vertex index. 
     * We also marked the direction of the u- and v-parameter.
     *
     *  x--> u-parameter
     *  |
     *  v v-parameter
     *
     *     point_array  1       2       3       4       5
     *
     *         1      t0_v6--------t0_v7&t1_v6--------t1_v7
     *                  |               |               |
     *                  |               |               |
     *         2        | tree 0 face 5 | tree 1 face 5 |
     *                  |               |               |
     *                  |               |               |
     *         3      t0_v4--------t0_v5&t1_v4--------t1_v5
     *
     * z-dir
     *    X--> x-dir
     *    |
     *    v
     *    y-dir
     */
    point_array (1, 1) = gp_Pnt (-0.2, -0.2, 1.2);  // t0_v6
    point_array (2, 1) = gp_Pnt (0.5, 0.0, 1.0);
    point_array (3, 1) = gp_Pnt (1.0, -0.2, 0.8);  // t0_v7 & t1_v6
    point_array (4, 1) = gp_Pnt (1.5, 0.0, 1.0);
    point_array (5, 1) = gp_Pnt (2.2, -0.2, 1.2);  // t1_v7

    point_array (1, 2) = gp_Pnt (0.0, 0.5, 1.0);
    point_array (2, 2) = gp_Pnt (0.5, 0.5, 1.0);
    point_array (3, 2) = gp_Pnt (1.0, 0.5, 0.8);
    point_array (4, 2) = gp_Pnt (1.5, 0.5, 1.0);
    point_array (5, 2) = gp_Pnt (2.0, 0.5, 1.0);

    point_array (1, 3) = gp_Pnt (-0.2, 1.2, 1.2);  // t0_v4
    point_array (2, 3) = gp_Pnt (0.5, 1.0, 1.0);
    point_array (3, 3) = gp_Pnt (1.0, 1.2, 0.8);  // t0_v5 & t1_v4
    point_array (4, 3) = gp_Pnt (1.5, 1.0, 1.0);
    point_array (5, 3) = gp_Pnt (2.2, 1.2, 1.2);  // t1_v5

    /* Generate bspline surface from array and fill shape with it
     * so that we can create a geometry with this shape. */
    cad_surface = GeomAPI_PointsToBSplineSurface (point_array).Surface ();
    shape = BRepBuilderAPI_MakeFace (cad_surface, 1e-6).Face ();

    /* The arrays indicate which face/edge carries a geometry. 
     * 0 means no geometry and any other number indicates the position of the geometry 
     * in the global geometry array. Here face 5 carries the surface, we add it in the next step. 
     * There are no geometries linked to the edges, hence all entries are 0. */
    int faces[6] = { 0, 0, 0, 0, 0, 1 };
    int edges[24] = { 0, 0, 0, 0, 0, 0, 0, 0, 0, 0, 0, 0, 0, 0, 0, 0, 0, 0, 0, 0, 0, 0, 0, 0 };

    /* Create cad geometry. */
    t8_cmesh_register_geometry<t8_geometry_cad> (cmesh, 3, shape);

    /* Create tree 0 */
    t8_cmesh_set_tree_class (cmesh, 0, T8_ECLASS_HEX);
    double vertices0[24] = {
      0.0,  0.0,  0.0, 1.0, 0.0, 0.0, 0.0, 1.0, 0.0, 1.0, 1.0, 0.0, -0.2, 1.2, 1.2,  // Point (1, 3) from array
      1.0,  1.2,  0.8,                                                               // Point (3, 3) from array
      -0.2, -0.2, 1.2,                                                               // Point (1, 1) from array
      1.0,  -0.2, 0.8                                                                // Point (3, 1) from array
    };
    t8_cmesh_set_tree_vertices (cmesh, 0, vertices0, 8);

    /* The valid parameter range for bspline surfaces is [0,1]^2. We defined the bspline surface in such a way, 
       * that parameters 0, 0.5 and 1 resemble the vertices of the connected surface. */
    double parameters0[8] = { 0, 0, 0.5, 0, 0, 1, 0.5, 1 };

    /* Give tree 0 information about its surface and the parameters of the vertices. 
     * Each parameter set is given to the tree via its attribute key + the edge or face index it corresponds with. 
     */
    t8_cmesh_set_attribute (cmesh, 0, t8_get_package_id (), T8_CMESH_CAD_FACE_ATTRIBUTE_KEY, faces, 6 * sizeof (int),
                            0);
    t8_cmesh_set_attribute (cmesh, 0, t8_get_package_id (), T8_CMESH_CAD_EDGE_ATTRIBUTE_KEY, edges, 24 * sizeof (int),
                            0);
    t8_cmesh_set_attribute (cmesh, 0, t8_get_package_id (), T8_CMESH_CAD_FACE_PARAMETERS_ATTRIBUTE_KEY + 5, parameters0,
                            8 * sizeof (double), 0);

    /* Create tree 1 */
    t8_cmesh_set_tree_class (cmesh, 1, T8_ECLASS_HEX);
    double vertices1[24] = {
      1.0, 0.0,  0.0, 2.0, 0.0, 0.0, 1.0, 1.0, 0.0, 2.0, 1.0, 0.0, 1.0, 0.5, 0.8, /* Point (3, 3) from array */
      2.2, 1.2,  1.2,                                                             /* Point (5, 3) from array */
      1.0, -0.2, 0.8,                                                             /* Point (3, 1) from array */
      2.2, -0.2, 1.2                                                              /* Point (5, 1) from array */
    };
    t8_cmesh_set_tree_vertices (cmesh, 1, vertices1, 8);

    /* The valid parameter range for bspline surfaces is [0,1]^2. We defined the bspline surface in such a way,
     * that parameters 0, 0.5 and 1 resemble the vertices of the connected surface. */
    double parameters1[8] = { 0.5, 0, 1, 0, 0.5, 1, 1, 1 };

    /* Give tree 1 information about its surface and the parameters of the vertices. 
     *  Each parameter set is given to the tree via its attribute key + the edge or face index it corresponds with. 
     *  We can use the same edges and faces array, because we link the surface to the same face on tree 1. */
    t8_cmesh_set_attribute (cmesh, 1, t8_get_package_id (), T8_CMESH_CAD_FACE_ATTRIBUTE_KEY, faces, 6 * sizeof (int),
                            0);
    t8_cmesh_set_attribute (cmesh, 1, t8_get_package_id (), T8_CMESH_CAD_EDGE_ATTRIBUTE_KEY, edges, 24 * sizeof (int),
                            0);
    t8_cmesh_set_attribute (cmesh, 1, t8_get_package_id (), T8_CMESH_CAD_FACE_PARAMETERS_ATTRIBUTE_KEY + 5, parameters1,
                            8 * sizeof (double), 0);

    /* Join tree 0 and tree 1 together */
    t8_cmesh_set_join (cmesh, 0, 1, 1, 0, 0);

    snprintf (vtuname, BUFSIZ, "forest_cad_surface_cubes_lvl_%i", level);
    break;
#else  /* !T8_WITH_OCC */
    SC_ABORTF ("OCC not linked");
#endif /* T8_WITH_OCC */
  }
  case T8_GEOM_CAD_SURFACE_CYLINDER: {
#if T8_WITH_OCC
    t8_global_productionf ("Creating uniform level %i forests with an cad cylinder geometry.\n", level);

    /* Create cad cylinder surfaces. We use an outer radius of 0.5 to get a diameter of 1. */
    double radius_inner = 0.25;
    double radius_outer = 0.5;

    /* Define origin, z-axis and height vector for creating and extruding circles. */
    gp_Pnt origin (0, 0, 0);
    gp_Dir z_dir (0, 0, 1);
    gp_Ax2 axis (origin, z_dir);
    gp_Vec height (0, 0, 1);

    /* Create inner and outer cylinder mantles. */
    gp_Circ circle_outer (axis, radius_outer);
    gp_Circ circle_inner (axis, radius_inner);
    BRepBuilderAPI_MakeEdge make_outer_edge (circle_outer);
    TopoDS_Edge edge_outer = make_outer_edge.Edge ();
    TopoDS_Face face_outer = TopoDS::Face (BRepPrimAPI_MakePrism (edge_outer, height));
    Handle_Geom_Surface cylinder_outer = BRep_Tool::Surface (face_outer);
    BRepBuilderAPI_MakeEdge make_inner_edge (circle_inner);
    TopoDS_Edge edge_inner = make_inner_edge.Edge ();
    TopoDS_Face face_inner = TopoDS::Face (BRepPrimAPI_MakePrism (edge_inner, height));
    Handle_Geom_Surface cylinder_inner = BRep_Tool::Surface (face_inner);
    TopoDS_Shape shape = BRepBuilderAPI_MakeFace (cylinder_outer, 1e-6).Face ();

    /* Fill shape with mantles so that we can create a geometry with this shape. */
    shape = BRepAlgoAPI_Fuse (shape, BRepBuilderAPI_MakeFace (cylinder_inner, 1e-6).Face ());

    /* The arrays indicate which face/edge carries a geometry. 
     * 0 means no geometry and any other number indicates the position of the geometry 
     * in the global geometry array. Here face 0 carries the outer cylinder and face 1 carries the inner cylinder.
     * We add them in the next step. The edges do not have any geometries, hence all entries are 0. */
    int faces[6] = { 1, 2, 0, 0, 0, 0 };
    int edges[24] = { 0, 0, 0, 0, 0, 0, 0, 0, 0, 0, 0, 0, 0, 0, 0, 0, 0, 0, 0, 0, 0, 0, 0, 0 };

    /* Create a cad geometry. */
    t8_cmesh_register_geometry<t8_geometry_cad> (cmesh, 3, shape);

    /* Create corresponding trees and parameters. 
     * Here we create num trees by a coordinate transformation from cylinder to cartesian coordinates. */
    int num = 4;
    double *vertices, *parameters;
    vertices = T8_ALLOC (double, num * 24);
    parameters = T8_ALLOC (double, num * 8);
    for (int i = 0; i < num; ++i) {
      t8_cmesh_set_tree_class (cmesh, i, T8_ECLASS_HEX);
      /* Coordinate transformation. */
      vertices[i * 24 + 0] = cos ((i + 1) * 2 * M_PI / num) * radius_outer;
      vertices[i * 24 + 1] = sin ((i + 1) * 2 * M_PI / num) * radius_outer;
      vertices[i * 24 + 2] = 0;
      vertices[i * 24 + 3] = cos ((i + 1) * 2 * M_PI / num) * radius_inner;
      vertices[i * 24 + 4] = sin ((i + 1) * 2 * M_PI / num) * radius_inner;
      vertices[i * 24 + 5] = 0;
      vertices[i * 24 + 6] = cos (i * 2 * M_PI / num) * radius_outer;
      vertices[i * 24 + 7] = sin ((i) * 2 * M_PI / num) * radius_outer;
      vertices[i * 24 + 8] = 0;
      vertices[i * 24 + 9] = cos (i * 2 * M_PI / num) * radius_inner;
      vertices[i * 24 + 10] = sin (i * 2 * M_PI / num) * radius_inner;
      vertices[i * 24 + 11] = 0;
      vertices[i * 24 + 12] = cos ((i + 1) * 2 * M_PI / num) * radius_outer;
      vertices[i * 24 + 13] = sin ((i + 1) * 2 * M_PI / num) * radius_outer;
      vertices[i * 24 + 14] = 1;
      vertices[i * 24 + 15] = cos ((i + 1) * 2 * M_PI / num) * radius_inner;
      vertices[i * 24 + 16] = sin ((i + 1) * 2 * M_PI / num) * radius_inner;
      vertices[i * 24 + 17] = 1;
      vertices[i * 24 + 18] = cos (i * 2 * M_PI / num) * radius_outer;
      vertices[i * 24 + 19] = sin ((i) * 2 * M_PI / num) * radius_outer;
      vertices[i * 24 + 20] = 1;
      vertices[i * 24 + 21] = cos (i * 2 * M_PI / num) * radius_inner;
      vertices[i * 24 + 22] = sin (i * 2 * M_PI / num) * radius_inner;
      vertices[i * 24 + 23] = 1;
      t8_cmesh_set_tree_vertices (cmesh, i, vertices + i * 24, 8);

      /* Create corresponding parameters for the cylinders. 
       * The parameter range of the cylinders is u ∈ [0, 2 * M_PI] and v ∈ ]inf, -inf[ */
      parameters[i * 8 + 0] = (i + 1) * 2 * M_PI / num;
      parameters[i * 8 + 1] = 0;
      parameters[i * 8 + 2] = i * 2 * M_PI / num;
      parameters[i * 8 + 3] = 0;
      parameters[i * 8 + 4] = (i + 1) * 2 * M_PI / num;
      parameters[i * 8 + 5] = -1;
      parameters[i * 8 + 6] = i * 2 * M_PI / num;
      parameters[i * 8 + 7] = -1;

      /* Give the trees information about their surfaces and the parameters of the vertices. 
       * Each parameter set is given to the tree via its attribute key + face index it corresponds with. 
       * We can use the same edges and faces array, because we link the surface to the same faces on every tree.*/
      t8_cmesh_set_attribute (cmesh, i, t8_get_package_id (), T8_CMESH_CAD_FACE_ATTRIBUTE_KEY, faces, 6 * sizeof (int),
                              1);
      t8_cmesh_set_attribute (cmesh, i, t8_get_package_id (), T8_CMESH_CAD_EDGE_ATTRIBUTE_KEY, edges, 24 * sizeof (int),
                              1);
      t8_cmesh_set_attribute (cmesh, i, t8_get_package_id (), T8_CMESH_CAD_FACE_PARAMETERS_ATTRIBUTE_KEY + 0,
                              parameters + i * 8, 8 * sizeof (double), 0);
      t8_cmesh_set_attribute (cmesh, i, t8_get_package_id (), T8_CMESH_CAD_FACE_PARAMETERS_ATTRIBUTE_KEY + 1,
                              parameters + i * 8, 8 * sizeof (double), 0);
    }

    T8_FREE (vertices);
    T8_FREE (parameters);
    snprintf (vtuname, BUFSIZ, "forest_geometry_cylinder_lvl_%i", level);
    break;
#else  /* !T8_WITH_cad */
    SC_ABORTF ("OCC not linked");
#endif /* T8_WITH_cad */
  }
  default:
    SC_ABORT_NOT_REACHED ();
  }
  /* Commit the cmesh */
  t8_cmesh_commit (cmesh, sc_MPI_COMM_WORLD);

  /* The initial uniform refinement level is the input level except
   * when geom_type is T8_GEOM_CIRCLE. In that case we start with level
   * 2 and refine recursively only along the boundary. */
  uniform_level = geom_type == T8_GEOM_CIRCLE ? SC_MIN (2, level) : level;
  /* Create a uniform forest */
  forest = t8_forest_new_uniform (cmesh, t8_scheme_new_default_cxx (), uniform_level, 0, sc_MPI_COMM_WORLD);
  if (geom_type == T8_GEOM_CIRCLE) {
    t8_forest_t forest_adapt;
    /* Create a forest that is only refined at the tree boundaries. 
     * We pass the input level as user pointer and use it in the adapt 
     * callback to stop refinement after this level. */
    forest_adapt = t8_forest_new_adapt (forest, t8_geom_adapt_boundary, 1, 1, &level);
    forest = forest_adapt;
  }

  /* Write to vtk. We use the extended vtk function to export a curved vtk mesh.
   * This is only viable if you link to vtk. */
  t8_forest_write_vtk_ext (forest, vtuname, 1, 1, 1, 1, 0, 1, 0, 0, NULL);
  /* Output */
  t8_global_productionf ("Wrote forest to vtu files %s.*\n", vtuname);
  if (geom_type == T8_GEOM_CIRCLE) {
    t8_global_productionf ("\tNote that this mesh is heavily distorted and we do not\n");
    t8_global_productionf ("\trecommend using such a mesh in a production code.\n");
    t8_global_productionf ("\tThis example is for demonstrative purposes only.\n");
  }
  if (geom_type == T8_GEOM_MOVING) {
    /* Moving geometry, we start a time simulation and write out the mesh
     * after each time step. */
    int timestep = 0;
    const int num_timesteps = 100;
    const double end_time = 4;
    char vtuname_with_timestep[BUFSIZ];

    for (timestep = 0; timestep < num_timesteps; ++timestep) {
      /* Modify the time. Note that a pointer of our
       * geometry points to this entry, which changes the shape of the tree. */
      time += end_time / num_timesteps;
      /* At the time step to the output filename */
      sreturn = snprintf (vtuname_with_timestep, BUFSIZ, "%s_%04i", vtuname, timestep);
      if (sreturn >= BUFSIZ) {
        /* The vtu name message was truncated */
        /* Note: gcc >= 7.1 prints a warning if we
         * do not check the return value of snprintf. */
        t8_debugf ("Warning: Truncated vtu name to '%s'\n", vtuname_with_timestep);
      }

      t8_forest_write_vtk (forest, vtuname_with_timestep);
      t8_debugf ("Wrote vtu file %s\n", vtuname_with_timestep);
    }
  }

  t8_forest_unref (&forest);
}

int
main (int argc, char **argv)
{
  int mpiret;
  sc_options_t *opt;
  char usage[BUFSIZ];
  char help[BUFSIZ];
  int level;
  int parsed, helpme;
  int geom_type;
  int sreturn;

  /* brief help message */
  snprintf (usage, BUFSIZ,
            "\t%s <OPTIONS>\n\t%s -h\t"
            "for a brief overview of all options.",
            basename (argv[0]), basename (argv[0]));

  /* long help message */
  sreturn = snprintf (help, BUFSIZ,
                      "Demonstrates the some of the geometry capabitlities of t8code.\n"
                      "You can choose from different geometries on which to build a uniform forest.\n"
                      "Usage: %s\n",
                      usage);

  if (sreturn >= BUFSIZ) {
    /* The help message was truncated */
    /* Note: gcc >= 7.1 prints a warning if we
     * do not check the return value of snprintf. */
    t8_debugf ("Warning: Truncated help message to '%s'\n", help);
  }

  mpiret = sc_MPI_Init (&argc, &argv);
  SC_CHECK_MPI (mpiret);

  sc_init (sc_MPI_COMM_WORLD, 1, 1, NULL, SC_LP_ESSENTIAL);
  t8_init (SC_LP_DEFAULT);

  /* initialize command line argument parser */
  opt = sc_options_new (argv[0]);
  sc_options_add_switch (opt, 'h', "help", &helpme, "Display a short help message.");
  sc_options_add_int (opt, 'l', "level", &level, 2, "The uniform refinement level of the mesh. Default: 2");
  sc_options_add_int (opt, 'g', "geometry", &geom_type, -1,
                      "Specify the geometry to use.\n"
                      "\t\t0 - The graph of sin(x) * cos (y) with two 2D quad trees.\n"
                      "\t\t1 - A cylinder with one 2D quad tree.\n"
                      "\t\t2 - A moebius strip on a hybrid mesh with 4 triangles and 2 quads.\n"
                      "\t\t3 - A mesh of two trees with different geometries each.\n\t\t    Using the cylinder for the "
                      "first tree, the sin/cos for the second.\n"
                      "\t\t4 - A square of two triangles that is mapped into a circle.\n"
                      "\t\t    The mesh will not be uniform. Instead it is refined at the domain boundary.\n"
                      "\t\t5 - A cube that is distorted in z-direction with one 3D cube tree.\n"
                      "\t\t6 - A moving mesh consisting of a single 2D quad tree.\n"
                      "\t\t7 - A quad morphed into a sphere.\n"
                      "\t\t8 - A curved triangle with an cad curve.\n"
                      "\t\t9 - A cube with two cad curves as edges.\n"
                      "\t\t10 - Two cubes with one cad surface as face.\n"
                      "\t\t11 - A hollow cylinder with a cad surface on the in- and outside.\n");

  parsed = sc_options_parse (t8_get_package_id (), SC_LP_ERROR, opt, argc, argv);
  if (helpme) {
    /* display help message and usage */
    t8_global_productionf ("%s\n", help);
    sc_options_print_usage (t8_get_package_id (), SC_LP_ERROR, opt, NULL);
  }
  else if (parsed >= 0 && 0 <= level && T8_GEOM_ZERO <= geom_type && geom_type < T8_GEOM_COUNT) {
    t8_analytic_geom (level, (t8_example_geom_type) geom_type);
  }
  else {
    /* wrong usage */
    t8_global_productionf ("\n\t ERROR: Wrong usage.\n\n");
    sc_options_print_usage (t8_get_package_id (), SC_LP_ERROR, opt, NULL);
  }

  sc_options_destroy (opt);
  sc_finalize ();

  mpiret = sc_MPI_Finalize ();
  SC_CHECK_MPI (mpiret);

  return 0;
}<|MERGE_RESOLUTION|>--- conflicted
+++ resolved
@@ -180,10 +180,6 @@
     double phi;
 
     /* Compute the linear coordinates (in [0,1]^2) of the reference vertex and store in out_coords. */
-<<<<<<< HEAD
-    /* No idea why, but indent insert a lot of newlines here */
-=======
->>>>>>> 16734759
     t8_geom_compute_linear_geometry (active_tree_class, active_tree_vertices, ref_coords, num_coords, out_coords);
 
     for (size_t i_coord = 0; i_coord < num_coords; ++i_coord) {
