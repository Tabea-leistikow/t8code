/*
  This file is part of t8code.
  t8code is a C library to manage a collection (a forest) of multiple
  connected adaptive space-trees of general element types in parallel.

  Copyright (C) 2015 the developers

  t8code is free software; you can redistribute it and/or modify
  it under the terms of the GNU General Public License as published by
  the Free Software Foundation; either version 2 of the License, or
  (at your option) any later version.

  t8code is distributed in the hope that it will be useful,
  but WITHOUT ANY WARRANTY; without even the implied warranty of
  MERCHANTABILITY or FITNESS FOR A PARTICULAR PURPOSE.  See the
  GNU General Public License for more details.

  You should have received a copy of the GNU General Public License
  along with t8code; if not, write to the Free Software Foundation, Inc.,
  51 Franklin Street, Fifth Floor, Boston, MA 02110-1301, USA.
*/

#include <sc_refcount.h>
#include <t8_default.h>
#include <t8_forest/t8_forest_adapt.h>
#include <t8_forest.h>
#include <t8_cmesh_vtk.h>
#include <p4est_connectivity.h>
#include <p8est_connectivity.h>
#include <sc_shmem.h>

#if 1
static int
t8_basic_adapt (t8_forest_t forest, t8_topidx_t which_tree,
                t8_eclass_scheme_t * ts,
                int num_elements, t8_element_t * elements[])
{
  int                 level;
  T8_ASSERT (num_elements == 1 || num_elements ==
             t8_eclass_num_children[ts->eclass]);
  level = t8_element_level (ts, elements[0]);
#if 0
  if (num_elements > 1) {
    /* Do coarsen here */
    if (level > 0)
      return -1;
    return 0;
  }
#endif
  if (level < 3)
    /* refine if level is smaller 3 */
    return 1;
  return 0;
}
#endif
#if 0
static void
t8_basic_refine_test ()
{
  t8_forest_t         forest;
  t8_forest_t         forest_adapt;
  t8_cmesh_t          cmesh;

  t8_forest_init (&forest);
  t8_forest_init (&forest_adapt);
  cmesh = t8_cmesh_new_from_class (T8_ECLASS_QUAD, sc_MPI_COMM_WORLD, 0);

  t8_forest_set_cmesh (forest, cmesh, sc_MPI_COMM_WORLD);
  t8_cmesh_unref (&cmesh);
  t8_forest_set_scheme (forest, t8_scheme_new_default ());
  t8_forest_set_level (forest, 2);
  t8_forest_commit (forest);

  t8_forest_set_adapt (forest_adapt, forest, t8_basic_adapt, NULL, 1);
  t8_forest_commit (forest_adapt);

  t8_forest_unref (&forest_adapt);
}
#endif

static void
t8_basic_forest_partition ()
{
  t8_forest_t         forest, forest_adapt, forest_partition;
  t8_cmesh_t          cmesh, cmesh_partition;
  sc_MPI_Comm         comm;
  int                 level = 2;        /* initial refinement level */

  comm = sc_MPI_COMM_WORLD;
  cmesh = t8_cmesh_new_hypercube (T8_ECLASS_QUAD, comm, 0, 0, 1);
  t8_cmesh_init (&cmesh_partition);
  t8_cmesh_set_derive (cmesh_partition, cmesh);
  t8_cmesh_set_partition_uniform (cmesh_partition, level);
  t8_cmesh_commit (cmesh_partition, comm);
  t8_cmesh_unref (&cmesh);
  t8_forest_init (&forest);
  t8_forest_init (&forest_adapt);
  t8_forest_init (&forest_partition);
  t8_forest_set_cmesh (forest, cmesh_partition, comm);
  t8_forest_set_scheme (forest, t8_scheme_new_default ());
  t8_forest_set_level (forest, level);
  t8_forest_commit (forest);
  t8_forest_set_adapt (forest_adapt, forest, t8_basic_adapt, NULL, 1);
  t8_forest_set_partition (forest_partition, forest_adapt, 0);
  t8_forest_commit (forest_adapt);
  t8_forest_commit (forest_partition);
  t8_forest_partition_cmesh (forest_partition, comm);
  /* Clean-up */
  t8_cmesh_destroy (&cmesh_partition);
  t8_forest_unref (&forest_partition);
}

#if 0
static void
t8_basic_hypercube (t8_eclass_t eclass, int set_level,
                    int create_forest, int do_partition)
{
  t8_forest_t         forest;
  t8_cmesh_t          cmesh;
  char                vtuname[BUFSIZ];
  int                 mpirank, mpiret;

  t8_global_productionf ("Entering t8_basic hypercube %s\n",
                         t8_eclass_to_string[eclass]);

  cmesh =
    t8_cmesh_new_hypercube (eclass, sc_MPI_COMM_WORLD, 0, 0, do_partition);

  mpiret = sc_MPI_Comm_rank (sc_MPI_COMM_WORLD, &mpirank);
  SC_CHECK_MPI (mpiret);

  snprintf (vtuname, BUFSIZ, "cmesh_hypercube_%s",
            t8_eclass_to_string[eclass]);
  if (t8_cmesh_vtk_write_file (cmesh, vtuname, 1.0) == 0) {
    t8_debugf ("Output to %s\n", vtuname);
  }
  else {
    t8_debugf ("Error in output\n");
  }
  if (create_forest) {
    T8_ASSERT (set_level == 0); /* TODO: for different levels use new cmesh, see basic_p4est */
    t8_forest_init (&forest);
    t8_forest_set_cmesh (forest, cmesh, sc_MPI_COMM_WORLD);
    t8_forest_set_scheme (forest, t8_scheme_new_default ());

    t8_forest_set_level (forest, set_level);

<<<<<<< HEAD
    if (eclass == T8_ECLASS_QUAD || eclass == T8_ECLASS_HEX
        || eclass == T8_ECLASS_TRIANGLE || eclass == T8_ECLASS_TET) {
      t8_forest_commit (forest);
      t8_forest_write_vtk (forest, "basic");    /* This does nothing right now */
      t8_forest_unref (&forest);
=======
    if (eclass == T8_ECLASS_QUAD || eclass == T8_ECLASS_HEX) {
      t8_forest_commit (forest);
      t8_debugf ("Successfully committed forest.\n");
      t8_forest_write_vtk (forest, "basic");    /* This does nothing right now */
>>>>>>> 8ee60ee0
    }
  }
  t8_cmesh_destroy (&cmesh);
}
#endif

#if 0
static void
t8_basic_periodic (int do_dup, int set_level, int dim)
{
  t8_forest_t         forest;

  t8_forest_init (&forest);

  t8_forest_set_cmesh (forest, t8_cmesh_new_periodic (sc_MPI_COMM_WORLD,
                                                      do_dup, dim));
  t8_forest_set_scheme (forest, t8_scheme_new_default ());

  t8_forest_set_level (forest, set_level);

  t8_forest_unref (&forest);
}
#endif

#if 0
static void
t8_basic_p4est (int do_partition, int create_forest, int forest_level)
{
  t8_cmesh_t          cmesh;
  t8_forest_t         forest;
  p4est_connectivity_t *conn;

  conn = p4est_connectivity_new_moebius ();
  cmesh = t8_cmesh_new_from_p4est (conn, sc_MPI_COMM_WORLD, 0, do_partition);
  p4est_connectivity_destroy (conn);
  t8_cmesh_vtk_write_file (cmesh, "t8_p4est_moebius", 1.);
  if (create_forest) {
    /* To make shure that the cmesh has each tree that the forest
     * needs, even if forest_level > 0, we create a new cmesh that
     * is partitioned according to uniform level refinement. */
    t8_cmesh_t          cmesh_new;
    t8_cmesh_init (&cmesh_new);
    t8_cmesh_set_derive (cmesh_new, cmesh);
    t8_cmesh_set_partition_uniform (cmesh_new, forest_level);
    t8_cmesh_commit (cmesh_new, sc_MPI_COMM_WORLD);
    t8_forest_init (&forest);
    t8_forest_set_scheme (forest, t8_scheme_new_default ());
    t8_forest_set_cmesh (forest, cmesh_new, sc_MPI_COMM_WORLD);
    t8_forest_set_level (forest, forest_level);
    t8_forest_commit (forest);
    t8_debugf ("Successfully committed forest.\n");
    t8_forest_unref (&forest);
    t8_cmesh_destroy (&cmesh_new);
  }
  t8_cmesh_unref (&cmesh);
}
#endif

#if 0
static void
t8_basic_p8est (int do_dup, int x, int y, int z)
{
  t8_cmesh_t          cmesh;
  p8est_connectivity_t *conn;

  conn = p8est_connectivity_new_brick (x, y, z, 0, 0, 0);
  cmesh = t8_cmesh_new_from_p8est (conn, sc_MPI_COMM_WORLD, do_dup, 0);
  p8est_connectivity_destroy (conn);
  t8_cmesh_vtk_write_file (cmesh, "t8_p8est_brick", 1.);
  t8_cmesh_unref (&cmesh);
#ifdef T8_WITH_METIS
  {
    int                 mpirank, mpiret;
    mpiret = sc_MPI_Comm_rank (sc_MPI_COMM_WORLD, &mpirank);
    SC_CHECK_MPI (mpiret);
    p8est_connectivity_reorder (sc_MPI_COMM_WORLD,
                                mpirank, conn, P8EST_CONNECT_FULL);
    cmesh = t8_cmesh_new_from_p8est (conn, sc_MPI_COMM_WORLD, do_dup, 0);
    t8_cmesh_vtk_write_file (cmesh, "t8_p8est_brick_metis", 1.);
  }
#endif
  t8_cmesh_unref (&cmesh);
  p8est_connectivity_destroy (conn);
}

static void
t8_basic_partitioned ()
{
  t8_cmesh_t          cmesh;
  int                 mpirank, mpisize, mpiret;
  int                 first_tree, last_tree, i;
  const int           num_trees = 11;

  mpiret = sc_MPI_Comm_rank (sc_MPI_COMM_WORLD, &mpirank);
  SC_CHECK_MPI (mpiret);
  mpiret = sc_MPI_Comm_size (sc_MPI_COMM_WORLD, &mpisize);
  SC_CHECK_MPI (mpiret);
  first_tree = (mpirank * num_trees) / mpisize;
  last_tree = ((mpirank + 1) * num_trees) / mpisize - 1;
  t8_debugf ("Range in %i trees: [%i,%i]\n", num_trees, first_tree,
             last_tree);
  t8_cmesh_init (&cmesh);
  if (cmesh == NULL) {
    return;
  }
  t8_cmesh_set_partition_range (cmesh, 3, first_tree, last_tree);
  for (i = first_tree > 1 ? first_tree : 2; i <= last_tree; i++) {
    t8_cmesh_set_tree_class (cmesh, i, T8_ECLASS_TRIANGLE);
  }
  t8_cmesh_set_tree_class (cmesh, 0, T8_ECLASS_TRIANGLE);
  t8_cmesh_set_tree_class (cmesh, 1, T8_ECLASS_TRIANGLE);
  t8_cmesh_set_join (cmesh, 0, 1, 0, 0, 0);
  t8_cmesh_commit (cmesh, sc_MPI_COMM_WORLD);
  t8_cmesh_unref (&cmesh);
}

static void
t8_basic (int do_dup, int set_level, int do_commit)
{
  t8_forest_t         forest;

  t8_forest_init (&forest);

  t8_forest_set_cmesh (forest, t8_cmesh_new_from_class (T8_ECLASS_TET,
                                                        sc_MPI_COMM_WORLD,
                                                        do_dup));
  t8_forest_set_scheme (forest, t8_scheme_new_default ());

  t8_forest_set_level (forest, set_level);

  if (do_commit) {
    t8_forest_commit (forest);
    t8_forest_write_vtk (forest, "basic");
  }

  t8_forest_unref (&forest);
}

#endif
#if 0
static void
t8_basic_partition (t8_eclass_t eclass, int set_level)
{
  t8_cmesh_t          cmesh, cmesh_part;
  char                file[BUFSIZ];
  int                 mpirank, mpiret, mpisize, iproc;
  t8_gloidx_t        *offsets;

  mpiret = sc_MPI_Comm_rank (sc_MPI_COMM_WORLD, &mpirank);
  SC_CHECK_MPI (mpiret);
  mpiret = sc_MPI_Comm_size (sc_MPI_COMM_WORLD, &mpisize);
  SC_CHECK_MPI (mpiret);

  offsets = SC_SHMEM_ALLOC (t8_gloidx_t, mpisize + 1, sc_MPI_COMM_WORLD);

  t8_cmesh_init (&cmesh_part);
  cmesh = t8_cmesh_new_hypercube (eclass, sc_MPI_COMM_WORLD, 0, 0, 1);
  snprintf (file, BUFSIZ, "basic_before_partition");
  t8_cmesh_vtk_write_file (cmesh, file, 1.0);
  /* A partition that concentrates everything to proc 0 */
  offsets[0] = 0;
  offsets[1] = t8_cmesh_get_num_trees (cmesh) / 2;
  offsets[2] = t8_cmesh_get_num_trees (cmesh);
  for (iproc = 3; iproc <= mpisize; iproc++) {
    offsets[iproc] = offsets[2];
  }
  //SC_SHMEM_FREE (offsets, sc_MPI_COMM_WORLD);
  t8_cmesh_set_derive (cmesh_part, cmesh);
  /* TODO: indicate/document how first and last local tree can be left open,
   *       same idea for face_knowledge */
  t8_cmesh_set_partition_offsets (cmesh_part, offsets);
  t8_cmesh_commit (cmesh_part, sc_MPI_COMM_WORLD);
  snprintf (file, BUFSIZ, "basic_partition");
  t8_cmesh_vtk_write_file (cmesh_part, file, 1.0);
  t8_cmesh_unref (&cmesh_part);
}
#endif
int
main (int argc, char **argv)
{
  int                 mpiret;
#if 0
  int                 level;
  int                 eclass;
  int                 dim;
#endif

  mpiret = sc_MPI_Init (&argc, &argv);
  SC_CHECK_MPI (mpiret);

  sc_init (sc_MPI_COMM_WORLD, 1, 1, NULL, SC_LP_ESSENTIAL);
  t8_init (SC_LP_DEFAULT);

#if 0
  level = 1;
#endif
  t8_global_productionf ("Testing basic tet mesh.\n");

#if 0
  t8_basic_partitioned ();
#endif

#if 0
  t8_basic (0, level);
  t8_basic (1, level);
  t8_basic (0, level);
  t8_basic (1, level);
  t8_global_productionf ("Done testing basic tet mesh.\n");
  t8_basic_hypercube (T8_ECLASS_QUAD, 0, 1, 1);
#endif
  t8_basic_forest_partition ();
#if 0
  t8_global_productionf ("Testing hypercube cmesh.\n");

  for (eclass = T8_ECLASS_ZERO; eclass < T8_ECLASS_COUNT; eclass++) {
    /* Construct the mesh on each process */
    t8_basic_hypercube ((t8_eclass_t) eclass, 0, level, 0, 0, 1);
    t8_basic_hypercube ((t8_eclass_t) eclass, 1, level, 0, 0, 1);
    t8_basic_hypercube ((t8_eclass_t) eclass, 0, level, 1, 0, 1);
    t8_basic_hypercube ((t8_eclass_t) eclass, 1, level, 1, 0, 1);
    /* Construct the mesh on one process and broadcast it */
#if 0
    t8_basic_hypercube ((t8_eclass_t) eclass, 0, level, 0, 1, 0);
    t8_basic_hypercube ((t8_eclass_t) eclass, 1, level, 0, 1, 0);
    t8_basic_hypercube ((t8_eclass_t) eclass, 0, level, 1, 1, 0);
    t8_basic_hypercube ((t8_eclass_t) eclass, 1, level, 1, 1, 0);
#endif
  }
  t8_global_productionf ("Done testing hypercube cmesh.\n");

  t8_global_productionf ("Testing periodic cmesh.\n");
  for (dim = 1; dim < 4; dim++) {
    t8_basic_periodic (0, level, dim);
    t8_basic_periodic (1, level, dim);
  }
  t8_global_productionf ("Done testing periodic cmesh.\n");

  t8_global_productionf ("Testing adapt forest.\n");
  t8_basic_refine_test ();
  t8_global_productionf ("Done testing adapt forest.\n");

  t8_global_productionf ("Testing cmesh from p4est.\n");
  t8_basic_p4est (0);
  t8_basic_p4est (1);
  t8_global_productionf ("Done testing cmesh from p4est.\n");
#if 1
  t8_global_productionf ("Testing cmesh from p8est.\n");
  t8_basic_p8est (0, 10, 13, 17);
  t8_basic_p8est (1, 10, 13, 17);
  t8_global_productionf ("Done testing cmesh from p8est.\n");
#endif
#endif

  sc_finalize ();

  mpiret = sc_MPI_Finalize ();
  SC_CHECK_MPI (mpiret);

  return 0;
}<|MERGE_RESOLUTION|>--- conflicted
+++ resolved
@@ -145,18 +145,12 @@
 
     t8_forest_set_level (forest, set_level);
 
-<<<<<<< HEAD
     if (eclass == T8_ECLASS_QUAD || eclass == T8_ECLASS_HEX
         || eclass == T8_ECLASS_TRIANGLE || eclass == T8_ECLASS_TET) {
       t8_forest_commit (forest);
+      t8_debugf ("Successfully committed forest.\n");
       t8_forest_write_vtk (forest, "basic");    /* This does nothing right now */
       t8_forest_unref (&forest);
-=======
-    if (eclass == T8_ECLASS_QUAD || eclass == T8_ECLASS_HEX) {
-      t8_forest_commit (forest);
-      t8_debugf ("Successfully committed forest.\n");
-      t8_forest_write_vtk (forest, "basic");    /* This does nothing right now */
->>>>>>> 8ee60ee0
     }
   }
   t8_cmesh_destroy (&cmesh);
