/*
  This file is part of t8code.
  t8code is a C library to manage a collection (a forest) of multiple
  connected adaptive space-trees of general element types in parallel.

  Copyright (C) 2015 the developers

  t8code is free software; you can redistribute it and/or modify
  it under the terms of the GNU General Public License as published by
  the Free Software Foundation; either version 2 of the License, or
  (at your option) any later version.

  t8code is distributed in the hope that it will be useful,
  but WITHOUT ANY WARRANTY; without even the implied warranty of
  MERCHANTABILITY or FITNESS FOR A PARTICULAR PURPOSE.  See the
  GNU General Public License for more details.

  You should have received a copy of the GNU General Public License
  along with t8code; if not, write to the Free Software Foundation, Inc.,
  51 Franklin Street, Fifth Floor, Boston, MA 02110-1301, USA.
*/

#include <sc_refcount.h>
#include <t8_default.h>
#include <t8_forest/t8_forest_adapt.h>
#include <t8_forest.h>
#include <t8_cmesh_vtk.h>
#include <p4est_connectivity.h>
#include <p8est_connectivity.h>
#include <sc_shmem.h>

#if 1
static int
t8_basic_adapt (t8_forest_t forest, t8_locidx_t which_tree,
                t8_eclass_scheme_t * ts,
                int num_elements, t8_element_t * elements[])
{
  int                 level;
  T8_ASSERT (num_elements == 1 || num_elements ==
             t8_eclass_num_children[ts->eclass]);
  level = t8_element_level (ts, elements[0]);
#if 0
  if (num_elements > 1) {
    /* Do coarsen here */
    if (level > 0)
      return -1;
    return 0;
  }
#endif
  if (level < 3)
    /* refine if level is smaller 3 */
    return 1;
  return 0;
}
<<<<<<< HEAD
#endif
#if 0
=======

>>>>>>> ae63e622
static void
t8_basic_refine_test ()
{
  t8_forest_t         forest;
  t8_forest_t         forest_adapt;
  t8_cmesh_t          cmesh;

  t8_forest_init (&forest);
  t8_forest_init (&forest_adapt);
  cmesh = t8_cmesh_new_from_class (T8_ECLASS_QUAD, sc_MPI_COMM_WORLD, 0);

  t8_forest_set_cmesh (forest, cmesh, sc_MPI_COMM_WORLD);
  t8_cmesh_unref (&cmesh);
  t8_forest_set_scheme (forest, t8_scheme_new_default ());
  t8_forest_set_level (forest, 2);
  t8_forest_commit (forest);

<<<<<<< HEAD
  t8_forest_set_adapt (forest_adapt, forest, t8_basic_adapt, NULL, 1);
=======
  t8_forest_set_adapt (forest_adapt, forest, t8_basic_adapt,
                            NULL, 1);
>>>>>>> ae63e622
  t8_forest_commit (forest_adapt);

  t8_forest_unref (&forest_adapt);
}
#endif

static void
t8_basic_forest_partition ()
{
  t8_forest_t         forest, forest_adapt, forest_partition;
  t8_cmesh_t          cmesh, cmesh_partition;
  sc_MPI_Comm         comm;
  int                 level = 2;        /* initial refinement level */

  comm = sc_MPI_COMM_WORLD;
  cmesh = t8_cmesh_new_hypercube (T8_ECLASS_QUAD, comm, 0, 1);
  t8_cmesh_init (&cmesh_partition);
  t8_cmesh_set_derive (cmesh_partition, cmesh);
  t8_cmesh_set_partition_uniform (cmesh_partition, level);
  t8_cmesh_commit (cmesh_partition, comm);
  t8_cmesh_unref (&cmesh);
  t8_forest_init (&forest);
  t8_forest_init (&forest_adapt);
  t8_forest_init (&forest_partition);
  t8_forest_set_cmesh (forest, cmesh_partition, comm);
  t8_forest_set_scheme (forest, t8_scheme_new_default ());
  t8_forest_set_level (forest, level);
  t8_forest_commit (forest);
  t8_forest_set_adapt (forest_adapt, forest, t8_basic_adapt, NULL, 1);
  t8_forest_set_partition (forest_partition, forest_adapt, 0);
  t8_forest_commit (forest_adapt);
  t8_forest_commit (forest_partition);
  t8_forest_partition_cmesh (forest_partition, comm, 0);

  /* Clean-up */
  t8_cmesh_destroy (&cmesh_partition);
  t8_forest_unref (&forest_partition);
}

#if 0
static void
t8_basic_hypercube (t8_eclass_t eclass, int set_level,
                    int create_forest, int do_partition)
{
  t8_forest_t         forest;
  t8_cmesh_t          cmesh;
  char                vtuname[BUFSIZ];
  int                 mpirank, mpiret;

  t8_global_productionf ("Entering t8_basic hypercube %s\n",
                         t8_eclass_to_string[eclass]);

  cmesh =
    t8_cmesh_new_hypercube (eclass, sc_MPI_COMM_WORLD, 0, 0, do_partition);

  mpiret = sc_MPI_Comm_rank (sc_MPI_COMM_WORLD, &mpirank);
  SC_CHECK_MPI (mpiret);

  snprintf (vtuname, BUFSIZ, "cmesh_hypercube_%s",
            t8_eclass_to_string[eclass]);
  if (t8_cmesh_vtk_write_file (cmesh, vtuname, 1.0) == 0) {
    t8_debugf ("Output to %s\n", vtuname);
  }
  else {
    t8_debugf ("Error in output\n");
  }
  if (create_forest) {
    T8_ASSERT (set_level == 0); /* TODO: for different levels use new cmesh, see basic_p4est */
    t8_forest_init (&forest);
    t8_forest_set_cmesh (forest, cmesh, sc_MPI_COMM_WORLD);
    t8_forest_set_scheme (forest, t8_scheme_new_default ());

    t8_forest_set_level (forest, set_level);

    if (eclass == T8_ECLASS_QUAD || eclass == T8_ECLASS_HEX) {
      t8_forest_commit (forest);
      t8_debugf ("Successfully committed forest.\n");
      t8_forest_write_vtk (forest, "basic");    /* This does nothing right now */
    }
    t8_forest_unref (&forest);
  }
  t8_cmesh_destroy (&cmesh);
}
#endif
#if 0
static void
t8_basic_periodic (int set_level, int dim)
{
  t8_forest_t         forest;

  t8_forest_init (&forest);

  t8_forest_set_cmesh (forest, t8_cmesh_new_periodic (sc_MPI_COMM_WORLD,
                                                      dim));
  t8_forest_set_scheme (forest, t8_scheme_new_default ());

  t8_forest_set_level (forest, set_level);

  t8_forest_unref (&forest);
}
#endif

#if 0
static void
t8_basic_p4est (int do_partition, int create_forest, int forest_level)
{
  t8_cmesh_t          cmesh;
  t8_forest_t         forest;
  p4est_connectivity_t *conn;

  conn = p4est_connectivity_new_moebius ();
  cmesh = t8_cmesh_new_from_p4est (conn, sc_MPI_COMM_WORLD, 0, do_partition);
  p4est_connectivity_destroy (conn);
  t8_cmesh_vtk_write_file (cmesh, "t8_p4est_moebius", 1.);
  if (create_forest) {
    /* To make shure that the cmesh has each tree that the forest
     * needs, even if forest_level > 0, we create a new cmesh that
     * is partitioned according to uniform level refinement. */
    t8_cmesh_t          cmesh_new;
    t8_cmesh_init (&cmesh_new);
    t8_cmesh_set_derive (cmesh_new, cmesh);
    t8_cmesh_set_partition_uniform (cmesh_new, forest_level);
    t8_cmesh_commit (cmesh_new, sc_MPI_COMM_WORLD);
    t8_forest_init (&forest);
    t8_forest_set_scheme (forest, t8_scheme_new_default ());
    t8_forest_set_cmesh (forest, cmesh_new, sc_MPI_COMM_WORLD);
    t8_forest_set_level (forest, forest_level);
    t8_forest_commit (forest);
    t8_debugf ("Successfully committed forest.\n");
    t8_forest_unref (&forest);
    t8_cmesh_destroy (&cmesh_new);
  }
  t8_cmesh_unref (&cmesh);
}
#endif

#if 0
static void
t8_basic_p8est (int x, int y, int z)
{
  t8_cmesh_t          cmesh;
  p8est_connectivity_t *conn;

  conn = p8est_connectivity_new_brick (x, y, z, 0, 0, 0);
  cmesh = t8_cmesh_new_from_p8est (conn, sc_MPI_COMM_WORLD, 0);
  p8est_connectivity_destroy (conn);
  t8_cmesh_vtk_write_file (cmesh, "t8_p8est_brick", 1.);
  t8_cmesh_unref (&cmesh);
#ifdef T8_WITH_METIS
  {
    int                 mpirank, mpiret;
    mpiret = sc_MPI_Comm_rank (sc_MPI_COMM_WORLD, &mpirank);
    SC_CHECK_MPI (mpiret);
    p8est_connectivity_reorder (sc_MPI_COMM_WORLD,
                                mpirank, conn, P8EST_CONNECT_FULL);
    cmesh = t8_cmesh_new_from_p8est (conn, sc_MPI_COMM_WORLD, 0);
    t8_cmesh_vtk_write_file (cmesh, "t8_p8est_brick_metis", 1.);
  }
#endif
  t8_cmesh_unref (&cmesh);
  p8est_connectivity_destroy (conn);
}

static void
t8_basic_partitioned ()
{
  t8_cmesh_t          cmesh;
  int                 mpirank, mpisize, mpiret;
  int                 first_tree, last_tree, i;
  const int           num_trees = 11;

  mpiret = sc_MPI_Comm_rank (sc_MPI_COMM_WORLD, &mpirank);
  SC_CHECK_MPI (mpiret);
  mpiret = sc_MPI_Comm_size (sc_MPI_COMM_WORLD, &mpisize);
  SC_CHECK_MPI (mpiret);
  first_tree = (mpirank * num_trees) / mpisize;
  last_tree = ((mpirank + 1) * num_trees) / mpisize - 1;
  t8_debugf ("Range in %i trees: [%i,%i]\n", num_trees, first_tree,
             last_tree);
  t8_cmesh_init (&cmesh);
  if (cmesh == NULL) {
    return;
  }
  t8_cmesh_set_partition_range (cmesh, 3, first_tree, last_tree);
  for (i = first_tree > 1 ? first_tree : 2; i <= last_tree; i++) {
    t8_cmesh_set_tree_class (cmesh, i, T8_ECLASS_TRIANGLE);
  }
  t8_cmesh_set_tree_class (cmesh, 0, T8_ECLASS_TRIANGLE);
  t8_cmesh_set_tree_class (cmesh, 1, T8_ECLASS_TRIANGLE);
  t8_cmesh_set_join (cmesh, 0, 1, 0, 0, 0);
  t8_cmesh_commit (cmesh, sc_MPI_COMM_WORLD);
  t8_cmesh_unref (&cmesh);
}
#endif
#if 1
static void
t8_basic ()
{
  t8_cmesh_t          cmesh, cmesh_partition;

  cmesh = t8_cmesh_new_bigmesh (T8_ECLASS_TET, 190, sc_MPI_COMM_WORLD);
  t8_cmesh_init (&cmesh_partition);
  t8_cmesh_set_derive (cmesh_partition, cmesh);
  t8_cmesh_unref (&cmesh);
  t8_cmesh_set_partition_uniform (cmesh_partition, 1);
  t8_cmesh_commit (cmesh_partition, sc_MPI_COMM_WORLD);
  t8_cmesh_destroy (&cmesh_partition);
}

#endif
#if 0
static void
t8_basic_partition (t8_eclass_t eclass, int set_level)
{
  t8_cmesh_t          cmesh, cmesh_part;
  char                file[BUFSIZ];
  int                 mpirank, mpiret, mpisize, iproc;
  t8_gloidx_t        *offsets;

  mpiret = sc_MPI_Comm_rank (sc_MPI_COMM_WORLD, &mpirank);
  SC_CHECK_MPI (mpiret);
  mpiret = sc_MPI_Comm_size (sc_MPI_COMM_WORLD, &mpisize);
  SC_CHECK_MPI (mpiret);

  offsets = SC_SHMEM_ALLOC (t8_gloidx_t, mpisize + 1, sc_MPI_COMM_WORLD);

  t8_cmesh_init (&cmesh_part);
  cmesh = t8_cmesh_new_hypercube (eclass, sc_MPI_COMM_WORLD, 0, 0, 1);
  snprintf (file, BUFSIZ, "basic_before_partition");
  t8_cmesh_vtk_write_file (cmesh, file, 1.0);
  /* A partition that concentrates everything to proc 0 */
  offsets[0] = 0;
  offsets[1] = t8_cmesh_get_num_trees (cmesh) / 2;
  offsets[2] = t8_cmesh_get_num_trees (cmesh);
  for (iproc = 3; iproc <= mpisize; iproc++) {
    offsets[iproc] = offsets[2];
  }
  //SC_SHMEM_FREE (offsets, sc_MPI_COMM_WORLD);
  t8_cmesh_set_derive (cmesh_part, cmesh);
  /* TODO: indicate/document how first and last local tree can be left open,
   *       same idea for face_knowledge */
  t8_cmesh_set_partition_offsets (cmesh_part, offsets);
  t8_cmesh_commit (cmesh_part, sc_MPI_COMM_WORLD);
  snprintf (file, BUFSIZ, "basic_partition");
  t8_cmesh_vtk_write_file (cmesh_part, file, 1.0);
  t8_cmesh_unref (&cmesh_part);
}
#endif
int
main (int argc, char **argv)
{
  int                 mpiret;
#if 0
  int                 level;
  int                 eclass;
  int                 dim;
#endif

  mpiret = sc_MPI_Init (&argc, &argv);
  SC_CHECK_MPI (mpiret);

  sc_init (sc_MPI_COMM_WORLD, 1, 1, NULL, SC_LP_ESSENTIAL);
  t8_init (SC_LP_DEFAULT);

<<<<<<< HEAD
#if 0
  level = 1;
#endif
  t8_global_productionf ("Testing basic tet mesh.\n");

#if 0
  t8_basic_partitioned ();
#endif

#if 0
=======
  level = 3;
>>>>>>> ae63e622
  t8_basic (0, level);
  t8_basic (1, level);
  t8_basic (0, level);
  t8_basic (1, level);
  t8_global_productionf ("Done testing basic tet mesh.\n");
  t8_basic_hypercube (T8_ECLASS_QUAD, 0, 1, 1);
#endif
  t8_basic ();
#if 0
  t8_global_productionf ("Testing hypercube cmesh.\n");

  for (eclass = T8_ECLASS_ZERO; eclass < T8_ECLASS_COUNT; eclass++) {
    /* Construct the mesh on each process */
    t8_basic_hypercube ((t8_eclass_t) eclass, 0, level, 0, 0, 1);
    t8_basic_hypercube ((t8_eclass_t) eclass, 1, level, 0, 0, 1);
    t8_basic_hypercube ((t8_eclass_t) eclass, 0, level, 1, 0, 1);
    t8_basic_hypercube ((t8_eclass_t) eclass, 1, level, 1, 0, 1);
    /* Construct the mesh on one process and broadcast it */
#if 0
    t8_basic_hypercube ((t8_eclass_t) eclass, 0, level, 0, 1, 0);
    t8_basic_hypercube ((t8_eclass_t) eclass, 1, level, 0, 1, 0);
    t8_basic_hypercube ((t8_eclass_t) eclass, 0, level, 1, 1, 0);
    t8_basic_hypercube ((t8_eclass_t) eclass, 1, level, 1, 1, 0);
#endif
  }
  t8_global_productionf ("Done testing hypercube cmesh.\n");

<<<<<<< HEAD
  t8_global_productionf ("Testing periodic cmesh.\n");
  for (dim = 1; dim < 4; dim++) {
    t8_basic_periodic (0, level, dim);
    t8_basic_periodic (1, level, dim);
  }
  t8_global_productionf ("Done testing periodic cmesh.\n");
=======
  for (eclass = T8_ECLASS_FIRST; eclass < T8_ECLASS_LAST; eclass++) {
    if (eclass != T8_ECLASS_PYRAMID) {
      t8_basic_hypercube ((t8_eclass_t) eclass, 0, level, 0);
      t8_basic_hypercube ((t8_eclass_t) eclass, 1, level, 0);
      t8_basic_hypercube ((t8_eclass_t) eclass, 0, level, 1);
      t8_basic_hypercube ((t8_eclass_t) eclass, 1, level, 1);
    }
  }
>>>>>>> ae63e622

  t8_global_productionf ("Testing adapt forest.\n");
  t8_basic_refine_test ();
  t8_global_productionf ("Done testing adapt forest.\n");

  t8_global_productionf ("Testing cmesh from p4est.\n");
  t8_basic_p4est (0);
  t8_basic_p4est (1);
  t8_global_productionf ("Done testing cmesh from p4est.\n");
#if 1
  t8_global_productionf ("Testing cmesh from p8est.\n");
  t8_basic_p8est (0, 10, 13, 17);
  t8_basic_p8est (1, 10, 13, 17);
  t8_global_productionf ("Done testing cmesh from p8est.\n");
#endif
#endif

  sc_finalize ();

  mpiret = sc_MPI_Finalize ();
  SC_CHECK_MPI (mpiret);

  return 0;
}<|MERGE_RESOLUTION|>--- conflicted
+++ resolved
@@ -52,12 +52,9 @@
     return 1;
   return 0;
 }
-<<<<<<< HEAD
-#endif
-#if 0
-=======
-
->>>>>>> ae63e622
+
+#endif
+#if 0
 static void
 t8_basic_refine_test ()
 {
@@ -75,12 +72,7 @@
   t8_forest_set_level (forest, 2);
   t8_forest_commit (forest);
 
-<<<<<<< HEAD
   t8_forest_set_adapt (forest_adapt, forest, t8_basic_adapt, NULL, 1);
-=======
-  t8_forest_set_adapt (forest_adapt, forest, t8_basic_adapt,
-                            NULL, 1);
->>>>>>> ae63e622
   t8_forest_commit (forest_adapt);
 
   t8_forest_unref (&forest_adapt);
@@ -345,7 +337,6 @@
   sc_init (sc_MPI_COMM_WORLD, 1, 1, NULL, SC_LP_ESSENTIAL);
   t8_init (SC_LP_DEFAULT);
 
-<<<<<<< HEAD
 #if 0
   level = 1;
 #endif
@@ -356,9 +347,6 @@
 #endif
 
 #if 0
-=======
-  level = 3;
->>>>>>> ae63e622
   t8_basic (0, level);
   t8_basic (1, level);
   t8_basic (0, level);
@@ -386,23 +374,12 @@
   }
   t8_global_productionf ("Done testing hypercube cmesh.\n");
 
-<<<<<<< HEAD
   t8_global_productionf ("Testing periodic cmesh.\n");
   for (dim = 1; dim < 4; dim++) {
     t8_basic_periodic (0, level, dim);
     t8_basic_periodic (1, level, dim);
   }
   t8_global_productionf ("Done testing periodic cmesh.\n");
-=======
-  for (eclass = T8_ECLASS_FIRST; eclass < T8_ECLASS_LAST; eclass++) {
-    if (eclass != T8_ECLASS_PYRAMID) {
-      t8_basic_hypercube ((t8_eclass_t) eclass, 0, level, 0);
-      t8_basic_hypercube ((t8_eclass_t) eclass, 1, level, 0);
-      t8_basic_hypercube ((t8_eclass_t) eclass, 0, level, 1);
-      t8_basic_hypercube ((t8_eclass_t) eclass, 1, level, 1);
-    }
-  }
->>>>>>> ae63e622
 
   t8_global_productionf ("Testing adapt forest.\n");
   t8_basic_refine_test ();
