--- conflicted
+++ resolved
@@ -59,13 +59,9 @@
   t8_forest_init (&forest);
   t8_forest_init (&forest_adapt);
 
-<<<<<<< HEAD
-  t8_forest_set_cmesh (forest, t8_cmesh_new_tet (sc_MPI_COMM_WORLD, 0));
-=======
   t8_forest_set_cmesh (forest, t8_cmesh_new_from_class (T8_ECLASS_QUAD,
                                                         sc_MPI_COMM_WORLD,
                                                         0));
->>>>>>> 84de27ce
   t8_forest_set_scheme (forest, t8_scheme_new_default ());
   t8_forest_set_level (forest, 2);
   t8_forest_commit (forest);
@@ -297,16 +293,6 @@
   sc_init (sc_MPI_COMM_WORLD, 1, 1, NULL, SC_LP_ESSENTIAL);
   t8_init (SC_LP_DEFAULT);
 
-<<<<<<< HEAD
-  level = 3;
-
-#if 1
-  t8_global_productionf ("Testing basic tet mesh.\n");
-  t8_basic (0, level, 0);
-  t8_basic (1, level, 0);
-  t8_basic (0, level, 1);
-  t8_basic (1, level, 1);
-=======
   level = 1;
   t8_global_productionf ("Testing basic tet mesh.\n");
 
@@ -319,7 +305,6 @@
   t8_basic (1, level);
   t8_basic (0, level);
   t8_basic (1, level);
->>>>>>> 84de27ce
   t8_global_productionf ("Done testing basic tet mesh.\n");
 #endif
   t8_basic_hypercube (T8_ECLASS_QUAD, 0, 0, 1, 0, 0);
