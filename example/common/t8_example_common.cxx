--- conflicted
+++ resolved
@@ -41,18 +41,9 @@
 t8_common_adapt_balance (t8_forest_t forest, t8_forest_t forest_from, t8_locidx_t which_tree, t8_locidx_t lelement_id,
                          t8_eclass_scheme_c *ts, const int is_family, const int num_elements, t8_element_t *elements[])
 {
-<<<<<<< HEAD
-  int                 level;
-  int                 maxlevel, child_id;
-
-  T8_ASSERT (!is_family || num_elements ==
-             ts->t8_element_num_siblings (elements[0]));
-
-=======
   int level;
   int maxlevel, child_id;
   T8_ASSERT (!is_family || num_elements == ts->t8_element_num_children (elements[0]));
->>>>>>> 494c20e9
   level = ts->t8_element_level (elements[0]);
 
   /* we set a maximum refinement level as forest user data */
@@ -138,12 +129,7 @@
   int within_band;
   int level;
 
-<<<<<<< HEAD
-  T8_ASSERT (num_elements == 1 || num_elements ==
-             ts->t8_element_num_siblings (elements[0]));
-=======
   T8_ASSERT (!is_family || num_elements == ts->t8_element_num_children (elements[0]));
->>>>>>> 494c20e9
 
   data = (t8_example_level_set_struct_t *) t8_forest_get_user_data (forest);
   level = ts->t8_element_level (elements[0]);
@@ -167,7 +153,6 @@
   if (level < data->min_level) {
     return 1;
   }
-<<<<<<< HEAD
 
   /* If a subelement is given, we apply the callback function to its parent */
   if (ts->t8_element_is_subelement (elements[0])) {
@@ -187,10 +172,6 @@
                                  data->band_width / 2, data->t, data->udata);
   }
 
-=======
-  within_band = t8_common_within_levelset (forest_from, which_tree, elements[0], ts, data->L, data->band_width / 2,
-                                           data->t, data->udata);
->>>>>>> 494c20e9
   if (within_band && level < data->max_level) {
     /* The element can be refined and lies inside the refinement region */
     return 1;
