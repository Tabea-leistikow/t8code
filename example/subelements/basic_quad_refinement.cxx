/*
  This file is part of t8code.
  t8code is a C library to manage a collection (a forest) of multiple
  connected adaptive space-trees of general element types in parallel.

  Copyright (C) 2015 the developers

  t8code is free software; you can redistribute it and/or modify
  it under the terms of the GNU General Public License as published by
  the Free Software Foundation; either version 2 of the License, or
  (at your option) any later version.

  t8code is distributed in the hope that it will be useful,
  but WITHOUT ANY WARRANTY; without even the implied warranty of
  MERCHANTABILITY or FITNESS FOR A PARTICULAR PURPOSE.  See the
  GNU General Public License for more details.

  You should have received a copy of the GNU General Public License
  along with t8code; if not, write to the Free Software Foundation, Inc.,
  51 Franklin Street, Fifth Floor, Boston, MA 02110-1301, USA.
*/

#include <sc_refcount.h>
#include <sc_shmem.h>
#include <p4est_connectivity.h>
#include <p8est_connectivity.h>
#include <t8_schemes/t8_new_feature/t8_subelements_cxx.hxx>
#include <t8_forest/t8_forest_adapt.h>
#include <t8_forest.h>
#include <t8_cmesh_vtk.h>
#include <t8_vec.h>
#include <example/common/t8_example_common.h>

typedef struct
{
  double              mid_point[3];
  double              radius;
} t8_basic_sphere_data_t;

/* Compute the distance to a sphere arount a mid_point with given radius. */
static double
t8_basic_level_set_sphere (const double x[3], double t, void *data)
{
  t8_basic_sphere_data_t *sdata = (t8_basic_sphere_data_t *) data;
  double             *M = sdata->mid_point;

  return t8_vec_dist (M, x) - sdata->radius;
}

static void
t8_basic_refine_test (t8_eclass_t eclass)
{
  t8_forest_t         forest;
  t8_forest_t         forest_adapt;
  t8_cmesh_t          cmesh;
  char                filename[BUFSIZ];
  int                 initlevel = 1;
  int                 minlevel = 1;
  int                 maxlevel = 2;

  t8_forest_init (&forest);
  t8_forest_init (&forest_adapt);

  /* building the cmesh, using the initlevel */
  cmesh = t8_cmesh_new_hypercube (eclass, sc_MPI_COMM_WORLD, 0, 0, 0);
  t8_forest_set_cmesh (forest, cmesh, sc_MPI_COMM_WORLD);
  t8_forest_set_scheme (forest, t8_scheme_new_subelement_cxx ());
  t8_forest_set_level (forest, initlevel);

  t8_forest_commit (forest);

  snprintf (filename, BUFSIZ, "e_s_forest_uniform_%s",
            t8_eclass_to_string[eclass]);
  t8_forest_write_vtk (forest, filename);

  /* adapting the cmesh, using user-data, up to a given max and min level */
  t8_example_level_set_struct_t ls_data;
  t8_basic_sphere_data_t sdata;

  sdata.mid_point[0] = 0;
  sdata.mid_point[1] = 1;
  sdata.mid_point[2] = 0;
  sdata.radius = 0.3;

  ls_data.band_width = 2;
  ls_data.L = t8_basic_level_set_sphere;
  ls_data.min_level = minlevel;
  ls_data.max_level = maxlevel;
  ls_data.udata = &sdata;

  t8_forest_set_user_data (forest_adapt, &ls_data);
  t8_forest_set_adapt (forest_adapt, forest, t8_common_adapt_level_set, 1);
<<<<<<< HEAD
  t8_forest_set_balance (forest_adapt, NULL, 0);
#if 1
  t8_forest_set_subelements (forest_adapt, NULL);
#endif
=======
  t8_forest_set_balance (forest_adapt, NULL, 0); 
  t8_forest_set_subelements (forest_adapt, NULL);
>>>>>>> 8ac1fd78

  t8_forest_commit (forest_adapt);

  snprintf (filename, BUFSIZ, "e_s_forest_adapt_%s",
            t8_eclass_to_string[eclass]);
  t8_forest_write_vtk (forest_adapt, filename);

  t8_forest_unref (&forest_adapt);
}

int
main (int argc, char **argv)
{
  int                 mpiret;

  mpiret = sc_MPI_Init (&argc, &argv);
  SC_CHECK_MPI (mpiret);

  sc_init (sc_MPI_COMM_WORLD, 1, 1, NULL, SC_LP_ESSENTIAL);
  t8_init (SC_LP_DEFAULT);

  t8_basic_refine_test (T8_ECLASS_QUAD);

  sc_finalize ();

  mpiret = sc_MPI_Finalize ();
  SC_CHECK_MPI (mpiret);

  return 0;
}<|MERGE_RESOLUTION|>--- conflicted
+++ resolved
@@ -90,15 +90,8 @@
 
   t8_forest_set_user_data (forest_adapt, &ls_data);
   t8_forest_set_adapt (forest_adapt, forest, t8_common_adapt_level_set, 1);
-<<<<<<< HEAD
-  t8_forest_set_balance (forest_adapt, NULL, 0);
-#if 1
-  t8_forest_set_subelements (forest_adapt, NULL);
-#endif
-=======
   t8_forest_set_balance (forest_adapt, NULL, 0); 
   t8_forest_set_subelements (forest_adapt, NULL);
->>>>>>> 8ac1fd78
 
   t8_forest_commit (forest_adapt);
 
