--- conflicted
+++ resolved
@@ -31,12 +31,7 @@
 #include <t8_cmesh.h>           /* cmesh definition and basic interface. */
 #include <t8_cmesh/t8_cmesh_examples.h> /* A collection of exemplary cmeshes */
 #include <t8_forest.h>          /* forest definition and basic interface. */
-<<<<<<< HEAD
 #include <t8_schemes/t8_default/t8_default_cxx.hxx>     /* default refinement scheme. */
-#include <t8_forest_vtk.h>      /* Additional vtk functions to output arbitrary user data. */
-=======
-#include <t8_schemes/t8_default_cxx.hxx>        /* default refinement scheme. */
->>>>>>> 50d280d8
 #include <example/tutorials/t8_step3.h>
 
 T8_EXTERN_C_BEGIN ();
