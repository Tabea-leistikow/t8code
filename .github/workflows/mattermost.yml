--- conflicted
+++ resolved
@@ -60,13 +60,9 @@
         run: |
           echo message_build=1 >> $GITHUB_ENV &&
           echo "{\"text\":\"Pull request ${{ github.event.number }} has been ${{ github.event.action }}. See ${{ github.event.pull_request.html_url }} for more details.\"}" > mattermost.json
-<<<<<<< HEAD
-      # if a message has been written send the message to the mattermost-channel described in the secrets
       - name: debug_after_build
         run: echo ${{ env.message_build }}
-=======
-      # if a message has been written, send the message to the mattermost-channel described in the secrets
->>>>>>> a358e811
+      # if a message has been written send the message to the mattermost-channel described in the secrets
       - name: send_message
         if: ${{ env.message_build == 1 }}
         uses: mattermost/action-mattermost-notify@master
