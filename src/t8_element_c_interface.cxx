--- conflicted
+++ resolved
@@ -450,7 +450,14 @@
 }
 
 void
-<<<<<<< HEAD
+t8_element_root (const t8_eclass_scheme_c *ts, t8_element_t *elem)
+{
+  T8_ASSERT (ts != NULL);
+
+  ts->t8_element_root (elem);
+}
+
+void
 t8_element_MPI_Pack (const t8_eclass_scheme_c *ts, t8_element_t **const elements, const int count, void *send_buffer,
                      const int buffer_size, int *position, sc_MPI_Comm comm)
 {
@@ -472,11 +479,4 @@
 {
   T8_ASSERT (ts != NULL);
   return ts->t8_element_MPI_Unpack (recvbuf, buffer_size, position, elements, count, comm);
-=======
-t8_element_root (const t8_eclass_scheme_c *ts, t8_element_t *elem)
-{
-  T8_ASSERT (ts != NULL);
-
-  ts->t8_element_root (elem);
->>>>>>> 8d624861
 }