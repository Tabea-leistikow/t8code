/*
  This file is part of t8code.
  t8code is a C library to manage a collection (a forest) of multiple
  connected adaptive space-trees of general element classes in parallel.

  Copyright (C) 2015 the developers

  t8code is free software; you can redistribute it and/or modify
  it under the terms of the GNU General Public License as published by
  the Free Software Foundation; either version 2 of the License, or
  (at your option) any later version.

  t8code is distributed in the hope that it will be useful,
  but WITHOUT ANY WARRANTY; without even the implied warranty of
  MERCHANTABILITY or FITNESS FOR A PARTICULAR PURPOSE.  See the
  GNU General Public License for more details.

  You should have received a copy of the GNU General Public License
  along with t8code; if not, write to the Free Software Foundation, Inc.,
  51 Franklin Street, Fifth Floor, Boston, MA 02110-1301, USA.
*/

/* In this file we implement a C interface for the member functions of the
 * t8_eclass_scheme_c class.
 * With this interface you can use these member functions from a C file
 * without the need of compiling it with C++.
 */

#include <t8_element.h>
#include <t8_element_cxx.hxx>
#include <t8_element_c_interface.h>

int
t8_element_maxlevel (t8_eclass_scheme_c *ts)
{
  T8_ASSERT (ts != NULL);

  return ts->t8_element_maxlevel ();
}

t8_eclass_t
t8_element_child_eclass (t8_eclass_scheme_c *ts, int childid)
{
  T8_ASSERT (ts != NULL);

  return ts->t8_element_child_eclass (childid);
}

int
t8_element_level (t8_eclass_scheme_c *ts, const t8_element_t *elem)
{
  T8_ASSERT (ts != NULL);

  return ts->t8_element_level (elem);
}

void
t8_element_copy (t8_eclass_scheme_c *ts, const t8_element_t *source,
                 t8_element_t *dest)
{
  T8_ASSERT (ts != NULL);

  ts->t8_element_copy (source, dest);
}

int
t8_element_compare (t8_eclass_scheme_c *ts, const t8_element_t *elem1,
                    const t8_element_t *elem2)
{
  T8_ASSERT (ts != NULL);

  return ts->t8_element_compare (elem1, elem2);
}

void
t8_element_parent (t8_eclass_scheme_c *ts,
                   const t8_element_t *elem, t8_element_t *parent)
{
  T8_ASSERT (ts != NULL);

  ts->t8_element_parent (elem, parent);
}

int
<<<<<<< HEAD
t8_element_max_num_siblings (t8_eclass_scheme_c * ts,
                             const t8_element_t * elem)
{
  T8_ASSERT (ts != NULL);

  return ts->t8_element_max_num_siblings (elem);
}

int
t8_element_num_siblings (t8_eclass_scheme_c * ts, const t8_element_t * elem)
=======
t8_element_num_siblings (t8_eclass_scheme_c *ts, const t8_element_t *elem)
>>>>>>> ff6cb5b9
{
  T8_ASSERT (ts != NULL);

  return ts->t8_element_num_siblings (elem);
}

void
t8_element_sibling (t8_eclass_scheme_c *ts,
                    const t8_element_t *elem, int sibid,
                    t8_element_t *sibling)
{
  T8_ASSERT (ts != NULL);

  ts->t8_element_sibling (elem, sibid, sibling);
}

void
t8_element_child (t8_eclass_scheme_c *ts, const t8_element_t *elem,
                  int childid, t8_element_t *child)
{
  T8_ASSERT (ts != NULL);

  ts->t8_element_child (elem, childid, child);
}

void
t8_element_children (t8_eclass_scheme_c *ts, const t8_element_t *elem,
                     int length, t8_element_t *c[])
{
  T8_ASSERT (ts != NULL);

  ts->t8_element_children (elem, length, c);
}

int
t8_element_child_id (t8_eclass_scheme_c *ts, const t8_element_t *elem)
{
  T8_ASSERT (ts != NULL);

  return ts->t8_element_child_id (elem);
}

int
t8_element_is_family (t8_eclass_scheme_c *ts, t8_element_t **fam)
{
  T8_ASSERT (ts != NULL);

  return ts->t8_element_is_family (fam);
}

void
t8_element_nca (t8_eclass_scheme_c *ts, const t8_element_t *elem1,
                const t8_element_t *elem2, t8_element_t *nca)
{
  T8_ASSERT (ts != NULL);

  ts->t8_element_nca (elem1, elem2, nca);
}

void
t8_element_set_linear_id (t8_eclass_scheme_c *ts,
                          t8_element_t *elem, int level, t8_linearidx_t id)
{
  T8_ASSERT (ts != NULL);

  ts->t8_element_set_linear_id (elem, level, id);
}

t8_linearidx_t
t8_element_get_linear_id (t8_eclass_scheme_c *ts,
                          const t8_element_t *elem, int level)
{
  T8_ASSERT (ts != NULL);

  return ts->t8_element_get_linear_id (elem, level);
}

void
t8_element_first_descendant (t8_eclass_scheme_c *ts,
                             const t8_element_t *elem, t8_element_t *desc,
                             int level)
{
  T8_ASSERT (ts != NULL);

  ts->t8_element_first_descendant (elem, desc, level);
}

void
t8_element_last_descendant (t8_eclass_scheme_c *ts,
                            const t8_element_t *elem, t8_element_t *desc,
                            int level)
{
  T8_ASSERT (ts != NULL);

  ts->t8_element_last_descendant (elem, desc, level);
}

void
t8_element_successor (t8_eclass_scheme_c *ts, const t8_element_t *elem1,
                      t8_element_t *elem2, int level)
{
  T8_ASSERT (ts != NULL);

  ts->t8_element_successor (elem1, elem2, level);
}

int
t8_element_root_len (t8_eclass_scheme_c *ts, const t8_element_t *elem)
{
  T8_ASSERT (ts != NULL);

  return ts->t8_element_root_len (elem);
}

void
t8_element_new (t8_eclass_scheme_c *ts, int length, t8_element_t **elems)
{
  T8_ASSERT (ts != NULL);

  ts->t8_element_new (length, elems);
}

void
t8_element_destroy (t8_eclass_scheme_c *ts, int length, t8_element_t **elems)
{
  T8_ASSERT (ts != NULL);

  ts->t8_element_destroy (length, elems);
}<|MERGE_RESOLUTION|>--- conflicted
+++ resolved
@@ -82,9 +82,7 @@
 }
 
 int
-<<<<<<< HEAD
-t8_element_max_num_siblings (t8_eclass_scheme_c * ts,
-                             const t8_element_t * elem)
+t8_element_max_num_siblings (t8_eclass_scheme_c *ts, const t8_element_t *elem)
 {
   T8_ASSERT (ts != NULL);
 
@@ -92,10 +90,7 @@
 }
 
 int
-t8_element_num_siblings (t8_eclass_scheme_c * ts, const t8_element_t * elem)
-=======
 t8_element_num_siblings (t8_eclass_scheme_c *ts, const t8_element_t *elem)
->>>>>>> ff6cb5b9
 {
   T8_ASSERT (ts != NULL);
 
