--- conflicted
+++ resolved
@@ -118,11 +118,8 @@
   return sum;
 }
 
-<<<<<<< HEAD
-=======
 #ifdef T8_ENABLE_DEBUG
 
->>>>>>> 0b61a392
 static              t8_gloidx_t
 t8_eclass_count_pyramid (int level)
 {
@@ -153,11 +150,8 @@
   return Tl;
 }
 
-<<<<<<< HEAD
-=======
 #endif
 
->>>>>>> 0b61a392
 t8_gloidx_t
 t8_eclass_count_leaf (t8_eclass_t theclass, int level)
 {
