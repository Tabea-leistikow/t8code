--- conflicted
+++ resolved
@@ -104,17 +104,11 @@
  * \param [in] num_elements the number of entries in \a elements that are defined
  * \param [in] elements     Pointers to a family or, if \a is_family is zero,
  *                          pointer to one element.
-<<<<<<< HEAD
- * \return greater zero if the first entry in \a elements should be refined,
- *         smaller zero if the family \a elements shall be coarsened,
- *         zero if the element should not change,
- *         greater one if the element should be refined into a transition cell of subelements \ref t8_eclass_scheme::t8_element_to_transition_cell
-=======
  * \return 1 if the first entry in \a elements should be refined,
  *        -1 if the family \a elements shall be coarsened,
  *        -2 if the first entry in \a elements should be removed,
+ *        >1 if the first entry in \a elements should be refined into a transition cell, 
  *         0 else.
->>>>>>> 494c20e9
  */
 /* TODO: Do we really need the forest argument? Since the forest is not committed yet it
  *       seems dangerous to expose to the user. */
@@ -357,6 +351,18 @@
  * \param [in]      set_from A second forest that should be transitioned.
  * \param [in]      set_transition_with_balance  If 1, then set_balance will be applied. If 0 and set_balance
  *                                               has been used before, then balance will still be set (0 does not unset balance).
+ * \note This feature is currently only available for the 2D quad and 3D hex scheme. 
+ */
+void                t8_forest_set_transition (t8_forest_t forest,
+                                              const t8_forest_t set_from,
+                                              int
+                                              set_transition_with_balance);
+
+/** Set a source forest to use subelements during commit, that will remove hanging faces from the adapted mesh.
+ * \param [in, out] forest  The forest.
+ * \param [in]      set_from A second forest that should be transitioned.
+ * \param [in]      set_transition_with_balance  If 1, then set_balance will be applied. If 0 and set_balance
+ *                                               has been used before, then balance will still be set (0 does not unset balance).
  * \note This feature is currently only available for the 2D quad scheme. 
  */
 void                t8_forest_set_transition (t8_forest_t forest,
@@ -397,6 +403,13 @@
  */
 void
 t8_forest_comm_global_num_elements (t8_forest_t forest);
+
+/** Compute the global number of subelements in a forest as the sum
+ *  of the local subelement counts.
+ *  \param [in] forest    The forest.
+ */
+void
+t8_forest_comm_global_num_subelements (t8_forest_t forest);
 
 /** Compute the global number of subelements in a forest as the sum
  *  of the local subelement counts.
