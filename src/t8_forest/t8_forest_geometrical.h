--- conflicted
+++ resolved
@@ -60,16 +60,13 @@
  * \param [in]      num_coords        The number of coordinate sets in ref_coord (dimension x double).
  * \param [out]     coords_out        On input an allocated array to store 3 doubles, on output
  *                                    the x, y and z coordinates of the point inside the domain.
- * \param [in]      stretch_factors   If true, elements are stretched according to the stretch factors.
+ * \param [in]      stretch_elements  If true, elements are stretched according to the stretch factors
+ *                                    of the tree.
  */
 void
 t8_forest_element_from_ref_coords (t8_forest_t forest, t8_locidx_t ltreeid, const t8_element_t *element,
-<<<<<<< HEAD
-                                   const double *ref_coord, double *coords_out, const int stretch_elements);
-=======
                                    const double *ref_coord, const size_t num_coords, double *coords_out,
-                                   sc_array_t *stretch_factors);
->>>>>>> 5a0952b4
+                                   const int stretch_elements);
 
 /** Compute the coordinates of the centroid of an element if a geometry
  * for this tree is registered in the forest's cmesh.
