--- conflicted
+++ resolved
@@ -34,15 +34,9 @@
  * we send this information to the other process */
 typedef struct
 {
-<<<<<<< HEAD
-  t8_gloidx_t         gtree_id; /* The global id of that tree | TODO: we could optimize this out */
-  t8_eclass_t         eclass;   /* The element class of that tree */
-  t8_locidx_t         num_elements;     /* The number of elements from this tree that were sent */
-=======
   t8_gloidx_t gtree_id; /* The global id of that tree */ /* TODO: we could optimize this out */
   t8_eclass_t eclass;                                    /* The element class of that tree */
   t8_locidx_t num_elements;                              /* The number of elements from this tree that were sent */
->>>>>>> 494c20e9
 } t8_forest_partition_tree_info_t;
 
 /* Given the element offset array and a rank, return the first local element id of this rank */
@@ -920,13 +914,7 @@
   else {
     recv_bytes = byte_to_self;
   }
-<<<<<<< HEAD
-
-  t8_debugf ("Receiving message of %i bytes from process %i\n", recv_bytes,
-             proc);
-=======
   t8_debugf ("Receiving message of %i bytes from process %i\n", recv_bytes, proc);
->>>>>>> 494c20e9
 
   if (proc != forest->mpirank) {
     /* allocate the receive buffer */
