--- conflicted
+++ resolved
@@ -912,16 +912,12 @@
     mpiret = sc_MPI_Get_count (status, sc_MPI_BYTE, &recv_bytes);
     SC_CHECK_MPI (mpiret);
   }
-<<<<<<< HEAD
-#if 0
-=======
   else {
     recv_bytes = byte_to_self;
   }
->>>>>>> ae6549c4
+  
   t8_debugf ("Receiving message of %i bytes from process %i\n", recv_bytes,
              proc);
-#endif
 
   if (proc != forest->mpirank) {
     /* allocate the receive buffer */
