--- conflicted
+++ resolved
@@ -69,7 +69,7 @@
 
   T8_ASSERT (ts->t8_element_level (element) > 0);
 
-  num_siblings = ts->t8_element_num_siblings(element);
+  num_siblings = ts->t8_element_num_siblings (element);
   //T8_ASSERT (ts->t8_element_child_id (element) == num_children - 1);
 
   fam = el_buffer;
@@ -91,13 +91,9 @@
       isfamily = 0;
     }
     if (isfamily
-<<<<<<< HEAD
         && forest->set_adapt_fn (forest, forest->set_from, ltreeid,
-                                 lelement_id, ts, num_siblings, fam) < 0) {
-=======
-        && forest->set_adapt_fn (forest, forest->set_from, ltreeid, lelement_id,
-                                 ts, isfamily, num_children, fam) < 0) {
->>>>>>> 2721f0cf
+                                 lelement_id, ts, isfamily, num_siblings,
+                                 fam) < 0) {
       /* Coarsen the element */
       *el_inserted -= num_siblings - 1;
       /* remove num_children - 1 elements from the array */
@@ -203,11 +199,6 @@
   t8_element_t      **elements, **elements_from;
   int                 refine;
   int                 ci;
-<<<<<<< HEAD
-#ifdef T8_ENABLE_DEBUG
-=======
-  int                 num_elements;
->>>>>>> 2721f0cf
   int                 is_family;
 
   T8_ASSERT (forest != NULL);
@@ -272,17 +263,11 @@
     elements_from = T8_ALLOC (t8_element_t *, curr_size_elements_from);
     /* We now iterate over all elements in this tree and check them for refinement/coarsening. */
     while (el_considered < num_el_from) {
-<<<<<<< HEAD
       int                 num_elements_to_adapt_fn;
-#ifdef T8_ENABLE_DEBUG
+
       /* Will get set to 1 later if this is a family */
       is_family = 0;
-#endif
-
-=======
-      /* Will get set to 1 later if this is a family */
-      is_family = 0;
->>>>>>> 2721f0cf
+
       /* Load the current element and at most num_children-1 many others into
        * the elements_from buffer. Stop when we are certain that they cannot from
        * a family.
@@ -314,31 +299,17 @@
           break;
         }
       }
-<<<<<<< HEAD
-
       if (zz != num_siblings
           || !tscheme->t8_element_is_family (elements_from)) {
         /* We are certain that the elements do not form a family.
          * So we will only pass the first element to the adapt callback. */
+        is_family = 0;
         num_elements_to_adapt_fn = 1;
       }
       else {
         /* We will pass a family to the adapt callback */
+        is_family = 1;
         num_elements_to_adapt_fn = num_siblings;
-#ifdef T8_ENABLE_DEBUG
-        is_family = 1;
-#endif
-=======
-      if (zz == num_children && tscheme->t8_element_is_family (elements_from)) {
-        is_family    = 1;
-        num_elements = num_children;
-      }
-      else {
-        /* We are certain that the elements do not form a family.
-         * So we will only pass the first element to the adapt callback. */
-        is_family    = 0;
-        num_elements = 1;
->>>>>>> 2721f0cf
       }
       T8_ASSERT (!is_family || tscheme->t8_element_is_family (elements_from));
 
@@ -349,13 +320,9 @@
        */
       refine =
         forest->set_adapt_fn (forest, forest->set_from, ltree_id,
-<<<<<<< HEAD
-                              el_considered, tscheme,
+                              el_considered, tscheme, is_family,
                               num_elements_to_adapt_fn, elements_from);
-=======
-                              el_considered, tscheme, is_family, 
-                              num_elements, elements_from);
->>>>>>> 2721f0cf
+
       T8_ASSERT (is_family || refine >= 0);
       if (refine > 0 && tscheme->t8_element_level (elements_from[0]) >=
           forest->maxlevel) {
@@ -413,9 +380,9 @@
         tscheme->t8_element_parent (elements_from[0], elements[0]);
         el_inserted++;
         num_siblings = tscheme->t8_element_num_children (elements[0]);
-        if(num_siblings > curr_size_elements){
-            elements = T8_REALLOC(elements, t8_element_t *, num_siblings);
-            curr_size_elements = num_siblings;
+        if (num_siblings > curr_size_elements) {
+          elements = T8_REALLOC (elements, t8_element_t *, num_siblings);
+          curr_size_elements = num_siblings;
         }
         if (forest->set_adapt_recursive) {
           /* Adaptation is recursive.
