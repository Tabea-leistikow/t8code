--- conflicted
+++ resolved
@@ -69,27 +69,16 @@
   element = t8_element_array_index_locidx (telements, *el_inserted - 1);
 
   T8_ASSERT (ts->t8_element_level (element) > 0);
-<<<<<<< HEAD
-  ts->t8_element_parent (element, parent);
-  num_children = ts->t8_element_num_children (parent);
-  //T8_ASSERT (ts->t8_element_child_id (element) == num_children - 1);
-  ts->t8_element_destroy (1, &parent);
-=======
 
   num_siblings = ts->t8_element_num_siblings (element);
 
->>>>>>> c2bb2f3d
   fam = el_buffer;
   pos = *el_inserted - num_siblings;
   isfamily = 1;
   child_id = ts->t8_element_child_id (element);
-<<<<<<< HEAD
-  while (isfamily && pos >= el_coarsen && child_id > 0
-         && child_id == num_children - 1) {
-=======
+
   while (isfamily && pos >= el_coarsen && child_id > 0 && child_id
          == num_siblings - 1) {
->>>>>>> c2bb2f3d
     isfamily = 1;
     /* Get all elements at indices pos, pos + 1, ... ,pos + num_siblings - 1 */
     for (i = 0; i < num_siblings && pos + i < (t8_locidx_t) elements_in_array;
@@ -212,12 +201,8 @@
   t8_element_t      **elements, **elements_from;
   int                 refine;
   int                 ci;
-<<<<<<< HEAD
   unsigned int        num_subelements;
   t8_locidx_t         subel_inserted = 0;
-#ifdef T8_ENABLE_DEBUG
-=======
->>>>>>> c2bb2f3d
   int                 is_family;
 
   T8_ASSERT (forest != NULL);
@@ -280,16 +265,7 @@
     /* Buffer for a family of new elements */
     elements = T8_ALLOC (t8_element_t *, num_children);
     /* Buffer for a family of old elements */
-<<<<<<< HEAD
-    elements_from = T8_ALLOC (t8_element_t *, curr_num_siblings);
-    /* We now iterate over all elements in this tree and check them for refinement/coarsening/subelements. */
-    while (el_considered < num_el_from) {
-      int                 num_elements_to_adapt_fn;
-#ifdef T8_ENABLE_DEBUG
-      /* Will get set to 0 later if this is not a family */
-      is_family = 1;
-#endif
-=======
+
     elements_from = T8_ALLOC (t8_element_t *, curr_size_elements_from);
     /* We now iterate over all elements in this tree and check them for refinement/coarsening. */
     while (el_considered < num_el_from) {
@@ -298,7 +274,6 @@
       /* Will get set to 1 later if this is a family */
       is_family = 0;
 
->>>>>>> c2bb2f3d
       /* Load the current element and at most num_siblings-1 many others into
        * the elements_from buffer. Stop when we are certain that they cannot from
        * a family.
@@ -315,10 +290,7 @@
           T8_REALLOC (elements_from, t8_element_t *, num_siblings);
         curr_size_elements_from = num_siblings;
       }
-<<<<<<< HEAD
-      /* change: num_children into num_siblings */
-=======
->>>>>>> c2bb2f3d
+
       for (zz = 0; zz < (unsigned int) num_siblings &&
            el_considered + (t8_locidx_t) zz < num_el_from; zz++) {
         elements_from[zz] = t8_element_array_index_locidx (telements_from,
@@ -335,6 +307,7 @@
           break;
         }
       }
+
       if (zz != num_siblings
           || !tscheme->t8_element_is_family (elements_from)) {
         /* We are certain that the elements do not form a family.
@@ -350,7 +323,6 @@
       T8_ASSERT (!is_family || tscheme->t8_element_is_family (elements_from));
 
       /* Pass the element, or the family to the adapt callback.
-<<<<<<< HEAD
        * The output will be 
        *
        *      = -1 if we passed a family and it should get coarsened 
@@ -364,25 +336,28 @@
        *  
        * For example the refine values for the 2D Quad scheme will be between -1 and 15. The values -1, 0 and 1 are for the standard refinement
        * and the values 2 to 16 correspond to the subelement types 1 to 15 (0001 to 1111 in base 2) and will be used to insert transition cells.
+       *
+       * Note that in case of subelements, it is often reasonable to apply the refine callback function to its non-subelement parent,
+       * but this decision is up to the developer and the usecase of the refine callback function.
        * 
        * It is up to the developer to use a reasonable range of subelement types for their use case. */
 
       refine = forest->set_adapt_fn (forest, forest->set_from, ltree_id,
-                                     el_considered, tscheme,
-                                     num_elements_to_adapt_fn, elements_from);
-
-      /* Transition cells must be removed in adaptation. Therefore, we only allow refine == 1 or -1 */
-      if (tscheme->t8_element_is_subelement (current_element)) {
+                                     el_considered, tscheme, is_family,
+                                     num_elements_to_adapt_callback, elements_from);
+
+      /* Existing transition cells must be removed during adaptation.
+       * We establish the rule to coarsen a transition cell back to its parent in case of refine = 0. */
+      if (tscheme->t8_element_is_subelement (current_element) && refine == 0) {
+        /* It should never be the case that a transitioned forest is direclty adapted into another transitioned forest - therefore refine <= 1!  */
         T8_ASSERT (refine >= -1 && refine <= 1);
-        if (refine == 0) {
-          refine = -1;
-        }
+        refine = -1;
       }
 
 #ifdef T8_ENABLE_DEBUG
       t8_debugf
-        ("***** t8_forest_adapt | current element index: %i/%i  refine value: %i  is_family: %i  num_siblings: %li *****\n",
-         el_considered + 1, num_el_from, refine, is_family, num_siblings);
+        ("***** t8_forest_adapt | current element index: %i/%i  refine value: %i  is_family: %i  num_siblings: %li, num_children: %li *****\n",
+         el_considered + 1, num_el_from, refine, is_family, num_siblings, num_children);
       t8_debugf ("Current element is: \n");
       tscheme->t8_element_print_element (elements_from[0]);
 #endif
@@ -393,19 +368,7 @@
 
       if (refine > 0
           && tscheme->t8_element_level (elements_from[0]) >=
-=======
-       * The output will be > 0 if the element should be refined
-       *                    = 0 if the element should remain as is
-       *                    < 0 if we passed a family and it should get coarsened.
-       */
-      refine =
-        forest->set_adapt_fn (forest, forest->set_from, ltree_id,
-                              el_considered, tscheme, is_family,
-                              num_elements_to_adapt_callback, elements_from);
-
-      T8_ASSERT (is_family || refine >= 0);
-      if (refine > 0 && tscheme->t8_element_level (elements_from[0]) >=
->>>>>>> c2bb2f3d
+
           forest->maxlevel) {
         /* Only refine an element if it does not exceed the maximum level */
         refine = 0;
@@ -465,17 +428,14 @@
           el_considered++;
         }
       }
-<<<<<<< HEAD
       else if (refine > 1) {    /* refine via a transition cell */
         /* determing the number of subelements of the given type for memory allocation */
         num_subelements =
           tscheme->t8_element_get_number_of_subelements (refine - 1);
 
-        if (num_subelements > curr_num_children) {
-          elements = T8_REALLOC (elements, t8_element_t *, num_subelements);
-          curr_num_children = num_subelements;
-        }
-
+        /* We need to reallocate memory for the transition cell */
+        elements = T8_REALLOC (elements, t8_element_t *, num_subelements);
+        
         (void) t8_element_array_push_count (telements, num_subelements);
         for (zz = 0; zz < num_subelements; zz++) {
           elements[zz] =
@@ -491,9 +451,6 @@
         subel_inserted += num_subelements;
       }
       else if (refine == -1) {
-=======
-      else if (refine < 0) {
->>>>>>> c2bb2f3d
         /* The elements form a family and are to be coarsened. */
         /* Make room for one more new element. */
         elements[0] = t8_element_array_push (telements);
@@ -501,20 +458,17 @@
          * This parent is now inserted in telements. */
         T8_ASSERT (tscheme->t8_element_level (elements_from[0]) > 0);
         tscheme->t8_element_parent (elements_from[0], elements[0]);
-        /*num_siblings is now equivalent to the number of children of elements[0],
-         * as num_siblings is always associated with elements_from*/
-        num_children = num_siblings;
+        
+        if (forest_from->is_transitioned == 0) {
+          /*num_siblings is now equivalent to the number of children of elements[0],
+           * as num_siblings is always associated with elements_from (this is not true for transitioned forests) */
+          num_children = num_siblings;
+        }
+
         el_inserted++;
-<<<<<<< HEAD
 
         num_siblings = tscheme->t8_element_num_siblings (current_element);
 
-=======
-        if (num_children > curr_size_elements) {
-          elements = T8_REALLOC (elements, t8_element_t *, num_children);
-          curr_size_elements = num_children;
-        }
->>>>>>> c2bb2f3d
         if (forest->set_adapt_recursive) {
           /* Adaptation is recursive.
            * We check whether the just generated parent is the last in its
@@ -570,12 +524,7 @@
     /* clean up */
     T8_FREE (elements);
     T8_FREE (elements_from);
-<<<<<<< HEAD
-    tscheme->t8_element_destroy (1, &parent);
-  }                             /* end of for loop over trees */
-=======
-  }
->>>>>>> c2bb2f3d
+  }
   if (forest->set_adapt_recursive) {
     /* clean up */
     sc_list_destroy (refine_list);
