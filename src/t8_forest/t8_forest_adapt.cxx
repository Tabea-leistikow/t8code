/*
  This file is part of t8code.
  t8code is a C library to manage a collection (a forest) of multiple
  connected adaptive space-trees of general element classes in parallel.

  Copyright (C) 2015 the developers

  t8code is free software; you can redistribute it and/or modify
  it under the terms of the GNU General Public License as published by
  the Free Software Foundation; either version 2 of the License, or
  (at your option) any later version.

  t8code is distributed in the hope that it will be useful,
  but WITHOUT ANY WARRANTY; without even the implied warranty of
  MERCHANTABILITY or FITNESS FOR A PARTICULAR PURPOSE.  See the
  GNU General Public License for more details.

  You should have received a copy of the GNU General Public License
  along with t8code; if not, write to the Free Software Foundation, Inc.,
  51 Franklin Street, Fifth Floor, Boston, MA 02110-1301, USA.
*/

#include <t8_forest/t8_forest_adapt.h>
#include <t8_forest/t8_forest_types.h>
#include <t8_forest.h>
#include <t8_data/t8_containers.h>
#include <t8_element_cxx.hxx>

/* We want to export the whole implementation to be callable from "C" */
T8_EXTERN_C_BEGIN ();

/* The last inserted element must be the last element of a family. */
static void
t8_forest_adapt_coarsen_recursive (t8_forest_t forest, t8_locidx_t ltreeid,
                                   t8_eclass_scheme_c * ts,
                                   t8_element_array_t * telement,
                                   t8_locidx_t el_coarsen,
                                   t8_locidx_t * el_inserted,
                                   t8_element_t ** el_buffer)
{
  t8_element_t       *element;
  t8_element_t       *replace;
  t8_element_t      **fam;
  t8_locidx_t         pos;
  size_t              elements_in_array;
  int                 num_children, i, isfamily;
  /* el_inserted is the index of the last element in telement plus one.
   * el_coarsen is the index of the first element which could possibly
   * be coarsened. */

  elements_in_array = t8_element_array_get_count (telement);
  T8_ASSERT (*el_inserted == (t8_locidx_t) elements_in_array);
  T8_ASSERT (el_coarsen >= 0);
  element = t8_element_array_index_locidx (telement, *el_inserted - 1);
  num_children = ts->t8_element_num_children (element);
  T8_ASSERT (ts->t8_element_child_id (element) == num_children - 1);

  fam = el_buffer;
  pos = *el_inserted - num_children;
  isfamily = 1;
  if (forest->set_replace_fn != NULL) {
    ts->t8_element_new (1, &replace);
  }
  while (isfamily && pos >= el_coarsen && ts->t8_element_child_id (element)
         == num_children - 1) {
    isfamily = 1;
    for (i = 0; i < num_children; i++) {
      fam[i] = t8_element_array_index_locidx (telement, pos + i);
      if (ts->t8_element_child_id (fam[i]) != i) {
        isfamily = 0;
        break;
      }
    }
    T8_ASSERT (!isfamily || ts->t8_element_is_family (fam));
    if (isfamily && forest->set_adapt_fn (forest, ltreeid, ts, num_children,
                                          fam) < 0) {
      /* Coarsen the element */
      *el_inserted -= num_children - 1;
      /* remove num_children - 1 elemnents from the array */
      T8_ASSERT (elements_in_array == t8_element_array_get_count (telement));
      elements_in_array -= num_children - 1;
      t8_element_array_resize (telement, elements_in_array);
      if (forest->set_replace_fn != NULL) {
        ts->t8_element_parent (fam[0], replace);
      }
      else {
        ts->t8_element_parent (fam[0], fam[0]);
      }
      if (forest->set_replace_fn != NULL) {
        forest->set_replace_fn (forest, ltreeid, ts, num_children,
                                fam, 1, &replace);
        ts->t8_element_copy (replace, fam[0]);
      }
      element = fam[0];
    }
    else {
      /* If the elements are no family or
       * the family is not to be coarsened we abort the coarsening process */
      isfamily = 0;
    }
    pos -= num_children - 1;
  }
  if (forest->set_replace_fn != NULL) {
    ts->t8_element_destroy (1, &replace);
  }
}

static void
t8_forest_adapt_refine_recursive (t8_forest_t forest, t8_locidx_t ltreeid,
                                  t8_eclass_scheme_c * ts,
                                  sc_list_t * elem_list,
                                  t8_element_array_t * telements,
                                  t8_locidx_t * num_inserted,
                                  t8_element_t ** el_buffer)
{
  t8_element_t       *insert_el;
  t8_element_t       *el_pop;
  int                 num_children;
  int                 ci;

  if (elem_list->elem_count <= 0) {
    return;
  }
  if (forest->set_replace_fn != NULL) {
    ts->t8_element_new (1, &el_pop);
  }
  while (elem_list->elem_count > 0) {
    el_buffer[0] = (t8_element_t *) sc_list_pop (elem_list);
    num_children = ts->t8_element_num_children (el_buffer[0]);
    if (forest->set_adapt_fn (forest, ltreeid, ts, 1, el_buffer) > 0) {
      /* The element should be refined */
      if (ts->t8_element_level (el_buffer[0]) < forest->maxlevel) {
        /* only refine, if we do not exceed the maximum allowed level */
        ts->t8_element_new (num_children - 1, el_buffer + 1);
        if (forest->set_replace_fn != NULL) {
          ts->t8_element_copy (el_buffer[0], el_pop);
        }
        ts->t8_element_children (el_buffer[0], num_children, el_buffer);
        if (forest->set_replace_fn != NULL) {
          forest->set_replace_fn (forest, ltreeid, ts, 1,
                                  &el_pop, num_children, el_buffer);
        }
        for (ci = num_children - 1; ci >= 0; ci--) {
          (void) sc_list_prepend (elem_list, el_buffer[ci]);
        }
      }
    }
    else {
      insert_el = t8_element_array_push (telements);
      ts->t8_element_copy (el_buffer[0], insert_el);
      ts->t8_element_destroy (1, el_buffer);
      (*num_inserted)++;
    }
  }
  if (forest->set_replace_fn != NULL) {
    ts->t8_element_destroy (1, &el_pop);
  }
}

/* TODO: optimize this when we own forest_from */
void
t8_forest_adapt (t8_forest_t forest)
{
  t8_forest_t         forest_from;
  sc_list_t          *refine_list = NULL;       /* This is only needed when we adapt recursively */
  t8_element_array_t *telements, *telements_from;
  size_t              tt;
  t8_locidx_t         el_considered;
  t8_locidx_t         el_inserted;
  t8_locidx_t         el_coarsen;
  t8_locidx_t         num_el_from;
  t8_locidx_t         el_offset;
  size_t              num_children, zz;
  t8_tree_t           tree, tree_from;
  t8_eclass_scheme_c *tscheme;
  t8_element_t      **elements, **elements_from, *elpop;
  int                 refine;
  int                 ci;
  int                 num_elements;
#ifdef T8_ENABLE_DEBUG
  int                 is_family;
#endif

  T8_ASSERT (forest != NULL);
  T8_ASSERT (forest->set_from != NULL);
  T8_ASSERT (forest->set_adapt_recursive != -1);

  forest_from = forest->set_from;
  t8_global_productionf ("Into t8_forest_adapt from %lld total elements\n",
                         (long long) forest_from->global_num_elements);

  /* TODO: Allocate memory for the trees of forest.
   * Will we do this here or in an extra function? */
  T8_ASSERT (forest->trees->elem_count == forest_from->trees->elem_count);

  if (forest->set_adapt_recursive) {
    refine_list = sc_list_new (NULL);
  }
  forest->local_num_elements = 0;
  el_offset = 0;
  for (tt = 0; tt < forest->trees->elem_count; tt++) {
    tree = (t8_tree_t) t8_sc_array_index_topidx (forest->trees, tt);
    tree_from = (t8_tree_t) t8_sc_array_index_topidx (forest_from->trees, tt);
    telements = &tree->elements;
    telements_from = &tree_from->elements;
    num_el_from = (t8_locidx_t) t8_element_array_get_count (telements_from);
    tscheme = forest->scheme_cxx->eclass_schemes[tree->eclass];
    el_considered = 0;
    el_inserted = 0;
    el_coarsen = 0;
    /* TODO: this will generate problems with pyramidal elements */
    num_children =
<<<<<<< HEAD
      tscheme->t8_element_num_children (tscheme->t8_element_array_index
=======
      tscheme->t8_element_num_children (t8_element_array_index_locidx
>>>>>>> 20e40e47
                                        (telements_from, 0));
    elements = T8_ALLOC (t8_element_t *, num_children);
    elements_from = T8_ALLOC (t8_element_t *, num_children);
    while (el_considered < num_el_from) {
#ifdef T8_ENABLE_DEBUG
      is_family = 1;
#endif
      num_elements = num_children;
      for (zz = 0; zz < num_children &&
           el_considered + (t8_locidx_t) zz < num_el_from; zz++) {
        elements_from[zz] = t8_element_array_index_locidx (telements_from,
                                                           el_considered +
                                                           zz);
        if ((size_t) tscheme->t8_element_child_id (elements_from[zz]) != zz) {
          break;
        }
      }
      if (zz != num_children) {
        num_elements = 1;
#ifdef T8_ENABLE_DEBUG
        is_family = 0;
#endif
      }
      T8_ASSERT (!is_family || tscheme->t8_element_is_family (elements_from));
      refine = forest->set_adapt_fn (forest, tt, tscheme, num_elements,
                                     elements_from);
      T8_ASSERT (is_family || refine >= 0);
      if (refine > 0 && tscheme->t8_element_level (elements_from[0]) >=
          forest->maxlevel) {
        /* Only refine an element if it does not exceed the maximum level */
        refine = 0;
      }
      if (refine > 0) {
        /* The first element is to be refined */
        if (forest->set_adapt_recursive) {
          /* el_coarsen is the index of the first element in the new element
           * array which could be coarsened recursively.
           * We can set this here, since a family that emerges from a refinement will never be coarsened */
          el_coarsen = el_inserted + num_children;
          tscheme->t8_element_new (num_children, elements);
          tscheme->t8_element_children (elements_from[0], num_children,
                                        elements);
          for (ci = num_children - 1; ci >= 0; ci--) {
            (void) sc_list_prepend (refine_list, elements[ci]);
          }
          if (forest->set_replace_fn) {
            forest->set_replace_fn (forest, tt, tscheme, 1,
                                    elements_from, num_children, elements);
          }
          t8_forest_adapt_refine_recursive (forest, tt, tscheme,
                                            refine_list,
                                            telements, &el_inserted,
                                            elements);
        }
        else {
          /* add the children to the element array of the current tree */
          (void) t8_element_array_push_count (telements, num_children);
          for (zz = 0; zz < num_children; zz++) {
            elements[zz] =
              t8_element_array_index_locidx (telements, el_inserted + zz);
          }
          tscheme->t8_element_children (elements_from[0], num_children,
                                        elements);
          if (forest->set_replace_fn) {
            forest->set_replace_fn (forest, tt, tscheme, 1,
                                    elements_from, num_children, elements);
          }
          el_inserted += num_children;
        }
        el_considered++;
      }
      else if (refine < 0) {
        /* The elements form a family and are to be coarsened */
        elements[0] = t8_element_array_push (telements);
        tscheme->t8_element_parent (elements_from[0], elements[0]);
        if (forest->set_replace_fn) {
          forest->set_replace_fn (forest, tt, tscheme, num_children,
                                  elements_from, 1, elements);
        }
        el_inserted++;
        if (forest->set_adapt_recursive) {
          if ((size_t) tscheme->t8_element_child_id (elements[0])
              == num_children - 1) {
            t8_forest_adapt_coarsen_recursive (forest, tt, tscheme,
                                               telements, el_coarsen,
                                               &el_inserted, elements);
          }
        }
        el_considered += num_children;
      }
      else {
        /* The considered elements are neither to be coarsened nor is the first
         * one to be refined */
        T8_ASSERT (refine == 0);
        elements[0] = t8_element_array_push (telements);
        tscheme->t8_element_copy (elements_from[0], elements[0]);
        el_inserted++;
        if (forest->set_adapt_recursive &&
            (size_t) tscheme->t8_element_child_id (elements[0])
            == num_children - 1) {
          t8_forest_adapt_coarsen_recursive (forest, tt, tscheme,
                                             telements, el_coarsen,
                                             &el_inserted, elements);
        }
        el_considered++;
      }
    }
    if (forest->set_adapt_recursive) {
      while (refine_list->elem_count > 0) {
        SC_ABORT_NOT_REACHED ();
        elpop = (t8_element_t *) sc_list_pop (refine_list);
        elements[0] = t8_element_array_push (telements);
        tscheme->t8_element_copy (elpop, elements[0]);
        tscheme->t8_element_destroy (1, &elpop);
        el_inserted++;
      }
    }
    tree->elements_offset = el_offset;
    el_offset += el_inserted;
    forest->local_num_elements += el_inserted;
    t8_element_array_resize (telements, el_inserted);

    T8_FREE (elements);
    T8_FREE (elements_from);
    /* TODO: compute tree->element_offset */
  }
  if (forest->set_adapt_recursive) {
    sc_list_destroy (refine_list);
  }
  t8_forest_comm_global_num_elements (forest);
  t8_global_productionf ("Done t8_forest_adapt with %lld total elements\n",
                         (long long) forest->global_num_elements);
}

T8_EXTERN_C_END ();<|MERGE_RESOLUTION|>--- conflicted
+++ resolved
@@ -210,11 +210,7 @@
     el_coarsen = 0;
     /* TODO: this will generate problems with pyramidal elements */
     num_children =
-<<<<<<< HEAD
-      tscheme->t8_element_num_children (tscheme->t8_element_array_index
-=======
       tscheme->t8_element_num_children (t8_element_array_index_locidx
->>>>>>> 20e40e47
                                         (telements_from, 0));
     elements = T8_ALLOC (t8_element_t *, num_children);
     elements_from = T8_ALLOC (t8_element_t *, num_children);
