--- conflicted
+++ resolved
@@ -229,27 +229,6 @@
 
   t8_locidx_t elements_in_array = t8_element_array_get_count (telements);
   T8_ASSERT (*el_inserted == (t8_locidx_t) elements_in_array);
-<<<<<<< HEAD
-  T8_ASSERT (el_coarsen >= 0);
-  element = t8_element_array_index_locidx (telements, *el_inserted - 1);
-
-  T8_ASSERT (ts->t8_element_level (element) > 0);
-
-  num_siblings = ts->t8_element_num_siblings (element);
-
-  fam = el_buffer;
-  pos = *el_inserted - num_siblings;
-  isfamily = 1;
-  child_id = ts->t8_element_child_id (element);
-
-  while (isfamily && pos >= el_coarsen && child_id > 0 && child_id
-         == num_siblings - 1) {
-    isfamily = 1;
-    /* Get all elements at indices pos, pos + 1, ... ,pos + num_siblings - 1 */
-    for (i = 0; i < num_siblings && pos + i < (t8_locidx_t) elements_in_array;
-         i++) {
-      fam[i] = t8_element_array_index_locidx (telements, pos + i);
-=======
   t8_element_t **fam = el_buffer;
   int is_family = 1;
   t8_locidx_t pos = t8_forest_pos (forest, ts, telements, *el_inserted - 1);
@@ -272,7 +251,6 @@
       num_elements_to_adapt_callback = (int) (*el_inserted - pos);
       T8_ASSERT (0 < num_elements_to_adapt_callback);
       T8_ASSERT (num_elements_to_adapt_callback <= num_siblings);
->>>>>>> 494c20e9
     }
     else if (ielement == (t8_locidx_t) num_siblings && ts->t8_element_is_family (fam)) {
       /* We will pass a full family to the adapt callback */
@@ -395,8 +373,7 @@
                                                   int *prefine)
 {
   /* refine values >1 are only allowed for eclass schemes that support transitioning */
-  T8_ASSERT (!
-             (tscheme->t8_element_get_transition_refine_identifier () == 0
+  T8_ASSERT (!(tscheme->t8_element_get_transition_refine_identifier () == 0
               && *prefine > 1));
 
   /* Existing transition cells must be removed during adaptation.
@@ -413,20 +390,42 @@
   return;
 }
 
+/* There are several rules, the refine value needs to fulfill for transitioned forests,
+ * independent of the specific refine function that has been applied before. This function
+ * checks if these rules are fulfilled and may change the refine value. */
+void
+t8_forest_adjust_refine_for_transitioned_forests (const t8_forest_t forest,
+                                                  t8_eclass_scheme_c *tscheme,
+                                                  const t8_element_t
+                                                  *current_element,
+                                                  const t8_locidx_t ltree_id,
+                                                  int *prefine)
+{
+  /* refine values >1 are only allowed for eclass schemes that support transitioning */
+  T8_ASSERT (!
+             (tscheme->t8_element_get_transition_refine_identifier () == 0
+              && *prefine > 1));
+
+  /* Existing transition cells must be removed during adaptation.
+   * We establish the rule to coarsen a transition cell back to its parent in case of refine = 0. */
+  if (tscheme->t8_element_is_subelement (current_element) && *prefine == 0) {
+    /* current_element is the first subelement in the transition cell (subelement_id = 0). We establish the rule to 
+     * coarsen it back to its parent quad/ hex and skip all of its following sibling subelements. */
+    T8_ASSERT (forest->set_from->is_transitioned == 1);
+    T8_ASSERT (*prefine >= -1 && *prefine <= 1);
+    T8_ASSERT (tscheme->t8_element_get_subelement_id (current_element) == 0);
+    *prefine = -1;
+  }
+
+  return;
+}
+
 /* TODO: optimize this when we own forest_from */
 void
 t8_forest_adapt (t8_forest_t forest)
 {
   t8_forest_t forest_from;
   t8_eclass_scheme_c *tscheme;
-<<<<<<< HEAD
-  t8_element_t      **elements, **elements_from;
-  int                 refine;
-  int                 ci;
-  unsigned int        num_subelements;
-  t8_locidx_t         subel_inserted = 0;
-  int                 is_family;
-=======
   t8_element_array_t *telements;
   t8_element_array_t *telements_from;
   t8_element_t **elements;
@@ -451,7 +450,8 @@
   int refine;
   int is_family;
   int element_removed = 0;
->>>>>>> 494c20e9
+  unsigned int        num_subelements;
+  t8_locidx_t         subel_inserted = 0;
 
   T8_ASSERT (forest != NULL);
   T8_ASSERT (forest->set_from != NULL);
@@ -494,166 +494,6 @@
     telements_from = &tree_from->elements;
     /* Number of elements in the old tree */
     num_el_from = (t8_locidx_t) t8_element_array_get_count (telements_from);
-<<<<<<< HEAD
-    
-    T8_ASSERT (num_el_from ==
-               t8_forest_get_tree_num_elements (forest_from, ltree_id));
-    /* Get the element scheme for this tree */
-    tscheme = t8_forest_get_eclass_scheme (forest_from, tree->eclass);
-    /* Index of the element we currently consider for refinement/coarsening. */
-    el_considered = 0;
-    /* Index into the newly inserted elements */
-    el_inserted = 0;
-    /* Index into the newly inserted subelements */
-    subel_inserted = 0;
-    /* el_coarsen is the index of the first element in the new element
-     * array which could be coarsened recursively. */
-    el_coarsen = 0;
-    num_children = tscheme->t8_element_num_children (first_element_from);
-
-    curr_size_elements = num_children;
-    curr_size_elements_from =
-      tscheme->t8_element_num_siblings (first_element_from);
-    /* Buffer for a family of new elements */
-    elements = T8_ALLOC (t8_element_t *, num_children);
-    /* Buffer for a family of old elements */
-
-    elements_from = T8_ALLOC (t8_element_t *, curr_size_elements_from);
-
-    /* We now iterate over all elements in this tree and check them for refinement/coarsening. */
-    while (el_considered < num_el_from) {
-      int                 num_elements_to_adapt_callback;
-      
-      /* Will get set to 1 later if this is a family */
-      is_family = 0;
-
-      /* Load the current element and at most num_siblings-1 many others into
-       * the elements_from buffer. Stop when we are certain that they cannot from
-       * a family.
-       * At the end is_family will be true, if these elements form a family.
-       */
-      t8_element_t       *current_element =
-        t8_element_array_index_locidx (telements_from, el_considered);
-
-      num_siblings = tscheme->t8_element_num_siblings (current_element);
-      
-     
-      // t8_debugf("is subelement %i\n",tscheme->t8_element_is_subelement(current_element));
-      if (num_siblings > curr_size_elements_from) {
-        /* Enlarge the elements_from buffer if required */
-        elements_from =
-          T8_REALLOC (elements_from, t8_element_t *, num_siblings);
-        curr_size_elements_from = num_siblings;
-      }
-
-      for (zz = 0; zz < (unsigned int) num_siblings &&
-           el_considered + (t8_locidx_t) zz < num_el_from; zz++) {
-        elements_from[zz] = t8_element_array_index_locidx (telements_from,
-                                                           el_considered +
-                                                           zz);
-
-        /* This is a quick check whether we build up a family here and could
-         * abort early if not.
-         * If the child id of the current element is not zz, then it cannot
-         * be part of a family (Since we can only have a family if child ids
-         * are 0, 1, 2, ... zz, ... num_siblings-1).
-         * This check is however not sufficient - therefore, we call is_family later. */
-         
-        if ((size_t) tscheme->t8_element_child_id (elements_from[zz]) != zz) {   
-          break;
-        }
-      }
-
-      if (zz != num_siblings
-          || !tscheme->t8_element_is_family (elements_from)) {
-             
-        /* We are certain that the elements do not form a family.
-         * So we will only pass the first element to the adapt callback. */
-        is_family = 0;
-        num_elements_to_adapt_callback = 1;
-      }
-      else {
-        /* We will pass a family to the adapt callback */
-        is_family = 1;
-        num_elements_to_adapt_callback = num_siblings;
-      }
-     
-      T8_ASSERT (!is_family || tscheme->t8_element_is_family (elements_from));
-      
-      /* Pass the element, or the family to the adapt callback.
-       * The output will be 
-       *
-       *      = -1 if we passed a family and it should get coarsened 
-       *      =  0 if the element should remain as is 
-       *      =  1 if the element should be refined (using the chosen recursive refinement scheme)
-       *      >  1 if we use subelements
-       * 
-       * The values -1,0 and 1 will appear, if we use the standard refinement scheme of the given eclass.
-       * 
-       * Values above 1 will correspond to specific subelement types. 
-       *  
-       * For example the refine values for the 2D Quad scheme will be between -1 and 16. The values -1, 0 and 1 are for the standard refinement
-       * and the values 2 to 16 correspond to the subelement types 1 to 15 (0001 to 1111 in base 2) and will be used to insert transition cells.
-       *
-       * Note that in case of subelements, it is often reasonable to apply the refine callback function to its non-subelement parent,
-       * but this decision is up to the developer and the usecase of the refine callback function.
-       * 
-       * It is also up to the developer to use a reasonable range of subelement types for their use case. */
-
-
-      refine = forest->set_adapt_fn (forest, forest->set_from, ltree_id,
-                                     el_considered, tscheme, is_family,
-                                     num_elements_to_adapt_callback,
-                                     elements_from);
-   
-
-      /* make adjustments of the refine value in the context of transitioned forests */
-      if (forest->set_from->is_transitioned == 1
-          || forest->set_subelements == 1) {
-        t8_forest_adjust_refine_for_transitioned_forests (forest, tscheme,
-                                                          current_element,
-                                                          ltree_id, &refine);    
-          }                                                  
-
- 
-#ifdef T8_ENABLE_DEBUG
-      // t8_productionf
-      //   ("***** t8_forest_adapt | current element index: %i/%i  refine value: %i  is_family: %i  num_siblings: %lu, num_children: %lu *****\n",
-      //    el_considered + 1, num_el_from, refine, is_family, num_siblings,
-      //    num_children);
-      // t8_debugf ("Current element is: \n");
-      // tscheme->t8_element_debug_print (elements_from[0]);
-#endif
-
-      T8_ASSERT (is_family || refine >= 0
-                 || (tscheme->t8_element_is_subelement (current_element)
-                     && refine == -1));
-
-
-      if (refine > 0
-          && tscheme->t8_element_level (elements_from[0]) >=
-          forest->maxlevel) {
-        /* Only refine an element if it does not exceed the maximum level */
-        refine = 0;
-      }
-      if (refine == 1) {
-        /* The first element is to be refined using the standard quad scheme */
-        num_children = tscheme->t8_element_num_children (elements_from[0]);
-        if (num_children > curr_size_elements) {
-          elements = T8_REALLOC (elements, t8_element_t *, num_children);
-          curr_size_elements = num_children;
-        }
-        if (forest->set_adapt_recursive) {
-          /* Create the children of this element */
-          tscheme->t8_element_new (num_children, elements);
-          tscheme->t8_element_children (elements_from[0], num_children,
-                                        elements);
-          for (ci = num_children - 1; ci >= 0; ci--) {
-            /* Prepend the children to the refine_list.
-             * These should now be the only elements in the list.
-             */
-            (void) sc_list_prepend (refine_list, elements[ci]);
-=======
     T8_ASSERT (num_el_from == t8_forest_get_tree_num_elements (forest_from, ltree_id));
     /* Continue only if tree_from is not empty.
      * Otherwise there is nothing to adapt, since elements can't be inserted. */
@@ -665,6 +505,8 @@
       el_considered = 0;
       /* Index into the newly inserted elements */
       el_inserted = 0;
+      /* Index into the newly inserted subelements */
+      subel_inserted = 0;
       /* el_coarsen is the index of the first element in the new element
        * array which could be coarsened recursively. */
       el_coarsen = 0;
@@ -718,7 +560,6 @@
             /* We will pass a (in)complete family to the adapt callback */
             num_elements_to_adapt_callback = is_family;
             is_family = 1;
->>>>>>> 494c20e9
           }
         }
         else if (zz == num_siblings && tscheme->t8_element_is_family (elements_from)) {
@@ -743,11 +584,13 @@
          *                     0 if the element should remain as is
          *                    -1 if we passed a family and it should get coarsened
          *                    -2 if the element should be removed.
+         *                    >1 if we use subelements
          */
         refine = forest->set_adapt_fn (forest, forest->set_from, ltree_id, el_considered, tscheme, is_family,
                                        num_elements_to_adapt_callback, elements_from);
 
-        T8_ASSERT (is_family || refine != -1);
+        T8_ASSERT (is_family || refine != -1 || (tscheme->t8_element_is_subelement (current_element)
+                     && refine == -1));
         if (refine > 0 && tscheme->t8_element_level (elements_from[0]) >= forest->maxlevel) {
           /* Only refine an element if it does not exceed the maximum level */
           refine = 0;
@@ -782,20 +625,17 @@
             tscheme->t8_element_children (elements_from[0], num_children, elements);
             el_inserted += (t8_locidx_t) num_children;
           }
-          el_considered++;
-        }
-<<<<<<< HEAD
         /* In case of a subelement, the parent hex/quad is refined. 
          * Therfore, we can skip all subelement siblings as they are not needed anymore. */
         if (tscheme->t8_element_is_subelement (current_element)) {
           el_considered += num_siblings;      
         }
-        /* In case of a non-subelement element, we directly refine the quadrant and move on to the next element */
-        else {
+        else{
           el_considered++;
         }
-      }
-      else if (refine > 1) {
+          
+        }
+        else if (refine > 1) {
         /* refinement into transition cell */
 
         /* determing the number of subelements of the given type for memory allocation */
@@ -819,39 +659,6 @@
          * We will count the global number of constructed subelements and give this number as additional output. */
         subel_inserted += num_subelements;
       }
-      else if (refine == -1) {
-        /* The elements form a family and are to be coarsened. */
-
-        /* Make room for one more new element. */
-        elements[0] = t8_element_array_push (telements);
-        /* Compute the parent of the current family.
-         * This parent is now inserted in telements. */
-        T8_ASSERT (tscheme->t8_element_level (elements_from[0]) > 0);
-        tscheme->t8_element_parent (elements_from[0], elements[0]);
-
-        if (forest_from->is_transitioned == 0) {
-
-          /* num_siblings is now equivalent to the number of children of elements[0],
-           * as num_siblings is always associated with elements_from (this is not true for transitioned forests) */
-          num_children = num_siblings;
-        }
-
-        el_inserted++;
-
-        num_siblings = tscheme->t8_element_num_siblings (current_element);
-        if (forest->set_adapt_recursive) {
-
-          /* Adaptation is recursive.
-           * We check whether the just generated parent is the last in its
-           * family (and not the only one).
-           * If so, we check this family for recursive coarsening. */
-          const int           child_id = tscheme->t8_element_child_id (elements[0]);    /* elements[0] is the just constructed parent */
-          if (child_id > 0 && (size_t) child_id == num_children - 1) {
-            t8_forest_adapt_coarsen_recursive (forest, ltree_id,
-                                               el_considered, tscheme,
-                                               telements, el_coarsen,
-                                               &el_inserted, elements);
-=======
         else if (refine == -1) {
           /* The elements form a family and are to be coarsened. */
           /* Make room for one more new element. */
@@ -897,56 +704,9 @@
               t8_forest_adapt_coarsen_recursive (forest, ltree_id, el_considered, tscheme, telements, el_coarsen,
                                                  &el_inserted, elements);
             }
->>>>>>> 494c20e9
           }
           el_considered++;
         }
-<<<<<<< HEAD
-        /* We coarsen a family of num_siblings many elements, skip them and move to the next element that is not part of this family */
-        el_considered += num_siblings;
-      }
-      else {
-        /* The considered elements are neither to be coarsened nor is the first
-         * one to be refined.
-         * We copy the element to the new element array. */
-        T8_ASSERT (refine == 0);
-        elements[0] = t8_element_array_push (telements);
-        tscheme->t8_element_copy (elements_from[0], elements[0]);
-        el_inserted++;
-        const int           child_id =
-          tscheme->t8_element_child_id (elements[0]);
-
-        if (forest->set_adapt_recursive && child_id > 0
-            && (size_t) tscheme->t8_element_child_id (elements[0])
-            == num_children - 1) {
-          /* If adaptation is recursive and this was the last element in its
-           * family (and not the only one), we need to check for recursive coarsening. */
-          t8_forest_adapt_coarsen_recursive (forest, ltree_id, el_considered,
-                                             tscheme, telements, el_coarsen,
-                                             &el_inserted, elements);
-        }
-        /* In this case the current element stays unchanged (gets copied) and we move on to the next element */
-        el_considered++;
-      }
-    }                           /* end of while loop over elements */
-
-    /* Check that if we had recursive adaptation, the refine list is now empty. */
-    T8_ASSERT (!forest->set_adapt_recursive || refine_list->elem_count == 0);
-    /* Set the new element offset of this tree */
-    tree->elements_offset = el_offset;
-    el_offset += el_inserted;
-    /* Add to the new number of local elements. */
-    forest->local_num_elements += el_inserted;
-    /* Add to the new number of local subelements */
-    forest->local_num_subelements += subel_inserted;
-    /* Possibly shrink the telements array to the correct size */
-    t8_element_array_resize (telements, el_inserted);
-
-    /* clean up */
-    T8_FREE (elements);
-    T8_FREE (elements_from);
-  }                             /* end of tree loop */
-=======
         else {
           /* Remove the element */
           T8_ASSERT (refine == -2);
@@ -963,6 +723,8 @@
       el_offset += el_inserted;
       /* Add to the new number of local elements. */
       forest->local_num_elements += el_inserted;
+      /* Add to the new number of local subelements */
+      forest->local_num_subelements += subel_inserted;
       /* Possibly shrink the telements array to the correct size */
       t8_element_array_resize (telements, el_inserted);
 
@@ -971,7 +733,6 @@
       T8_FREE (elements_from);
     } /* End if (num_el_from > 0) */
   }   /* End tree loop */
->>>>>>> 494c20e9
   if (forest->set_adapt_recursive) {
     /* clean up */
     sc_list_destroy (refine_list);
@@ -980,19 +741,6 @@
   /* We now adapted all local trees */
   /* Compute the new global number of elements and subelements */
   t8_forest_comm_global_num_elements (forest);
-<<<<<<< HEAD
-  t8_forest_comm_global_num_subelements (forest);
-  /* If any subelement is constructed, give output this number as an additional information. */
-  if (forest->global_num_subelements > 0) {
-    t8_global_productionf
-      ("Done t8_forest_adapt with %li total elements, %li of which are subelements.\n",
-       forest->global_num_elements, forest->global_num_subelements);
-  }
-  else {
-    t8_global_productionf ("Done t8_forest_adapt with %li total elements.\n",
-                           forest->global_num_elements);
-  }
-=======
 
   /* Updating other processes about local (in)complete trees.
    * If the old forest already contained incomplete trees, 
@@ -1010,8 +758,18 @@
     forest->incomplete_trees = 1;
   }
 
-  t8_global_productionf ("Done t8_forest_adapt with %lld total elements\n", (long long) forest->global_num_elements);
->>>>>>> 494c20e9
+
+   t8_forest_comm_global_num_subelements (forest);
+  /* If any subelement is constructed, give output this number as an additional information. */
+  if (forest->global_num_subelements > 0) {
+    t8_global_productionf
+      ("Done t8_forest_adapt with %li total elements, %li of which are subelements.\n",
+       forest->global_num_elements, forest->global_num_subelements);
+  }
+  else{
+    t8_global_productionf ("Done t8_forest_adapt with %lld total elements\n", (long long) forest->global_num_elements);
+  }
+  
 
   /* if profiling is enabled, measure runtime */
   if (forest->profile != NULL) {
