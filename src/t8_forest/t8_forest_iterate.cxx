/*
  This file is part of t8code.
  t8code is a C library to manage a collection (a forest) of multiple
  connected adaptive space-trees of general element classes in parallel.

  Copyright (C) 2015 the developers

  t8code is free software; you can redistribute it and/or modify
  it under the terms of the GNU General Public License as published by
  the Free Software Foundation; either version 2 of the License, or
  (at your option) any later version.

  t8code is distributed in the hope that it will be useful,
  but WITHOUT ANY WARRANTY; without even the implied warranty of
  MERCHANTABILITY or FITNESS FOR A PARTICULAR PURPOSE.  See the
  GNU General Public License for more details.

  You should have received a copy of the GNU General Public License
  along with t8code; if not, write to the Free Software Foundation, Inc.,
  51 Franklin Street, Fifth Floor, Boston, MA 02110-1301, USA.
*/

#include <t8_forest/t8_forest_iterate.h>
#include <t8_forest/t8_forest_types.h>
#include <t8_forest/t8_forest_general.h>
#include <t8_element_cxx.hxx>

/* We want to export the whole implementation to be callable from "C" */
T8_EXTERN_C_BEGIN ();

typedef struct
{
  t8_eclass_scheme_c *ts;
  int level;
  int num_children;
} t8_forest_child_type_query_t;

/* This is the function that we call in sc_split_array to determine for an
 * element E that is a descendant of an element e, of which of e's children, E is a descendant. */
static size_t
t8_forest_determine_child_type (sc_array_t *leaf_elements, size_t index, void *data)
{
  t8_forest_child_type_query_t *query_data = (t8_forest_child_type_query_t *) data;
  t8_element_t *element;

  /* Get a pointer to the element */
  element = (t8_element_t *) t8_sc_array_index_locidx (leaf_elements, index);
  T8_ASSERT (query_data->level < query_data->ts->t8_element_level (element));
  /* Compute the element's ancestor id at the stored level and return it as the element's type */
  return query_data->ts->t8_element_ancestor_id (element, query_data->level + 1);
}

void
t8_forest_split_array (const t8_element_t *element, t8_element_array_t *leaf_elements, size_t *offsets)
{
  sc_array_t offset_view;
  sc_array_t *element_array;
  t8_forest_child_type_query_t query_data;
  t8_eclass_scheme_c *ts;

  ts = t8_element_array_get_scheme (leaf_elements);
  /* Store the number of children and the level of element */
  query_data.num_children = ts->t8_element_num_children (element);
  query_data.level = ts->t8_element_level (element);
  query_data.ts = ts;

  element_array = t8_element_array_get_array (leaf_elements);
  /* Split the elements array according to the elements' ancestor id at
   * the given level. In other words for each child C of element, find
   * the indices i, j such that all descendants of C are
   * elements[i], ..., elements[j-1]
   */
  sc_array_init_data (&offset_view, offsets, sizeof (size_t), query_data.num_children + 1);
  sc_array_split (element_array, &offset_view, query_data.num_children, t8_forest_determine_child_type,
                  (void *) &query_data);
}

void
t8_forest_iterate_faces (t8_forest_t forest, t8_locidx_t ltreeid, const t8_element_t *element, int face,
                         t8_element_array_t *leaf_elements, void *user_data, t8_locidx_t tree_lindex_of_first_leaf,
                         t8_forest_iterate_face_fn callback)
{
  t8_eclass_scheme_c *ts;
  t8_eclass_t eclass;
  t8_element_t *leaf, **face_children;
  int child_face, num_face_children, iface;
  int *child_indices;
  size_t *split_offsets, indexa, indexb, elem_count;
  t8_element_array_t face_child_leafs;

  T8_ASSERT (t8_forest_is_committed (forest));
  T8_ASSERT (0 <= ltreeid && ltreeid < t8_forest_get_num_local_trees (forest));

  elem_count = t8_element_array_get_count (leaf_elements);
  if (elem_count == 0) {
    /* There are no leafs left, so we have nothing to do */
    return;
  }
  eclass = t8_forest_get_tree_class (forest, ltreeid);
  ts = t8_forest_get_eclass_scheme (forest, eclass);

  if (elem_count == 1) {
    /* There is only one leaf left, we check whether it is the same as element
     * and if so call the callback function */
    leaf = t8_element_array_index_locidx (leaf_elements, 0);
    if (!ts->t8_element_compare (element, leaf)) {
      /* The element is the leaf, we are at the last stage of the recursion
       * and can call the callback. */
      (void) callback (forest, ltreeid, leaf, face, user_data, tree_lindex_of_first_leaf);
      return;
    }
  }
#ifdef T8_ENABLE_DEBUG
  /* Check whether element has greater level than the first leaf */
  leaf = t8_element_array_index_locidx (leaf_elements, 0);
  T8_ASSERT (ts->t8_element_level (element) < ts->t8_element_level (leaf));
#endif

  /* Call the callback function element, we pass -index - 1 as index to indicate
   * element is not a leaf, if it returns true, we continue with the top-down recursion */
  if (callback (forest, ltreeid, element, face, user_data, -tree_lindex_of_first_leaf - 1)) {
    /* Enter the recursion */
    /* We compute all face children of E, compute their leaf arrays and call iterate_faces */
    /* allocate the memory to store the face children */
    num_face_children = ts->t8_element_num_face_children (element, face);
    face_children = T8_ALLOC (t8_element_t *, num_face_children);
    ts->t8_element_new (num_face_children, face_children);
    /* Memory for the child indices of the face children */
    child_indices = T8_ALLOC (int, num_face_children);
    /* Memory for the indices that split the leaf_elements array */
    split_offsets = T8_ALLOC (size_t, ts->t8_element_num_children (element) + 1);
    /* Compute the face children */
    ts->t8_element_children_at_face (element, face, face_children, num_face_children, child_indices);
    /* Split the leafs array in portions belonging to the children of element */
    t8_forest_split_array (element, leaf_elements, split_offsets);
    for (iface = 0; iface < num_face_children; iface++) {
      /* Check if there are any leaf elements for this face child */
      indexa = split_offsets[child_indices[iface]];     /* first leaf of this face child */
      indexb = split_offsets[child_indices[iface] + 1]; /* first leaf of next child */
      if (indexa < indexb) {
        /* There exist leafs of this face child in leaf_elements,
         * we construct an array of these leafs */
        t8_element_array_init_view (&face_child_leafs, leaf_elements, indexa, indexb - indexa);
        /* Compute the corresponding face number of this face child */
        child_face = ts->t8_element_face_child_face (element, face, iface);
        /* Enter the recursion */
        t8_forest_iterate_faces (forest, ltreeid, face_children[iface], child_face, &face_child_leafs, user_data,
                                 indexa + tree_lindex_of_first_leaf, callback);
      }
    }
    /* clean-up */
    ts->t8_element_destroy (num_face_children, face_children);
    T8_FREE (face_children);
    T8_FREE (child_indices);
    T8_FREE (split_offsets);
  }
}

/* The recursion that is called from t8_forest_search_tree
 * Input is an element and an array of all leaf elements of this element.
 * The callback function is called on element and if it returns true,
 * the search continues with the children of the element.
 * Additionally a query function and a set of queries can be given.
 * In this case the recursion stops when either the search_fn function
 * returns false or the query_fn function returns false for all active queries.
 * (Thus, if there are no active queries left, the recursion also stops.)
 * A query is active for an element if the query_fn callback returned true
 * for the parent element.
 * If the callback function (search_fn) returns false for an element,
 * the query function is not called for this element.
 */
static void
t8_forest_search_recursion (t8_forest_t forest, t8_locidx_t ltreeid, t8_eclass_t eclass, t8_element_t *element,
                            t8_eclass_scheme_c *ts, t8_element_array_t *leaf_elements,
                            t8_locidx_t tree_lindex_of_first_leaf, t8_forest_search_query_fn search_fn,
                            t8_forest_search_query_fn query_fn, sc_array_t *queries, sc_array_t *active_queries)
{
  t8_element_t *leaf, **children;
  int num_children, ichild;
  size_t *split_offsets, indexa, indexb;
  t8_element_array_t child_leafs;
  size_t elem_count;
  size_t num_active;
  int ret, query_ret, is_leaf;
  void *current_query;
  size_t iactive, query_index;
  sc_array_t *new_active_queries = NULL;

  /* Assertions to check for necessary requirements */
  /* The forest must be committed */
  T8_ASSERT (t8_forest_is_committed (forest));
  /* The tree must be local */
  T8_ASSERT (0 <= ltreeid && ltreeid < t8_forest_get_num_local_trees (forest));
  /* If we have queries, we also must have a query function */
  T8_ASSERT ((queries == NULL) == (query_fn == NULL));

  elem_count = t8_element_array_get_count (leaf_elements);
  if (elem_count == 0) {
    /* There are no leafs left, so we have nothing to do */
    return;
  }
  num_active = queries == NULL ? 0 : active_queries->elem_count;
  if (queries != NULL && num_active == 0) {
    /* There are no queries left. We stop the recursion */
    return;
  }

  is_leaf = 0;
  if (elem_count == 1) {
    /* There is only one leaf left, we check whether it is the same as element and if so call the callback function */
    leaf = t8_element_array_index_locidx (leaf_elements, 0);

    SC_CHECK_ABORT (ts->t8_element_level (element) <= ts->t8_element_level (leaf),
                    "Search: element level greater than leaf level\n");
    if (ts->t8_element_level (element) == ts->t8_element_level (leaf)) {
      T8_ASSERT (!ts->t8_element_compare (element, leaf));
      /* The element is the leaf */
      is_leaf = 1;
    }
  }
  /* Call the callback function for the element */
  ret = search_fn (forest, ltreeid, element, is_leaf, leaf_elements, tree_lindex_of_first_leaf, NULL, 0);

  if (!ret) {
    /* The function returned false. We abort the recursion */
    return;
  }

  /* Check the queries.
   * If the current element is not a leaf, we store the queries that
   * return true in order to pass them on to the children of the element. */

  if (!is_leaf && num_active > 0) {
    /* Initialize the new active query array */
    new_active_queries = sc_array_new (sizeof (size_t));
  }
  /* Call the query function for all active queries */
  for (iactive = 0; iactive < num_active; ++iactive) {
    query_index = *(size_t *) sc_array_index (active_queries, iactive);
    current_query = sc_array_index (queries, query_index);
    query_ret = query_fn (forest, ltreeid, element, is_leaf, leaf_elements, tree_lindex_of_first_leaf, current_query,
                          query_index);
    if (!is_leaf && query_ret) {
      /* If element is not a leaf and this query returned true, we add this query to the new active queries */
      *(size_t *) sc_array_push (new_active_queries) = query_index;
    }
  }
  if (is_leaf) {
    /* The element was a leaf. We abort the recursion. */
    return;
  }

  if (num_active > 0 && new_active_queries->elem_count == 0) {
    /* No queries returned true for this element. We abort the recursion */
    sc_array_destroy (new_active_queries);
    return;
  }

  /* Enter the recursion (the element is definitely not a leaf at this point) */
  /* We compute all children of E, compute their leaf arrays and call search_recursion */
  /* allocate the memory to store the children */
  num_children = ts->t8_element_num_children (element);
  children = T8_ALLOC (t8_element_t *, num_children);
  ts->t8_element_new (num_children, children);
  /* Memory for the indices that split the leaf_elements array */
  split_offsets = T8_ALLOC (size_t, num_children + 1);
  /* Compute the children */
  ts->t8_element_children (element, num_children, children);
  /* Split the leafs array in portions belonging to the children of element */
  t8_forest_split_array (element, leaf_elements, split_offsets);
  for (ichild = 0; ichild < num_children; ichild++) {
    /* Check if there are any leaf elements for this child */
    indexa = split_offsets[ichild];     /* first leaf of this child */
    indexb = split_offsets[ichild + 1]; /* first leaf of next child */
    if (indexa < indexb) {
      /* There exist leafs of this child in leaf_elements,
       * we construct an array of these leafs */
      t8_element_array_init_view (&child_leafs, leaf_elements, indexa, indexb - indexa);
      /* Enter the recursion */
      t8_forest_search_recursion (forest, ltreeid, eclass, children[ichild], ts, &child_leafs,
                                  indexa + tree_lindex_of_first_leaf, search_fn, query_fn, queries, new_active_queries);
    }
  }
  /* clean-up */
  ts->t8_element_destroy (num_children, children);
  T8_FREE (children);
  T8_FREE (split_offsets);
  if (num_active > 0) {
    sc_array_destroy (new_active_queries);
  }
}

/* Perform a top-down search in one tree of the forest */
static void
t8_forest_search_tree (t8_forest_t forest, t8_locidx_t ltreeid, t8_forest_search_query_fn search_fn,
                       t8_forest_search_query_fn query_fn, sc_array_t *queries)
{
  t8_eclass_t eclass;
  t8_eclass_scheme_c *ts;
  t8_element_t *nca, *first_el, *last_el;
  t8_element_array_t *leaf_elements;
  sc_array_t *active_queries = NULL;

  /* Get the element class, scheme and leaf elements of this tree */
  eclass = t8_forest_get_eclass (forest, ltreeid);
  ts = t8_forest_get_eclass_scheme (forest, eclass);
  leaf_elements = t8_forest_tree_get_leafs (forest, ltreeid);

  /* assert for empty tree */
  T8_ASSERT (t8_element_array_get_count (leaf_elements) >= 0);
  /* Get the first and last leaf of this tree */
  first_el = t8_element_array_index_locidx (leaf_elements, 0);
  last_el = t8_element_array_index_locidx (leaf_elements, t8_element_array_get_count (leaf_elements) - 1);
  /* Compute their nearest common ancestor */
  ts->t8_element_new (1, &nca);
  ts->t8_element_nca (first_el, last_el, nca);

  /* If we have queries build a list of all active queries,
   * thus all queries in the array */
  if (queries != NULL) {
    size_t iquery;
    size_t num_queries = queries->elem_count;
    /* build an array and write 0, 1, 2, 3,... into it */
    active_queries = sc_array_new_count (sizeof (size_t), num_queries);
    for (iquery = 0; iquery < num_queries; ++iquery) {
      *(size_t *) sc_array_index (active_queries, iquery) = iquery;
    }
  }

  /* Start the top-down search */
  t8_forest_search_recursion (forest, ltreeid, eclass, nca, ts, leaf_elements, 0, search_fn, query_fn, queries,
                              active_queries);

  /* Clean up the array of active queries */
  if (queries != NULL) {
    sc_array_destroy (active_queries);
  }
  ts->t8_element_destroy (1, &nca);
}

void
t8_forest_search (t8_forest_t forest, t8_forest_search_query_fn search_fn, t8_forest_search_query_fn query_fn,
                  sc_array_t *queries)
{
  t8_locidx_t num_local_trees, itree;

  num_local_trees = t8_forest_get_num_local_trees (forest);
  for (itree = 0; itree < num_local_trees; itree++) {
    t8_forest_search_tree (forest, itree, search_fn, query_fn, queries);
  }
}

void
t8_forest_iterate_replace (t8_forest_t forest_new, t8_forest_t forest_old, t8_forest_replace_t replace_fn)
{
<<<<<<< HEAD
  t8_locidx_t         ielem_new, ielem_old, elems_per_tree_old,
    elems_per_tree_new;
  t8_locidx_t         itree, num_local_trees;
  t8_locidx_t         family_size;
  t8_element_t       *elem_new, *elem_old;
  t8_eclass_scheme_c *ts;
  t8_eclass_t         eclass;

=======
>>>>>>> 494c20e9
  t8_global_productionf ("Into t8_forest_iterate_replace\n");
  T8_ASSERT (t8_forest_is_committed (forest_old));
  T8_ASSERT (t8_forest_is_committed (forest_new));

  const t8_locidx_t num_local_trees = t8_forest_get_num_local_trees (forest_new);
  T8_ASSERT (num_local_trees == t8_forest_get_num_local_trees (forest_old));

  for (t8_locidx_t itree = 0; itree < num_local_trees; itree++) {
    /* Loop over the trees */
    /* Get the number of elements of this tree in old and new forest */
    const t8_locidx_t elems_per_tree_new = t8_forest_get_tree_num_elements (forest_new, itree);
    const t8_locidx_t elems_per_tree_old = t8_forest_get_tree_num_elements (forest_old, itree);
    /* Get the eclass and scheme of the tree */
    t8_eclass_t eclass = t8_forest_get_tree_class (forest_new, itree);
    T8_ASSERT (eclass == t8_forest_get_tree_class (forest_old, itree));
    t8_eclass_scheme_c *ts = t8_forest_get_eclass_scheme (forest_new, eclass);
    T8_ASSERT (ts == t8_forest_get_eclass_scheme (forest_new, eclass));

<<<<<<< HEAD
    /* element loop */
    for (ielem_new = 0, ielem_old = 0; ielem_new < elems_per_tree_new
         || ielem_old < elems_per_tree_old;) {
      /* Get pointers to the elements */
      elem_new = t8_forest_get_element_in_tree (forest_new, itree, ielem_new);
      elem_old = t8_forest_get_element_in_tree (forest_old, itree, ielem_old);

#if 0                           /* output for debugging */
#if T8_ENABLE_DEBUG
      t8_debugf
        ("\nt8_forest_iterate_replace: Using the subelement iterate_replace scheme:\n");
      t8_debugf ("elem_old (index: %i):\n", ielem_old);
      ts->t8_element_debug_print (elem_old);
      t8_debugf ("elem_new (index: %i):\n", ielem_new);
      ts->t8_element_debug_print (elem_new);
#endif
#endif
      if (ts->t8_element_level (elem_old) < ts->t8_element_level (elem_new)) {
        /* the old element got refined */
        T8_ASSERT (ts->t8_element_level (elem_old) + 1 ==
                   ts->t8_element_level (elem_new));
        int                 number_new_elements, number_old_elements;
        int                 element_count;
        family_size = ts->t8_element_num_children (elem_new);
        for (element_count = 0; element_count < family_size; element_count++) {
          /* iterate through the children elements and check whether they are transition cells */
          t8_element_t       *elem_in_refinement;
          elem_in_refinement =
            t8_forest_get_element_in_tree (forest_new, itree,
                                           ielem_new + element_count);

          /* the element could additionally be refined into a transition cell */
          if (ts->t8_element_is_subelement (elem_in_refinement)) {
            family_size +=
              ts->t8_element_num_siblings (elem_in_refinement) - 1;
            element_count +=
              ts->t8_element_num_siblings (elem_in_refinement) - 1;
          }
        }
        number_new_elements = family_size;

        /* check whether the old element is a transition cell */
        if (ts->t8_element_is_subelement (elem_old)) {
          number_old_elements = ts->t8_element_num_siblings (elem_old);
        }
        else {
          number_old_elements = 1;
        }

        /* transfer values from elem_old to elem_new */
        replace_fn (forest_old, forest_new, itree, ts, 1, number_old_elements,
                    ielem_old, number_new_elements, ielem_new);

        /* Advance to the next element */
        ielem_new += number_new_elements;
        ielem_old += number_old_elements;
      }
      else if (ts->t8_element_level (elem_old) >
               ts->t8_element_level (elem_new)) {
        /* the old element got coarsened */
        T8_ASSERT (ts->t8_element_level (elem_old) ==
                   ts->t8_element_level (elem_new) + 1);
        int                 number_new_elements, number_old_elements = 0;
        if (ts->t8_element_is_subelement (elem_new)) {
          number_new_elements = ts->t8_element_num_siblings (elem_new);
        }
        else {
          number_new_elements = 1;
        }
        int                 element_count;
        family_size = ts->t8_element_num_children (elem_old);
        for (element_count = 0; element_count < family_size; element_count++) { /* again check if old elements are transition cells */
          t8_element_t       *elem_in_family;
          elem_in_family =
            t8_forest_get_element_in_tree (forest_old, itree,
                                           ielem_old + element_count);
          if (ts->t8_element_is_subelement (elem_in_family)) {
            element_count += ts->t8_element_num_siblings (elem_in_family) - 1;
            family_size += ts->t8_element_num_siblings (elem_in_family) - 1;
          }
        }
        number_old_elements = family_size;
        replace_fn (forest_old, forest_new, itree, ts, -1,
                    number_old_elements, ielem_old, number_new_elements,
                    ielem_new);

        /* Advance to the next element */
        ielem_new += number_new_elements;
        ielem_old += number_old_elements;
      }
      else {
        /* the old element stayed unchanged but might be refined into subelements (which have the the same level as their parent quad) */
        T8_ASSERT (ts->t8_element_level (elem_old) ==
                   ts->t8_element_level (elem_new));
        int                 number_new_elements, number_old_elements;
        if (ts->t8_element_is_subelement (elem_new)) {
          number_new_elements = ts->t8_element_num_siblings (elem_new);
        }
        else {
          number_new_elements = 1;
        }
        if (ts->t8_element_is_subelement (elem_old)) {
          number_old_elements = ts->t8_element_num_siblings (elem_old);
        }
        else {
          number_old_elements = 1;
        }
        replace_fn (forest_old, forest_new, itree, ts, 0, number_old_elements,
                    ielem_old, number_new_elements, ielem_new);

        /* Advance to the next element */
        ielem_new += number_new_elements;
        ielem_old += number_old_elements;
=======
    t8_locidx_t ielem_new = 0;
    t8_locidx_t ielem_old = 0;
    while (ielem_new < elems_per_tree_new) {
      /* Iterate over the elements */
      T8_ASSERT (ielem_new < elems_per_tree_new);
      T8_ASSERT (ielem_old < elems_per_tree_old);

      /* Get pointers to the elements */
      const t8_element_t *elem_new = t8_forest_get_element_in_tree (forest_new, itree, ielem_new);
      const t8_element_t *elem_old = t8_forest_get_element_in_tree (forest_old, itree, ielem_old);

      /* Get the levels of these elements */
      const int level_new = ts->t8_element_level (elem_new);
      const int level_old = ts->t8_element_level (elem_old);

      if (forest_new->incomplete_trees) {
        /* If el_removed is 1, the element in forest_new has been removed.
         * It is assumed that no element was removed. */
        int el_removed = 0;
        if (level_old < level_new) {
          /* elem_old got refined or removed */
          t8_element_t *elem_parent;
          ts->t8_element_new (1, &elem_parent);
          ts->t8_element_parent (elem_new, elem_parent);
          if (!ts->t8_element_compare (elem_old, elem_parent)) {
            /* elem_old got refined */
            T8_ASSERT (level_new == level_old + 1);
            const t8_locidx_t family_size = ts->t8_element_num_children (elem_old);
#if T8_DEBUG
            /* Check if family of new refined elements is complete */
            T8_ASSERT (ielem_new + family_size <= elems_per_tree_new);
            t8_element_t *elem_new_debug;
            for (t8_locidx_t ielem = 1; ielem < family_size; ielem++) {
              elem_new_debug = t8_forest_get_element_in_tree (forest_new, itree, ielem_new + ielem);
              ts->t8_element_parent (elem_new_debug, elem_parent);
              SC_CHECK_ABORT (!ts->t8_element_compare (elem_old, elem_parent), "Family is not complete.");
            }
#endif
            ts->t8_element_destroy (1, &elem_parent);
            const int refine = 1;
            replace_fn (forest_old, forest_new, itree, ts, refine, 1, ielem_old, family_size, ielem_new);
            /* Advance to the next element */
            ielem_new += family_size;
            ielem_old++;
          }
          else {
            /* elem_old got removed */
            el_removed = 1;
            ts->t8_element_destroy (1, &elem_parent);
          }
        }
        else if (level_old > level_new) {
          /* elem_old got coarsened or removed */
          t8_element_t *elem_parent;
          ts->t8_element_new (1, &elem_parent);
          ts->t8_element_parent (elem_old, elem_parent);
          if (!ts->t8_element_compare (elem_new, elem_parent)) {
            /* elem_old got coarsened */
            T8_ASSERT (level_new == level_old - 1);
            /* Get size of family of old forest */
            int family_size = 1;
            for (t8_locidx_t ielem = 1;
                 ielem < ts->t8_element_num_children (elem_new) && ielem + ielem_old < elems_per_tree_old; ielem++) {
              elem_old = t8_forest_get_element_in_tree (forest_old, itree, ielem_old + ielem);
              ts->t8_element_parent (elem_old, elem_parent);
              if (!ts->t8_element_compare (elem_new, elem_parent)) {
                family_size++;
              }
            }
            T8_ASSERT (family_size <= ts->t8_element_num_children (elem_new));
#if T8_DEBUG
            /* Check whether elem_old is the first element of the family */
            t8_element_t *elem_old_debug;
            for (t8_locidx_t ielem = 1; ielem < ts->t8_element_num_children (elem_old) && ielem_old - ielem >= 0;
                 ielem++) {
              elem_old_debug = t8_forest_get_element_in_tree (forest_old, itree, ielem_old - ielem);
              ts->t8_element_parent (elem_old_debug, elem_parent);
              SC_CHECK_ABORT (0 != ts->t8_element_compare (elem_new, elem_parent),
                              "elem_old is not the first of the family.");
            }
#endif
            ts->t8_element_destroy (1, &elem_parent);
            const int refine = -1;
            replace_fn (forest_old, forest_new, itree, ts, refine, family_size, ielem_old, 1, ielem_new);
            /* Advance to the next element */
            ielem_new++;
            ielem_old += family_size;
          }
          else {
            /* elem_old got removed */
            el_removed = 1;
            ts->t8_element_destroy (1, &elem_parent);
          }
        }
        else {
          /* elem_old was untouched or got removed */
          if (!ts->t8_element_compare (elem_new, elem_old)) {
            /* elem_new = elem_old */
            const int refine = 0;
            replace_fn (forest_old, forest_new, itree, ts, refine, 1, ielem_old, 1, ielem_new);
            /* Advance to the next element */
            ielem_new++;
            ielem_old++;
          }
          else {
            /* elem_old got removed */
            el_removed = 1;
          }
        }
        if (el_removed) {
          T8_ASSERT (el_removed == 1);
          T8_ASSERT (forest_new->incomplete_trees == 1);
          /* element got removed */
          const int refine = -2;
          replace_fn (forest_old, forest_new, itree, ts, refine, 1, ielem_old, 0, -1);
          /* Advance to the next element */
          ielem_old++;
        }
        T8_ASSERT (el_removed == 1 || el_removed == 0);
      }
      else {
        /* forest_new consists only of complete trees. */
        T8_ASSERT (forest_new->incomplete_trees == 0);
        T8_ASSERT (forest_old->incomplete_trees == 0);
        /* If the levels differ, elem_new was refined or its family coarsened */
        if (level_old < level_new) {
          T8_ASSERT (level_new == level_old + 1);
          /* elem_old was refined */
          const t8_locidx_t family_size = ts->t8_element_num_children (elem_old);
          const int refine = 1;
          replace_fn (forest_old, forest_new, itree, ts, refine, 1, ielem_old, family_size, ielem_new);
          /* Advance to the next element */
          ielem_new += family_size;
          ielem_old++;
        }
        else if (level_old > level_new) {
          T8_ASSERT (level_new == level_old - 1);
          /* elem_old was coarsened */
          const t8_locidx_t family_size = ts->t8_element_num_children (elem_new);
          const int refine = -1;
          replace_fn (forest_old, forest_new, itree, ts, refine, family_size, ielem_old, 1, ielem_new);
          /* Advance to the next element */
          ielem_new++;
          ielem_old += family_size;
        }
        else {
          /* elem_new = elem_old */
          T8_ASSERT (!ts->t8_element_compare (elem_new, elem_old));
          const int refine = 0;
          replace_fn (forest_old, forest_new, itree, ts, refine, 1, ielem_old, 1, ielem_new);
          /* Advance to the next element */
          ielem_new++;
          ielem_old++;
        }
>>>>>>> 494c20e9
      }
    } /* element loop */
    T8_ASSERT (ielem_new == elems_per_tree_new);
    if (forest_new->incomplete_trees) {
      for (; ielem_old < elems_per_tree_old; ielem_old++) {
        /* remaining elements in old tree got removed */
        const int refine = -2;
        replace_fn (forest_old, forest_new, itree, ts, refine, 1, ielem_old, 0, -1);
      }
    }
    else {
      T8_ASSERT (ielem_old == elems_per_tree_old);
    }
  } /* tree loop */
  t8_global_productionf ("Done t8_forest_iterate_replace\n");
}

T8_EXTERN_C_END ();<|MERGE_RESOLUTION|>--- conflicted
+++ resolved
@@ -353,17 +353,6 @@
 void
 t8_forest_iterate_replace (t8_forest_t forest_new, t8_forest_t forest_old, t8_forest_replace_t replace_fn)
 {
-<<<<<<< HEAD
-  t8_locidx_t         ielem_new, ielem_old, elems_per_tree_old,
-    elems_per_tree_new;
-  t8_locidx_t         itree, num_local_trees;
-  t8_locidx_t         family_size;
-  t8_element_t       *elem_new, *elem_old;
-  t8_eclass_scheme_c *ts;
-  t8_eclass_t         eclass;
-
-=======
->>>>>>> 494c20e9
   t8_global_productionf ("Into t8_forest_iterate_replace\n");
   T8_ASSERT (t8_forest_is_committed (forest_old));
   T8_ASSERT (t8_forest_is_committed (forest_new));
@@ -382,121 +371,6 @@
     t8_eclass_scheme_c *ts = t8_forest_get_eclass_scheme (forest_new, eclass);
     T8_ASSERT (ts == t8_forest_get_eclass_scheme (forest_new, eclass));
 
-<<<<<<< HEAD
-    /* element loop */
-    for (ielem_new = 0, ielem_old = 0; ielem_new < elems_per_tree_new
-         || ielem_old < elems_per_tree_old;) {
-      /* Get pointers to the elements */
-      elem_new = t8_forest_get_element_in_tree (forest_new, itree, ielem_new);
-      elem_old = t8_forest_get_element_in_tree (forest_old, itree, ielem_old);
-
-#if 0                           /* output for debugging */
-#if T8_ENABLE_DEBUG
-      t8_debugf
-        ("\nt8_forest_iterate_replace: Using the subelement iterate_replace scheme:\n");
-      t8_debugf ("elem_old (index: %i):\n", ielem_old);
-      ts->t8_element_debug_print (elem_old);
-      t8_debugf ("elem_new (index: %i):\n", ielem_new);
-      ts->t8_element_debug_print (elem_new);
-#endif
-#endif
-      if (ts->t8_element_level (elem_old) < ts->t8_element_level (elem_new)) {
-        /* the old element got refined */
-        T8_ASSERT (ts->t8_element_level (elem_old) + 1 ==
-                   ts->t8_element_level (elem_new));
-        int                 number_new_elements, number_old_elements;
-        int                 element_count;
-        family_size = ts->t8_element_num_children (elem_new);
-        for (element_count = 0; element_count < family_size; element_count++) {
-          /* iterate through the children elements and check whether they are transition cells */
-          t8_element_t       *elem_in_refinement;
-          elem_in_refinement =
-            t8_forest_get_element_in_tree (forest_new, itree,
-                                           ielem_new + element_count);
-
-          /* the element could additionally be refined into a transition cell */
-          if (ts->t8_element_is_subelement (elem_in_refinement)) {
-            family_size +=
-              ts->t8_element_num_siblings (elem_in_refinement) - 1;
-            element_count +=
-              ts->t8_element_num_siblings (elem_in_refinement) - 1;
-          }
-        }
-        number_new_elements = family_size;
-
-        /* check whether the old element is a transition cell */
-        if (ts->t8_element_is_subelement (elem_old)) {
-          number_old_elements = ts->t8_element_num_siblings (elem_old);
-        }
-        else {
-          number_old_elements = 1;
-        }
-
-        /* transfer values from elem_old to elem_new */
-        replace_fn (forest_old, forest_new, itree, ts, 1, number_old_elements,
-                    ielem_old, number_new_elements, ielem_new);
-
-        /* Advance to the next element */
-        ielem_new += number_new_elements;
-        ielem_old += number_old_elements;
-      }
-      else if (ts->t8_element_level (elem_old) >
-               ts->t8_element_level (elem_new)) {
-        /* the old element got coarsened */
-        T8_ASSERT (ts->t8_element_level (elem_old) ==
-                   ts->t8_element_level (elem_new) + 1);
-        int                 number_new_elements, number_old_elements = 0;
-        if (ts->t8_element_is_subelement (elem_new)) {
-          number_new_elements = ts->t8_element_num_siblings (elem_new);
-        }
-        else {
-          number_new_elements = 1;
-        }
-        int                 element_count;
-        family_size = ts->t8_element_num_children (elem_old);
-        for (element_count = 0; element_count < family_size; element_count++) { /* again check if old elements are transition cells */
-          t8_element_t       *elem_in_family;
-          elem_in_family =
-            t8_forest_get_element_in_tree (forest_old, itree,
-                                           ielem_old + element_count);
-          if (ts->t8_element_is_subelement (elem_in_family)) {
-            element_count += ts->t8_element_num_siblings (elem_in_family) - 1;
-            family_size += ts->t8_element_num_siblings (elem_in_family) - 1;
-          }
-        }
-        number_old_elements = family_size;
-        replace_fn (forest_old, forest_new, itree, ts, -1,
-                    number_old_elements, ielem_old, number_new_elements,
-                    ielem_new);
-
-        /* Advance to the next element */
-        ielem_new += number_new_elements;
-        ielem_old += number_old_elements;
-      }
-      else {
-        /* the old element stayed unchanged but might be refined into subelements (which have the the same level as their parent quad) */
-        T8_ASSERT (ts->t8_element_level (elem_old) ==
-                   ts->t8_element_level (elem_new));
-        int                 number_new_elements, number_old_elements;
-        if (ts->t8_element_is_subelement (elem_new)) {
-          number_new_elements = ts->t8_element_num_siblings (elem_new);
-        }
-        else {
-          number_new_elements = 1;
-        }
-        if (ts->t8_element_is_subelement (elem_old)) {
-          number_old_elements = ts->t8_element_num_siblings (elem_old);
-        }
-        else {
-          number_old_elements = 1;
-        }
-        replace_fn (forest_old, forest_new, itree, ts, 0, number_old_elements,
-                    ielem_old, number_new_elements, ielem_new);
-
-        /* Advance to the next element */
-        ielem_new += number_new_elements;
-        ielem_old += number_old_elements;
-=======
     t8_locidx_t ielem_new = 0;
     t8_locidx_t ielem_old = 0;
     while (ielem_new < elems_per_tree_new) {
@@ -512,19 +386,56 @@
       const int level_new = ts->t8_element_level (elem_new);
       const int level_old = ts->t8_element_level (elem_old);
 
-      if (forest_new->incomplete_trees) {
-        /* If el_removed is 1, the element in forest_new has been removed.
-         * It is assumed that no element was removed. */
         int el_removed = 0;
         if (level_old < level_new) {
-          /* elem_old got refined or removed */
+          /* elem_old got refined regualary, in a transition cell or removed */
           t8_element_t *elem_parent;
           ts->t8_element_new (1, &elem_parent);
           ts->t8_element_parent (elem_new, elem_parent);
+          /* Even if elem_old is a subelement, its anchor node is equal to its parent element. t8_element_compare() 
+             just compares anchor nodes and levels. Thus, it doesn't matter if elem_old is a subelement or elem_new */
           if (!ts->t8_element_compare (elem_old, elem_parent)) {
             /* elem_old got refined */
             T8_ASSERT (level_new == level_old + 1);
-            const t8_locidx_t family_size = ts->t8_element_num_children (elem_old);
+            
+            /*If forest_new is a transitioned forest, the family size depends on how many childs
+            are also transition cells*/ 
+            t8_locidx_t family_size_tmp = ts->t8_element_num_children (elem_old);
+            
+            if(forest_new->is_transitioned){
+              for ( int element_count = 0; element_count < family_size_tmp; element_count++) {
+          /* iterate through the children elements and check whether they are transition cells */
+              t8_element_t       *elem_in_refinement;
+              elem_in_refinement =
+                t8_forest_get_element_in_tree (forest_new, itree,
+                                              ielem_new + element_count);
+
+          /* the element could additionally be refined into a transition cell . 
+          then we need to add the number of subelements of the transition cell to family_size. */
+            if (ts->t8_element_is_subelement (elem_in_refinement)) {
+              family_size_tmp +=
+                ts->t8_element_num_siblings (elem_in_refinement) - 1;
+              element_count +=
+                ts->t8_element_num_siblings (elem_in_refinement) - 1;
+              }
+             }
+            }
+
+        /* check whether the old element is a transition cell. This can only be true, if forest_old is transitioned*/
+        int number_old_elements;
+        if(forest_old->is_transitioned){
+          if (ts->t8_element_is_subelement (elem_old)) {
+          number_old_elements = ts->t8_element_num_siblings (elem_old);
+        }
+        }
+        else {
+          number_old_elements = 1;
+        }
+        
+        /*if forest_new is not transitioned, family_size equals the number of children of elem_old*/
+ 
+        const t8_locidx_t family_size = family_size_tmp;
+
 #if T8_DEBUG
             /* Check if family of new refined elements is complete */
             T8_ASSERT (ielem_new + family_size <= elems_per_tree_new);
@@ -537,18 +448,22 @@
 #endif
             ts->t8_element_destroy (1, &elem_parent);
             const int refine = 1;
-            replace_fn (forest_old, forest_new, itree, ts, refine, 1, ielem_old, family_size, ielem_new);
+            replace_fn (forest_old, forest_new, itree, ts, refine, number_old_elements, ielem_old, family_size, ielem_new);
             /* Advance to the next element */
             ielem_new += family_size;
-            ielem_old++;
-          }
-          else {
+            ielem_old += number_old_elements;
+          }
+          else if (forest_new->incomplete_trees) {
+            /* If el_removed is 1, the element in forest_new has been removed.*/       
+            /* What happens if subelement got removed? */
             /* elem_old got removed */
             el_removed = 1;
             ts->t8_element_destroy (1, &elem_parent);
-          }
-        }
-        else if (level_old > level_new) {
+
+          }
+        }
+
+         else if (level_old > level_new) {
           /* elem_old got coarsened or removed */
           t8_element_t *elem_parent;
           ts->t8_element_new (1, &elem_parent);
@@ -556,17 +471,48 @@
           if (!ts->t8_element_compare (elem_new, elem_parent)) {
             /* elem_old got coarsened */
             T8_ASSERT (level_new == level_old - 1);
-            /* Get size of family of old forest */
-            int family_size = 1;
-            for (t8_locidx_t ielem = 1;
+            int number_new_elements;
+            if(forest_new->is_transitioned){
+              /* Check whether the new element is a transition cell.*/
+          if (ts->t8_element_is_subelement (elem_new)) {
+          number_new_elements = ts->t8_element_num_siblings (elem_new);
+            }
+          }
+         else {
+          number_new_elements = 1;
+        } 
+        
+
+        /* Get size of family of old forest. If forest_new is transitioned, it may be that
+         * some children are transition cells. */
+
+        int family_size_tmp = ts->t8_element_num_children (elem_old);
+        /* Check if old elements are transition cells */
+        if(forest_old->is_transitioned){
+          for (int element_count = 0; element_count < family_size_tmp; element_count++) { 
+            t8_element_t       *elem_in_family;
+            elem_in_family =
+              t8_forest_get_element_in_tree (forest_old, itree,
+                                            ielem_old + element_count);
+          if (ts->t8_element_is_subelement (elem_in_family)) {
+            element_count += ts->t8_element_num_siblings (elem_in_family) - 1;
+            family_size_tmp += ts->t8_element_num_siblings (elem_in_family) - 1;
+            }
+          }
+        }
+        else{
+          for (t8_locidx_t ielem = 1;
                  ielem < ts->t8_element_num_children (elem_new) && ielem + ielem_old < elems_per_tree_old; ielem++) {
               elem_old = t8_forest_get_element_in_tree (forest_old, itree, ielem_old + ielem);
               ts->t8_element_parent (elem_old, elem_parent);
               if (!ts->t8_element_compare (elem_new, elem_parent)) {
-                family_size++;
+                family_size_tmp++;
               }
             }
-            T8_ASSERT (family_size <= ts->t8_element_num_children (elem_new));
+        }
+
+        const int family_size = family_size_tmp;
+            
 #if T8_DEBUG
             /* Check whether elem_old is the first element of the family */
             t8_element_t *elem_old_debug;
@@ -580,80 +526,54 @@
 #endif
             ts->t8_element_destroy (1, &elem_parent);
             const int refine = -1;
-            replace_fn (forest_old, forest_new, itree, ts, refine, family_size, ielem_old, 1, ielem_new);
+            replace_fn (forest_old, forest_new, itree, ts, refine, family_size, ielem_old, number_new_elements, ielem_new);
             /* Advance to the next element */
-            ielem_new++;
+            ielem_new += number_new_elements;
             ielem_old += family_size;
           }
-          else {
+          else if (forest_new->incomplete_trees) {
             /* elem_old got removed */
             el_removed = 1;
             ts->t8_element_destroy (1, &elem_parent);
           }
         }
         else {
-          /* elem_old was untouched or got removed */
+          /* elem_old was untouched, got removed or got transitioned into a transition cell */
+        int number_new_elements, number_old_elements;
+        if (forest_new->is_transitioned){
+          if (ts->t8_element_is_subelement (elem_new)) {
+          number_new_elements = ts->t8_element_num_siblings (elem_new);
+          }
+        }
+        else {
+          number_new_elements = 1;
+        }
+        if(forest_old->is_transitioned){
+          if (ts->t8_element_is_subelement (elem_old)) {
+          number_old_elements = ts->t8_element_num_siblings (elem_old);
+          }
+        }      
+        else {
+          number_old_elements = 1;
+        }
+
+      // check if elem_old got removed:
           if (!ts->t8_element_compare (elem_new, elem_old)) {
             /* elem_new = elem_old */
             const int refine = 0;
-            replace_fn (forest_old, forest_new, itree, ts, refine, 1, ielem_old, 1, ielem_new);
-            /* Advance to the next element */
-            ielem_new++;
-            ielem_old++;
-          }
-          else {
+
+            replace_fn (forest_old, forest_new, itree, ts, refine, number_old_elements, ielem_old, number_new_elements, ielem_new);
+          
+          /* Advance to the next element */  
+          ielem_new += number_new_elements;
+          ielem_old += number_old_elements;
+          }
+          else if (forest_new->incomplete_trees) {
             /* elem_old got removed */
             el_removed = 1;
           }
         }
-        if (el_removed) {
-          T8_ASSERT (el_removed == 1);
-          T8_ASSERT (forest_new->incomplete_trees == 1);
-          /* element got removed */
-          const int refine = -2;
-          replace_fn (forest_old, forest_new, itree, ts, refine, 1, ielem_old, 0, -1);
-          /* Advance to the next element */
-          ielem_old++;
-        }
-        T8_ASSERT (el_removed == 1 || el_removed == 0);
-      }
-      else {
-        /* forest_new consists only of complete trees. */
-        T8_ASSERT (forest_new->incomplete_trees == 0);
-        T8_ASSERT (forest_old->incomplete_trees == 0);
-        /* If the levels differ, elem_new was refined or its family coarsened */
-        if (level_old < level_new) {
-          T8_ASSERT (level_new == level_old + 1);
-          /* elem_old was refined */
-          const t8_locidx_t family_size = ts->t8_element_num_children (elem_old);
-          const int refine = 1;
-          replace_fn (forest_old, forest_new, itree, ts, refine, 1, ielem_old, family_size, ielem_new);
-          /* Advance to the next element */
-          ielem_new += family_size;
-          ielem_old++;
-        }
-        else if (level_old > level_new) {
-          T8_ASSERT (level_new == level_old - 1);
-          /* elem_old was coarsened */
-          const t8_locidx_t family_size = ts->t8_element_num_children (elem_new);
-          const int refine = -1;
-          replace_fn (forest_old, forest_new, itree, ts, refine, family_size, ielem_old, 1, ielem_new);
-          /* Advance to the next element */
-          ielem_new++;
-          ielem_old += family_size;
-        }
-        else {
-          /* elem_new = elem_old */
-          T8_ASSERT (!ts->t8_element_compare (elem_new, elem_old));
-          const int refine = 0;
-          replace_fn (forest_old, forest_new, itree, ts, refine, 1, ielem_old, 1, ielem_new);
-          /* Advance to the next element */
-          ielem_new++;
-          ielem_old++;
-        }
->>>>>>> 494c20e9
-      }
-    } /* element loop */
+     } /* element loop */
     T8_ASSERT (ielem_new == elems_per_tree_new);
     if (forest_new->incomplete_trees) {
       for (; ielem_old < elems_per_tree_old; ielem_old++) {
