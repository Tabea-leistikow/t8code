/*
  This file is part of t8code.
  t8code is a C library to manage a collection (a forest) of multiple
  connected adaptive space-trees of general element classes in parallel.

  Copyright (C) 2015 the developers

  t8code is free software; you can redistribute it and/or modify
  it under the terms of the GNU General Public License as published by
  the Free Software Foundation; either version 2 of the License, or
  (at your option) any later version.

  t8code is distributed in the hope that it will be useful,
  but WITHOUT ANY WARRANTY; without even the implied warranty of
  MERCHANTABILITY or FITNESS FOR A PARTICULAR PURPOSE.  See the
  GNU General Public License for more details.

  You should have received a copy of the GNU General Public License
  along with t8code; if not, write to the Free Software Foundation, Inc.,
  51 Franklin Street, Fifth Floor, Boston, MA 02110-1301, USA.
*/

#include <t8_forest/t8_forest_iterate.h>
#include <t8_forest/t8_forest_types.h>
#include <t8_forest.h>
#include <t8_element_cxx.hxx>

/* We want to export the whole implementation to be callable from "C" */
T8_EXTERN_C_BEGIN ();

typedef struct
{
  t8_eclass_scheme_c *ts;
  int                 level;
  int                 num_children;
} t8_forest_child_type_query_t;

/* This is the function that we call in sc_split_array to determine for an
 * element E that is a descendant of an element e, of which of e's children,
 * E is a descendant. */
static size_t
t8_forest_determine_child_type (sc_array_t *leaf_elements,
                                size_t index, void *data)
{
  t8_forest_child_type_query_t *query_data =
    (t8_forest_child_type_query_t *) data;
  t8_element_t       *element;

  /* Get a pointer to the element */
  element = (t8_element_t *) t8_sc_array_index_locidx (leaf_elements, index);
  T8_ASSERT (query_data->level < query_data->ts->t8_element_level (element));
  /* Compute the element's ancestor id at the stored level and return it
   * as the element's type */
  return query_data->ts->t8_element_ancestor_id (element,
                                                 query_data->level + 1);
}

void
t8_forest_split_array (const t8_element_t *element,
                       t8_element_array_t *leaf_elements, size_t *offsets)
{
  sc_array_t          offset_view;
  sc_array_t         *element_array;
  t8_forest_child_type_query_t query_data;
  t8_eclass_scheme_c *ts;

  ts = t8_element_array_get_scheme (leaf_elements);
  /* Store the number of children and the level of element */
  query_data.num_children = ts->t8_element_num_children (element);
  query_data.level = ts->t8_element_level (element);
  query_data.ts = ts;

  element_array = t8_element_array_get_array (leaf_elements);
  /* Split the elements array according to the elements' ancestor id at
   * the given level. In other words for each child C of element, find
   * the indices i, j such that all descendants of C are
   * elements[i], ..., elements[j-1]
   */
  sc_array_init_data (&offset_view, offsets, sizeof (size_t),
                      query_data.num_children + 1);
  sc_array_split (element_array, &offset_view, query_data.num_children,
                  t8_forest_determine_child_type, (void *) &query_data);
}

void
t8_forest_iterate_faces (t8_forest_t forest, t8_locidx_t ltreeid,
                         const t8_element_t *element, int face,
                         t8_element_array_t *leaf_elements, void *user_data,
                         t8_locidx_t tree_lindex_of_first_leaf,
                         t8_forest_iterate_face_fn callback)
{
  t8_eclass_scheme_c *ts;
  t8_eclass_t         eclass;
  t8_element_t       *leaf, **face_children;
  int                 child_face, num_face_children, iface;
  int                *child_indices;
  size_t             *split_offsets, indexa, indexb, elem_count;
  t8_element_array_t  face_child_leafs;

  T8_ASSERT (t8_forest_is_committed (forest));
  T8_ASSERT (0 <= ltreeid
             && ltreeid < t8_forest_get_num_local_trees (forest));

  elem_count = t8_element_array_get_count (leaf_elements);
  if (elem_count == 0) {
    /* There are no leafs left, so we have nothing to do */
    return;
  }
  eclass = t8_forest_get_tree_class (forest, ltreeid);
  ts = t8_forest_get_eclass_scheme (forest, eclass);

  if (elem_count == 1) {
    /* There is only one leaf left, we check whether it is the same as element
     * and if so call the callback function */
    leaf = t8_element_array_index_locidx (leaf_elements, 0);
    if (!ts->t8_element_compare (element, leaf)) {
      /* The element is the leaf, we are at the last stage of the recursion
       * and can call the callback. */
      (void) callback (forest, ltreeid, leaf, face, user_data,
                       tree_lindex_of_first_leaf);
      return;
    }
  }
#ifdef T8_ENABLE_DEBUG
  /* Check whether element has greater level than the first leaf */
  leaf = t8_element_array_index_locidx (leaf_elements, 0);
  T8_ASSERT (ts->t8_element_level (element) < ts->t8_element_level (leaf));
#endif

  /* Call the callback function element, we pass -index - 1 as index to indicate
   * element is not a leaf, if it returns true, we continue with the
   * top-down recursion */
  if (callback (forest, ltreeid, element, face, user_data,
                -tree_lindex_of_first_leaf - 1)) {
    /* Enter the recursion */
    /* We compute all face children of E, compute their leaf arrays and
     * call iterate_faces */
    /* allocate the memory to store the face children */
    num_face_children = ts->t8_element_num_face_children (element, face);
    face_children = T8_ALLOC (t8_element_t *, num_face_children);
    ts->t8_element_new (num_face_children, face_children);
    /* Memory for the child indices of the face children */
    child_indices = T8_ALLOC (int, num_face_children);
    /* Memory for the indices that split the leaf_elements array */
    split_offsets =
      T8_ALLOC (size_t, ts->t8_element_num_children (element) + 1);
    /* Compute the face children */
    ts->t8_element_children_at_face (element, face, face_children,
                                     num_face_children, child_indices);
    /* Split the leafs array in portions belonging to the children of element */
    t8_forest_split_array (element, leaf_elements, split_offsets);
    for (iface = 0; iface < num_face_children; iface++) {
      /* Check if there are any leaf elements for this face child */
      indexa = split_offsets[child_indices[iface]];     /* first leaf of this face child */
      indexb = split_offsets[child_indices[iface] + 1]; /* first leaf of next child */
      if (indexa < indexb) {
        /* There exist leafs of this face child in leaf_elements,
         * we construct an array of these leafs */
        t8_element_array_init_view (&face_child_leafs, leaf_elements, indexa,
                                    indexb - indexa);
        /* Compute the corresponding face number of this face child */
        child_face = ts->t8_element_face_child_face (element, face, iface);
        /* Enter the recursion */
        t8_forest_iterate_faces (forest, ltreeid, face_children[iface],
                                 child_face, &face_child_leafs, user_data,
                                 indexa + tree_lindex_of_first_leaf,
                                 callback);
      }
    }
    /* clean-up */
    ts->t8_element_destroy (num_face_children, face_children);
    T8_FREE (face_children);
    T8_FREE (child_indices);
    T8_FREE (split_offsets);
  }
}

/* The recursion that is called from t8_forest_search_tree
 * Input is an element and an array of all leaf elements of this element.
 * The callback function is called on element and if it returns true,
 * the search continues with the children of the element.
 * Additionally a query function and a set of queries can be given.
 * In this case the recursion stops when either the search_fn function
 * returns false or the query_fn function returns false for all active queries.
 * (Thus, if there are no active queries left, the recursion also stops.)
 * A query is active for an element if the query_fn callback returned true
 * for the parent element.
 * If the callback function (search_fn) returns false for an element,
 * the query function is not called for this element.
 */
static void
t8_forest_search_recursion (t8_forest_t forest, t8_locidx_t ltreeid,
                            t8_eclass_t eclass, t8_element_t *element,
                            t8_eclass_scheme_c *ts,
                            t8_element_array_t *leaf_elements,
                            t8_locidx_t tree_lindex_of_first_leaf,
                            t8_forest_search_query_fn search_fn,
                            t8_forest_search_query_fn query_fn,
                            sc_array_t *queries, sc_array_t *active_queries)
{
  t8_element_t       *leaf, **children;
  int                 num_children, ichild;
  size_t             *split_offsets, indexa, indexb;
  t8_element_array_t  child_leafs;
  size_t              elem_count;
  size_t              num_active;
  int                 ret, query_ret, is_leaf;
  void               *current_query;
  size_t              iactive, query_index;
  sc_array_t         *new_active_queries = NULL;

  /* Assertions to check for necessary requirements */
  /* The forest must be committed */
  T8_ASSERT (t8_forest_is_committed (forest));
  /* The tree must be local */
  T8_ASSERT (0 <= ltreeid
             && ltreeid < t8_forest_get_num_local_trees (forest));
  /* If we have queries, we also must have a query function */
  T8_ASSERT ((queries == NULL) == (query_fn == NULL));

  elem_count = t8_element_array_get_count (leaf_elements);
  if (elem_count == 0) {
    /* There are no leafs left, so we have nothing to do */
    return;
  }
  num_active = queries == NULL ? 0 : active_queries->elem_count;
  if (queries != NULL && num_active == 0) {
    /* There are no queries left. We stop the recursion */
    return;
  }

  is_leaf = 0;
  if (elem_count == 1) {
    /* There is only one leaf left, we check whether it is the same as element
     * and if so call the callback function */
    leaf = t8_element_array_index_locidx (leaf_elements, 0);

    SC_CHECK_ABORT (ts->t8_element_level (element) <=
                    ts->t8_element_level (leaf),
                    "Search: element level greater than leaf level\n");
    if (ts->t8_element_level (element) == ts->t8_element_level (leaf)) {
      T8_ASSERT (!ts->t8_element_compare (element, leaf));
      /* The element is the leaf */
      is_leaf = 1;
    }
  }
  /* Call the callback function for the element */
  ret = search_fn (forest, ltreeid, element, is_leaf, leaf_elements,
                   tree_lindex_of_first_leaf, NULL, 0);

  if (!ret) {
    /* The function returned false. We abort the recursion */
    return;
  }

  /* Check the queries.
   * If the current element is not a leaf, we store the queries that
   * return true in order to pass them on to the children of the element. */

  if (!is_leaf && num_active > 0) {
    /* Initialize the new active query array */
    new_active_queries = sc_array_new (sizeof (size_t));
  }
  /* Call the query function for all active queries */
  for (iactive = 0; iactive < num_active; ++iactive) {
    query_index = *(size_t *) sc_array_index (active_queries, iactive);
    current_query = sc_array_index (queries, query_index);
    query_ret =
      query_fn (forest, ltreeid, element, is_leaf, leaf_elements,
                tree_lindex_of_first_leaf, current_query, query_index);
    if (!is_leaf && query_ret) {
      /* If element is not a leaf and this query returned true, we add this
       * query to the new active queries */
      *(size_t *) sc_array_push (new_active_queries) = query_index;
    }
  }
  if (is_leaf) {
    /* The element was a leaf. We abort the recursion. */
    return;
  }

  if (num_active > 0 && new_active_queries->elem_count == 0) {
    /* No queries returned true for this element. We abort the recursion */
    sc_array_destroy (new_active_queries);
    return;
  }

  /* Enter the recursion (the element is definitely not a leaf at this point) */
  /* We compute all children of E, compute their leaf arrays and
   * call search_recursion */
  /* allocate the memory to store the children */
  num_children = ts->t8_element_num_children (element);
  children = T8_ALLOC (t8_element_t *, num_children);
  ts->t8_element_new (num_children, children);
  /* Memory for the indices that split the leaf_elements array */
  split_offsets = T8_ALLOC (size_t, num_children + 1);
  /* Compute the children */
  ts->t8_element_children (element, num_children, children);
  /* Split the leafs array in portions belonging to the children of element */
  t8_forest_split_array (element, leaf_elements, split_offsets);
  for (ichild = 0; ichild < num_children; ichild++) {
    /* Check if there are any leaf elements for this child */
    indexa = split_offsets[ichild];     /* first leaf of this child */
    indexb = split_offsets[ichild + 1]; /* first leaf of next child */
    if (indexa < indexb) {
      /* There exist leafs of this child in leaf_elements,
       * we construct an array of these leafs */
      t8_element_array_init_view (&child_leafs, leaf_elements, indexa,
                                  indexb - indexa);
      /* Enter the recursion */
      t8_forest_search_recursion (forest, ltreeid, eclass, children[ichild],
                                  ts, &child_leafs,
                                  indexa + tree_lindex_of_first_leaf,
                                  search_fn, query_fn, queries,
                                  new_active_queries);
    }
  }
  /* clean-up */
  ts->t8_element_destroy (num_children, children);
  T8_FREE (children);
  T8_FREE (split_offsets);
  if (num_active > 0) {
    sc_array_destroy (new_active_queries);
  }
}

/* Perform a top-down search in one tree of the forest */
static void
t8_forest_search_tree (t8_forest_t forest, t8_locidx_t ltreeid,
                       t8_forest_search_query_fn search_fn,
                       t8_forest_search_query_fn query_fn,
                       sc_array_t *queries)
{
  t8_eclass_t         eclass;
  t8_eclass_scheme_c *ts;
  t8_element_t       *nca, *first_el, *last_el;
  t8_element_array_t *leaf_elements;
  sc_array_t         *active_queries = NULL;

  /* Get the element class, scheme and leaf elements of this tree */
  eclass = t8_forest_get_eclass (forest, ltreeid);
  ts = t8_forest_get_eclass_scheme (forest, eclass);
  leaf_elements = t8_forest_tree_get_leafs (forest, ltreeid);

  /* assert for empty tree */
  T8_ASSERT (t8_element_array_get_count (leaf_elements) >= 0);
  /* Get the first and last leaf of this tree */
  first_el = t8_element_array_index_locidx (leaf_elements, 0);
  last_el =
    t8_element_array_index_locidx (leaf_elements,
                                   t8_element_array_get_count (leaf_elements)
                                   - 1);
  /* Compute their nearest common ancestor */
  ts->t8_element_new (1, &nca);
<<<<<<< HEAD
  //ts->t8_element_nca (first_el, last_el, nca);
  if (eclass == T8_ECLASS_PYRAMID) {
    ts->t8_element_set_linear_id (nca, 0, 0);
  }
  else {
    ts->t8_element_nca (first_el, last_el, nca);
  }
=======
  ts->t8_element_nca (first_el, last_el, nca);
>>>>>>> c2bb2f3d

  /* If we have queries build a list of all active queries,
   * thus all queries in the array */
  if (queries != NULL) {
    size_t              iquery;
    size_t              num_queries = queries->elem_count;
    /* build an array and write 0, 1, 2, 3,... into it */
    active_queries = sc_array_new_count (sizeof (size_t), num_queries);
    for (iquery = 0; iquery < num_queries; ++iquery) {
      *(size_t *) sc_array_index (active_queries, iquery) = iquery;
    }
  }

  /* Start the top-down search */
  t8_forest_search_recursion (forest, ltreeid, eclass, nca, ts, leaf_elements,
                              0, search_fn, query_fn, queries,
                              active_queries);

  /* Clean up the array of active queries */
  if (queries != NULL) {
    sc_array_destroy (active_queries);
  }
}

void
t8_forest_search (t8_forest_t forest, t8_forest_search_query_fn search_fn,
                  t8_forest_search_query_fn query_fn, sc_array_t *queries)
{
  t8_locidx_t         num_local_trees, itree;

  num_local_trees = t8_forest_get_num_local_trees (forest);
  for (itree = 0; itree < num_local_trees; itree++) {
    t8_forest_search_tree (forest, itree, search_fn, query_fn, queries);
  }
}

void
t8_forest_iterate_replace (t8_forest_t forest_new,
                           t8_forest_t forest_old,
                           t8_forest_replace_t replace_fn)
{
  t8_locidx_t         ielem_new, ielem_old, elems_per_tree_old,
    elems_per_tree_new;
  t8_locidx_t         itree, num_local_trees;
  t8_locidx_t         family_size;
  t8_element_t       *elem_new, *elem_old;
  t8_eclass_scheme_c *ts;
  t8_eclass_t         eclass;

  t8_global_productionf ("Into t8_forest_iterate_replace\n");
  T8_ASSERT (t8_forest_is_committed (forest_old));
  T8_ASSERT (t8_forest_is_committed (forest_new));

  num_local_trees = t8_forest_get_num_local_trees (forest_new);
  T8_ASSERT (num_local_trees == t8_forest_get_num_local_trees (forest_old));

  for (itree = 0; itree < num_local_trees; itree++) {
    /* Loop over the trees */
    /* Get the number of elements of this tree in old and new forest */
    elems_per_tree_new = t8_forest_get_tree_num_elements (forest_new, itree);
    elems_per_tree_old = t8_forest_get_tree_num_elements (forest_old, itree);
    /* Get the eclass and scheme of the tree */
    eclass = t8_forest_get_tree_class (forest_new, itree);
    T8_ASSERT (eclass == t8_forest_get_tree_class (forest_old, itree));
    ts = t8_forest_get_eclass_scheme (forest_new, eclass);
    T8_ASSERT (ts == t8_forest_get_eclass_scheme (forest_new, eclass));
    for (ielem_new = 0, ielem_old = 0; ielem_new < elems_per_tree_new
         || ielem_old < elems_per_tree_old;) {
      /* Iterate over the elements */
      /* Get pointers to the elements */
      elem_new = t8_forest_get_element_in_tree (forest_new, itree, ielem_new);
      elem_old = t8_forest_get_element_in_tree (forest_old, itree, ielem_old);
<<<<<<< HEAD

#if 0                           /* output for debugging */
      t8_debugf ("Using the subelement iterate_replace scheme:\n");
      t8_debugf ("elem_old (index: %i):\n", ielem_old);
      ts->t8_element_print_element (elem_old);
      t8_debugf ("elem_new (index: %i):\n", ielem_new);
      ts->t8_element_print_element (elem_new);
#endif
      if (ts->t8_element_level (elem_old) < ts->t8_element_level (elem_new)) {  /* the old element got refined */
        T8_ASSERT (ts->t8_element_level (elem_old) + 1 ==
                   ts->t8_element_level (elem_new));
        int                 number_new_elements, number_old_elements;
        int                 element_count;
        family_size = ts->t8_element_num_children (elem_new);
        for (element_count = 0; element_count < family_size; element_count++) { /* iterate through the children elements and check whether they are transition cells */
          t8_element_t       *elem_in_refinement;
          elem_in_refinement =
            t8_forest_get_element_in_tree (forest_new, itree,
                                           ielem_new + element_count);
          if (ts->t8_element_is_subelement (elem_in_refinement)) { /* the element could aditionally be reifned into a transition cell */
            family_size +=
              ts->t8_element_num_siblings (elem_in_refinement) - 1;
            element_count +=
              ts->t8_element_num_siblings (elem_in_refinement) - 1;
          }
        }
        number_new_elements = family_size;
        if (ts->t8_element_is_subelement (elem_old)) { /* check whether the old element is a transition cell */
          number_old_elements = ts->t8_element_num_siblings (elem_old);
        }
        else {
          number_old_elements = 1;
        }
        replace_fn (forest_old, forest_new, itree, ts, number_old_elements,
                    ielem_old, number_new_elements, ielem_new);
=======
      /* Get the levels of these elements */
      level_new = ts->t8_element_level (elem_new);
      level_old = ts->t8_element_level (elem_old);
      /* If the levels differ, elem_new was refined or its family coarsened */
      if (level_old < level_new) {
        T8_ASSERT (level_new == level_old + 1);
        /* elem_old was refined */
        family_size = ts->t8_element_num_children (elem_old);
        replace_fn (forest_old, forest_new, itree, ts, 1, 1, ielem_old,
                    family_size, ielem_new);
>>>>>>> c2bb2f3d
        /* Advance to the next element */
        ielem_new += number_new_elements;
        ielem_old += number_old_elements;
      }
<<<<<<< HEAD
      else if (ts->t8_element_level (elem_old) > ts->t8_element_level (elem_new)) {     /* the old element got coarsened */
        T8_ASSERT (ts->t8_element_level (elem_old) ==
                   ts->t8_element_level (elem_new) + 1);
        int                 number_new_elements, number_old_elements = 0;
        if (ts->t8_element_is_subelement (elem_new)) {
          number_new_elements = ts->t8_element_num_siblings (elem_new);
        }
        else {
          number_new_elements = 1;
        }
        int                 element_count;
        family_size = ts->t8_element_num_children (elem_old);
        for (element_count = 0; element_count < family_size; element_count++) { /* again check if old elements are transition cells */
          t8_element_t       *elem_in_family;
          elem_in_family =
            t8_forest_get_element_in_tree (forest_old, itree,
                                           ielem_old + element_count);
          if (ts->t8_element_is_subelement (elem_in_family)) {
            element_count += ts->t8_element_num_siblings (elem_in_family) - 1;
            family_size += ts->t8_element_num_siblings (elem_in_family) - 1;
          }
        }
        number_old_elements = family_size;
        replace_fn (forest_old, forest_new, itree, ts, number_old_elements,
                    ielem_old, number_new_elements, ielem_new);
=======
      else if (level_old > level_new) {
        T8_ASSERT (level_new == level_old - 1);
        /* elem_old was coarsened */
        family_size = ts->t8_element_num_children (elem_new);
        replace_fn (forest_old, forest_new, itree, ts, -1, family_size,
                    ielem_old, 1, ielem_new);
>>>>>>> c2bb2f3d
        /* Advance to the next element */
        ielem_new += number_new_elements;
        ielem_old += number_old_elements;
      }
<<<<<<< HEAD
      else {                    /* the old element stayed unchanged but might be refined into subelements (which have the the same level as their parent quad) */
        T8_ASSERT (ts->t8_element_level (elem_old) ==
                   ts->t8_element_level (elem_new));
        int                 number_new_elements, number_old_elements;
        if (ts->t8_element_is_subelement (elem_new)) {
          number_new_elements = ts->t8_element_num_siblings (elem_new);
        }
        else {
          number_new_elements = 1;
        }
        if (ts->t8_element_is_subelement (elem_old)) {
          number_old_elements = ts->t8_element_num_siblings (elem_old);
        }
        else {
          number_old_elements = 1;
        }
        replace_fn (forest_old, forest_new, itree, ts, number_old_elements,
                    ielem_old, number_new_elements, ielem_new);
=======
      else {
        /* elem_new = elem_old */
        T8_ASSERT (!ts->t8_element_compare (elem_new, elem_old));
        replace_fn (forest_old, forest_new, itree, ts, 0, 1, ielem_old, 1,
                    ielem_new);
>>>>>>> c2bb2f3d
        /* Advance to the next element */
        ielem_new += number_new_elements;
        ielem_old += number_old_elements;
      }
    }                           /* element loop */
    T8_ASSERT (ielem_new ==
               t8_forest_get_tree_num_elements (forest_new, itree));
    T8_ASSERT (ielem_old ==
               t8_forest_get_tree_num_elements (forest_old, itree));
  }                             /* tree loop */
  t8_global_productionf ("Done t8_forest_iterate_replace\n");
}

T8_EXTERN_C_END ();<|MERGE_RESOLUTION|>--- conflicted
+++ resolved
@@ -352,17 +352,7 @@
                                    - 1);
   /* Compute their nearest common ancestor */
   ts->t8_element_new (1, &nca);
-<<<<<<< HEAD
-  //ts->t8_element_nca (first_el, last_el, nca);
-  if (eclass == T8_ECLASS_PYRAMID) {
-    ts->t8_element_set_linear_id (nca, 0, 0);
-  }
-  else {
-    ts->t8_element_nca (first_el, last_el, nca);
-  }
-=======
   ts->t8_element_nca (first_el, last_el, nca);
->>>>>>> c2bb2f3d
 
   /* If we have queries build a list of all active queries,
    * thus all queries in the array */
@@ -435,7 +425,6 @@
       /* Get pointers to the elements */
       elem_new = t8_forest_get_element_in_tree (forest_new, itree, ielem_new);
       elem_old = t8_forest_get_element_in_tree (forest_old, itree, ielem_old);
-<<<<<<< HEAD
 
 #if 0                           /* output for debugging */
       t8_debugf ("Using the subelement iterate_replace scheme:\n");
@@ -444,18 +433,21 @@
       t8_debugf ("elem_new (index: %i):\n", ielem_new);
       ts->t8_element_print_element (elem_new);
 #endif
-      if (ts->t8_element_level (elem_old) < ts->t8_element_level (elem_new)) {  /* the old element got refined */
+      if (ts->t8_element_level (elem_old) < ts->t8_element_level (elem_new)) {
+        /* the old element got refined */
         T8_ASSERT (ts->t8_element_level (elem_old) + 1 ==
                    ts->t8_element_level (elem_new));
         int                 number_new_elements, number_old_elements;
         int                 element_count;
         family_size = ts->t8_element_num_children (elem_new);
-        for (element_count = 0; element_count < family_size; element_count++) { /* iterate through the children elements and check whether they are transition cells */
+        for (element_count = 0; element_count < family_size; element_count++) {
+          /* iterate through the children elements and check whether they are transition cells */
           t8_element_t       *elem_in_refinement;
           elem_in_refinement =
             t8_forest_get_element_in_tree (forest_new, itree,
                                            ielem_new + element_count);
-          if (ts->t8_element_is_subelement (elem_in_refinement)) { /* the element could aditionally be reifned into a transition cell */
+          if (ts->t8_element_is_subelement (elem_in_refinement)) {
+            /* the element could additionally be refrned into a transition cell */
             family_size +=
               ts->t8_element_num_siblings (elem_in_refinement) - 1;
             element_count +=
@@ -463,32 +455,22 @@
           }
         }
         number_new_elements = family_size;
-        if (ts->t8_element_is_subelement (elem_old)) { /* check whether the old element is a transition cell */
+        if (ts->t8_element_is_subelement (elem_old)) {
+          /* check whether the old element is a transition cell */
           number_old_elements = ts->t8_element_num_siblings (elem_old);
         }
         else {
           number_old_elements = 1;
         }
-        replace_fn (forest_old, forest_new, itree, ts, number_old_elements,
+        replace_fn (forest_old, forest_new, itree, ts, 1, number_old_elements,
                     ielem_old, number_new_elements, ielem_new);
-=======
-      /* Get the levels of these elements */
-      level_new = ts->t8_element_level (elem_new);
-      level_old = ts->t8_element_level (elem_old);
-      /* If the levels differ, elem_new was refined or its family coarsened */
-      if (level_old < level_new) {
-        T8_ASSERT (level_new == level_old + 1);
-        /* elem_old was refined */
-        family_size = ts->t8_element_num_children (elem_old);
-        replace_fn (forest_old, forest_new, itree, ts, 1, 1, ielem_old,
-                    family_size, ielem_new);
->>>>>>> c2bb2f3d
+
         /* Advance to the next element */
         ielem_new += number_new_elements;
         ielem_old += number_old_elements;
       }
-<<<<<<< HEAD
-      else if (ts->t8_element_level (elem_old) > ts->t8_element_level (elem_new)) {     /* the old element got coarsened */
+      else if (ts->t8_element_level (elem_old) > ts->t8_element_level (elem_new)) {
+        /* the old element got coarsened */
         T8_ASSERT (ts->t8_element_level (elem_old) ==
                    ts->t8_element_level (elem_new) + 1);
         int                 number_new_elements, number_old_elements = 0;
@@ -511,22 +493,15 @@
           }
         }
         number_old_elements = family_size;
-        replace_fn (forest_old, forest_new, itree, ts, number_old_elements,
+        replace_fn (forest_old, forest_new, itree, ts, -1, number_old_elements,
                     ielem_old, number_new_elements, ielem_new);
-=======
-      else if (level_old > level_new) {
-        T8_ASSERT (level_new == level_old - 1);
-        /* elem_old was coarsened */
-        family_size = ts->t8_element_num_children (elem_new);
-        replace_fn (forest_old, forest_new, itree, ts, -1, family_size,
-                    ielem_old, 1, ielem_new);
->>>>>>> c2bb2f3d
+
         /* Advance to the next element */
         ielem_new += number_new_elements;
         ielem_old += number_old_elements;
       }
-<<<<<<< HEAD
-      else {                    /* the old element stayed unchanged but might be refined into subelements (which have the the same level as their parent quad) */
+      else {
+        /* the old element stayed unchanged but might be refined into subelements (which have the the same level as their parent quad) */
         T8_ASSERT (ts->t8_element_level (elem_old) ==
                    ts->t8_element_level (elem_new));
         int                 number_new_elements, number_old_elements;
@@ -542,15 +517,9 @@
         else {
           number_old_elements = 1;
         }
-        replace_fn (forest_old, forest_new, itree, ts, number_old_elements,
+        replace_fn (forest_old, forest_new, itree, ts, 0, number_old_elements,
                     ielem_old, number_new_elements, ielem_new);
-=======
-      else {
-        /* elem_new = elem_old */
-        T8_ASSERT (!ts->t8_element_compare (elem_new, elem_old));
-        replace_fn (forest_old, forest_new, itree, ts, 0, 1, ielem_old, 1,
-                    ielem_new);
->>>>>>> c2bb2f3d
+
         /* Advance to the next element */
         ielem_new += number_new_elements;
         ielem_old += number_old_elements;
