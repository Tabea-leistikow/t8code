/*
  This file is part of t8code.
  t8code is a C library to manage a collection (a forest) of multiple
  connected adaptive space-trees of general element classes in parallel.

  Copyright (C) 2015 the developers

  t8code is free software; you can redistribute it and/or modify
  it under the terms of the GNU General Public License as published by
  the Free Software Foundation; either version 2 of the License, or
  (at your option) any later version.

  t8code is distributed in the hope that it will be useful,
  but WITHOUT ANY WARRANTY; without even the implied warranty of
  MERCHANTABILITY or FITNESS FOR A PARTICULAR PURPOSE.  See the
  GNU General Public License for more details.

  You should have received a copy of the GNU General Public License
  along with t8code; if not, write to the Free Software Foundation, Inc.,
  51 Franklin Street, Fifth Floor, Boston, MA 02110-1301, USA.
*/

#include <t8_forest/t8_forest_vtk.h>
#include <t8_vtk.h>
#include <t8_cmesh.h>
#include <t8_element_cxx.hxx>
#include <t8_forest/t8_forest_ghost.h>
#include <t8_vec.h>
#include "t8_cmesh/t8_cmesh_trees.h"
#include "t8_forest_types.h"
#if T8_WITH_VTK
#include <vtkCellArray.h>
#include <vtkCellData.h>
#include <vtkTetra.h>
#include <vtkHexahedron.h>
#include <vtkVertex.h>
#include <vtkLine.h>
#include <vtkQuad.h>
#include <vtkTriangle.h>
#include <vtkPyramid.h>
#include <vtkWedge.h>
#include <vtkQuadraticEdge.h>
#include <vtkQuadraticTriangle.h>
#include <vtkQuadraticQuad.h>
#include <vtkQuadraticTetra.h>
#include <vtkQuadraticHexahedron.h>
#include <vtkQuadraticWedge.h>
#include <vtkUnstructuredGrid.h>
#include <vtkXMLPUnstructuredGridWriter.h>
#include <vtkDoubleArray.h>
#include <vtkTypeInt64Array.h>
#if T8_ENABLE_MPI
#include <vtkMPI.h>
#include <vtkMPICommunicator.h>
#include <vtkMPIController.h>
#endif
#endif
#include <t8.h>
#include <t8_forest.h>
<<<<<<< HEAD
#include <t8_schemes/t8_default_cxx.hxx>
#include <t8_eclass.h>
=======
>>>>>>> c2bb2f3d

/* We want to export the whole implementation to be callable from "C" */
T8_EXTERN_C_BEGIN ();

/* TODO: Currently we only use ASCII mode and no data compression.
 *       We also do not use sc_io to buffer our output stream. */

/* There are different cell data to write, e.g. connectivity, type, vertices, ...
 * The structure is always the same:
 * Iterate over the trees,
 *      iterate over the elements of that tree
 *          execute an element dependent part to write in the file.
 * In order to simplify writing this code, we put all the parts that are
 * repetetive in the function
 *  t8_forest_vtk_write_cell_data.
 * This function accepts a callback function, which is then executed for
 * each element. The callback function is defined below.
 */
/* TODO: As soon as we have element iterators we should restructure this concept
 * appropiately. */
typedef enum
{
  T8_VTK_KERNEL_INIT,
  T8_VTK_KERNEL_EXECUTE,
  T8_VTK_KERNEL_CLEANUP
} T8_VTK_KERNEL_MODUS;

/* Callback function prototype for writing cell data.
 * The function is executed for each element.
 * The callback can run in three different modi:
 *  INIT    - Called once, to (possibly) initialize the data pointer
 *  EXECUTE - Called for each element, the actual writing happens here.
 *  CLEANUP - Called once after all elements. Used to cleanup any memory
 *            allocated during INIT.
 * \param [in] forest The forest.
 * \param [in] ltree_id   A local treeid.
 * \param [in] tree   The local tree of the forest with id \a ltree_id.
 * \param [in] element_index An index of an element inside \a tree.
 * \param [in] element  A pointer to the current element.
 * \param [in] ts       The eclass scheme of the current element.
 * \param [in] is_ghost Non-zero if the current element is a ghost element.
 *                      In this cas \a tree is NULL.
 *                      All ghost element will be traversed after all elements are
 * \param [in,out] vtufile The open file stream to which we write the forest.
 * \param [in,out] columns An integer counting the number of written columns.
 *                         The callback should increase this value by the number
 *                         of values written to the file.
 * \param [in,out] data    A pointer that the callback can modify at will.
 *                         Between modi INIT and CLEANUP, \a data will not be
 *                         modified outside of this callback.
 * \param [in]     modus   The modus in which the callback is called. See above.
 * \return                 True if successful, false if not (i.e. file i/o error).
 */
typedef int         (*t8_forest_vtk_cell_data_kernel) (t8_forest_t forest,
                                                       t8_locidx_t ltree_id,
                                                       t8_tree_t tree,
                                                       t8_locidx_t
                                                       element_index,
                                                       t8_element_t *element,
                                                       t8_eclass_scheme_c *ts,
                                                       int is_ghost,
                                                       FILE *vtufile,
                                                       int *columns,
                                                       void **data,
                                                       T8_VTK_KERNEL_MODUS
                                                       modus);

#if T8_WITH_VTK
/* lookup table for number of nodes for curved eclasses. */
const int           t8_curved_eclass_num_nodes[T8_ECLASS_COUNT] =
  { 1, 3, 8, 6, 20, 10, 15, 13 };

/* lookup table for vtk types of curved elements */
const int           t8_curved_eclass_vtk_type[T8_ECLASS_COUNT] =
  { 1, 21, 23, 22, 25, 24, 26, 27 };
#endif

/* 
 * depending on whether we want to write curved or non-curved elements
 * we need the right number of points, so we choose the right lookup table
 */
#if T8_WITH_VTK
static int
t8_get_number_of_vtk_nodes (t8_element_shape_t eclass, int curved_flag)
{
  /* use the lookup table of the eclasses. */
  if (curved_flag) {
    return t8_curved_eclass_num_nodes[eclass];
  }
  return t8_eclass_num_vertices[eclass];
}
#endif

/* If we want to write curved elements, we need to calculate 
 * the reference coordinates. For the vertices(end points)
 * of the elements, we can use t8_element_vertex_reference_coords 
 * to get them. But for curved elements, we also need nodes at the 
 * middle points of lines of elements. We get those coordinates by 
 * adding the vertices and multiplying by 0.5. To get the 
 * correct node, we use e.g. (vertex - 3) % 4, for each 
 * element there is a correct order, therefore we have those
 * formulas. For more information look into the vtk documentation.
 * TODO: Add Pyramids when they are merged into the dev branch.
 * */
#if T8_WITH_VTK
static void
t8_curved_element_get_reference_node_coords (const t8_element_t *elem,
                                             t8_element_shape_t eclass,
                                             t8_eclass_scheme_c *scheme,
                                             int vertex, double *coords)
{
  double              vertex_coords[3] = { 0, 0, 0 };
  int                 i;
  int                 j;

  switch (eclass) {
  case T8_ECLASS_VERTEX:
    scheme->t8_element_vertex_reference_coords (elem,
                                                t8_eclass_vtk_corner_number
                                                [eclass][vertex], coords);
    break;
  case T8_ECLASS_LINE:
    if (vertex < 2) {
      scheme->t8_element_vertex_reference_coords (elem,
                                                  t8_eclass_vtk_corner_number
                                                  [eclass][vertex], coords);
    }
    else {
      scheme->t8_element_vertex_reference_coords (elem,
                                                  t8_eclass_vtk_corner_number
                                                  [eclass][vertex - 1],
                                                  vertex_coords);
      scheme->t8_element_vertex_reference_coords (elem,
                                                  t8_eclass_vtk_corner_number
                                                  [eclass][vertex - 2],
                                                  coords);
      /* Compute the average of those coordinates */
      t8_vec_axpy (vertex_coords, coords, 1);
      t8_vec_ax (coords, 0.5);
    }
    break;
  case T8_ECLASS_QUAD:
    if (vertex < 4) {
      scheme->t8_element_vertex_reference_coords (elem,
                                                  t8_eclass_vtk_corner_number
                                                  [eclass][vertex], coords);
    }
    else {
      i = t8_eclass_vtk_corner_number[eclass][(vertex - 4) % 4];
      j = t8_eclass_vtk_corner_number[eclass][(vertex - 3) % 4];
      scheme->t8_element_vertex_reference_coords (elem, i, vertex_coords);
      scheme->t8_element_vertex_reference_coords (elem, j, coords);
      /* Compute the average of those coordinates */
      t8_vec_axpy (vertex_coords, coords, 1);
      t8_vec_ax (coords, 0.5);
    }

    break;
  case T8_ECLASS_TRIANGLE:
    if (0 <= vertex && vertex <= 2) {
      scheme->t8_element_vertex_reference_coords (elem,
                                                  t8_eclass_vtk_corner_number
                                                  [eclass][vertex], coords);
    }
    else {
      i = (vertex - 3) % 3;
      j = (vertex - 2) % 3;
      scheme->t8_element_vertex_reference_coords (elem, i, vertex_coords);
      scheme->t8_element_vertex_reference_coords (elem, j, coords);
      /* Compute the average of those coordinates */
      t8_vec_axpy (vertex_coords, coords, 1);
      t8_vec_ax (coords, 0.5);
    }
    break;
  case T8_ECLASS_HEX:
    if (vertex < 8) {
      scheme->t8_element_vertex_reference_coords (elem,
                                                  t8_eclass_vtk_corner_number
                                                  [eclass][vertex], coords);
    }
    else if (7 < vertex && vertex < 12) {
      i = t8_eclass_vtk_corner_number[eclass][(vertex - 8) % 4];
      j = t8_eclass_vtk_corner_number[eclass][(vertex - 7) % 4];
      scheme->t8_element_vertex_reference_coords (elem, i, vertex_coords);
      scheme->t8_element_vertex_reference_coords (elem, j, coords);
      /* Compute the average of those coordinates */
      t8_vec_axpy (vertex_coords, coords, 1);
      t8_vec_ax (coords, 0.5);
    }
    else if (11 < vertex && vertex < 16) {
      i = t8_eclass_vtk_corner_number[eclass][((vertex - 8) % 4) + 4];
      j = t8_eclass_vtk_corner_number[eclass][((vertex - 7) % 4) + 4];
      scheme->t8_element_vertex_reference_coords (elem, i, vertex_coords);
      scheme->t8_element_vertex_reference_coords (elem, j, coords);
      /* Compute the average of those coordinates */
      t8_vec_axpy (vertex_coords, coords, 1);
      t8_vec_ax (coords, 0.5);
    }
    else {
      i = t8_eclass_vtk_corner_number[eclass][vertex % 16];
      j = i + 4;
      scheme->t8_element_vertex_reference_coords (elem, i, vertex_coords);
      scheme->t8_element_vertex_reference_coords (elem, j, coords);
      /* Compute the average of those coordinates */
      t8_vec_axpy (vertex_coords, coords, 1);
      t8_vec_ax (coords, 0.5);
    }

    break;
  case T8_ECLASS_TET:
    if (vertex < 4) {
      scheme->t8_element_vertex_reference_coords (elem,
                                                  t8_eclass_vtk_corner_number
                                                  [eclass][vertex], coords);
    }
    else if (3 < vertex && vertex < 7) {
      i = t8_eclass_vtk_corner_number[eclass][(vertex - 4) % 3];
      j = t8_eclass_vtk_corner_number[eclass][(vertex - 3) % 3];
      scheme->t8_element_vertex_reference_coords (elem, i, vertex_coords);
      scheme->t8_element_vertex_reference_coords (elem, j, coords);
      /* Compute the average of those coordinates */
      t8_vec_axpy (vertex_coords, coords, 1);
      t8_vec_ax (coords, 0.5);
    }
    else {
      i = t8_eclass_vtk_corner_number[eclass][vertex % 7];
      j = 3;
      scheme->t8_element_vertex_reference_coords (elem, i, vertex_coords);
      scheme->t8_element_vertex_reference_coords (elem, j, coords);
      /* Compute the average of those coordinates */
      t8_vec_axpy (vertex_coords, coords, 1);
      t8_vec_ax (coords, 0.5);
    }
    break;
  case T8_ECLASS_PRISM:
    if (vertex < 6) {
      scheme->t8_element_vertex_reference_coords (elem,
                                                  t8_eclass_vtk_corner_number
                                                  [eclass][vertex], coords);
    }
    else if (5 < vertex && vertex < 9) {
      i = t8_eclass_vtk_corner_number[eclass][(vertex - 3) % 3];
      j = t8_eclass_vtk_corner_number[eclass][(vertex - 2) % 3];
      scheme->t8_element_vertex_reference_coords (elem, i, vertex_coords);
      scheme->t8_element_vertex_reference_coords (elem, j, coords);
      /* Compute the average of those coordinates */
      t8_vec_axpy (vertex_coords, coords, 1);
      t8_vec_ax (coords, 0.5);
    }
    else if (8 < vertex && vertex < 12) {
      i = t8_eclass_vtk_corner_number[eclass][(vertex % 3) + 3];
      j = t8_eclass_vtk_corner_number[eclass][((vertex + 1) % 3) + 3];
      scheme->t8_element_vertex_reference_coords (elem, i, vertex_coords);
      scheme->t8_element_vertex_reference_coords (elem, j, coords);
      /* Compute the average of those coordinates */
      t8_vec_axpy (vertex_coords, coords, 1);
      t8_vec_ax (coords, 0.5);
    }
    else {
      i = t8_eclass_vtk_corner_number[eclass][vertex % 12];
      j = t8_eclass_vtk_corner_number[eclass][(vertex % 12) + 3];
      scheme->t8_element_vertex_reference_coords (elem, i, vertex_coords);
      scheme->t8_element_vertex_reference_coords (elem, j, coords);
      /* Compute the average of those coordinates */
      t8_vec_axpy (vertex_coords, coords, 1);
      t8_vec_ax (coords, 0.5);
    }
    break;
  default:
    scheme->t8_element_vertex_reference_coords (elem,
                                                t8_eclass_vtk_corner_number
                                                [eclass][vertex], coords);
    break;
  }
}
#endif

int
t8_forest_vtk_write_file_via_API (t8_forest_t forest, const char *fileprefix,
                                  int write_treeid,
                                  int write_mpirank,
                                  int write_level,
                                  int write_element_id,
                                  int curved_flag,
                                  int num_data, t8_vtk_data_field_t *data)
{
#if T8_WITH_VTK
  /*Check assertions: forest and fileprefix are not NULL and forest is commited */
  T8_ASSERT (forest != NULL);
  T8_ASSERT (forest->rc.refcount > 0);
  T8_ASSERT (forest->committed);
  T8_ASSERT (fileprefix != NULL);

  long int            point_id = 0;     /* The id of the point in the points Object. */
  t8_locidx_t         ielement; /* The iterator over elements in a tree. */
  t8_locidx_t         itree, ivertex;
  double              coordinates[3];
  double              vertex_coords[3] = { 0, 0, 0 };
  int                 elem_id = 0;
  t8_locidx_t         num_elements;
  int                 freturn = 0;
  t8_gloidx_t         gtreeid;
  t8_cmesh_t          cmesh;
  int                 num_node;

/* Since we want to use different element types and a points Array and cellArray 
 * we have to declare these vtk objects. The cellArray stores the Elements.
 * The points and cellArray are needed to store the data we want to write in the Unstructured Grid. 
 */
  vtkNew < vtkPoints > points;
  vtkNew < vtkCellArray > cellArray;
  vtkNew < vtkHexahedron > hexa;
  vtkNew < vtkVertex > vertex;
  vtkNew < vtkLine > line;
  vtkNew < vtkQuad > quad;
  vtkNew < vtkTriangle > tri;
  vtkNew < vtkWedge > prism;
  vtkNew < vtkTetra > tet;
  vtkNew < vtkPyramid > pyra;

  vtkNew < vtkQuadraticEdge > quadraticedge;
  vtkNew < vtkQuadraticTriangle > quadratictri;
  vtkNew < vtkQuadraticQuad > quadraticquad;
  vtkNew < vtkQuadraticTetra > quadratictet;
  vtkNew < vtkQuadraticHexahedron > quadratichexa;
  vtkNew < vtkQuadraticWedge > quadraticprism;

  /* 
   * The cellTypes Array stores the element types as integers(see vtk doc).
   */
  num_elements = t8_forest_get_local_num_elements (forest);
  int                *cellTypes = T8_ALLOC (int, num_elements);

  /*
   * We need the vertex coords array to be of the 
   * correct dim. Since it is always the same
   * in one mesh, we take the dim of one element.
   * We add 1 if we look at a vertext(dim=0) because 
   * an array of size 0 is not allowed. 
   * Then we allocate memory, because we do not know
   * beforehand how many entries the array needs.
   */

  /*
   * We have to define the vtkTypeInt64Array that hold 
   * metadata if wanted. 
   */

  t8_vtk_gloidx_array_type_t *vtk_treeid = t8_vtk_gloidx_array_type_t::New ();
  t8_vtk_gloidx_array_type_t *vtk_mpirank =
    t8_vtk_gloidx_array_type_t::New ();
  t8_vtk_gloidx_array_type_t *vtk_level = t8_vtk_gloidx_array_type_t::New ();
  t8_vtk_gloidx_array_type_t *vtk_element_id =
    t8_vtk_gloidx_array_type_t::New ();

/*
 * We need the dataArray for writing double valued user defined data in the vtu files.
 * We want to write num_data many timesteps/arrays.
 * We need num_data many vtkDoubleArrays, so we need to allocate storage.
 * Later we call the constructor with: dataArrays[idata]=vtkDoubleArray::New()
 */
  vtkDoubleArray    **dataArrays;
  dataArrays = T8_ALLOC (vtkDoubleArray *, num_data);

  cmesh = t8_forest_get_cmesh (forest);
/* We iterate over all local trees*/
  for (itree = 0; itree < t8_forest_get_num_local_trees (forest); itree++) {
/* 
 * We get the current tree, the scheme for this tree
 * and the number of elements in this tree. We need the vertices of
 * the tree to get the coordinates of the elements later. We need
 * the number of elements in this tree to iterate over all of them.
 */
    t8_eclass_scheme_c *scheme =
      t8_forest_get_eclass_scheme (forest, t8_forest_get_tree_class (forest,
                                                                     itree));
    t8_locidx_t         elems_in_tree =
      t8_forest_get_tree_num_elements (forest, itree);
    t8_locidx_t         offset =
      t8_forest_get_tree_element_offset (forest, itree);
    /* We iterate over all elements in the tree */
    /* Compute the global tree id */
    gtreeid = t8_forest_global_tree_id (forest, itree);
    for (ielement = 0; ielement < elems_in_tree; ielement++) {
      t8_element_t       *element =
        t8_forest_get_element_in_tree (forest, itree, ielement);
      T8_ASSERT (element != NULL);
      vtkSmartPointer < vtkCell > pvtkCell = NULL;
      t8_element_shape_t  element_shape = scheme->t8_element_shape (element);
      num_node = t8_get_number_of_vtk_nodes (element_shape, curved_flag);
      /* depending on the element type we choose the correct vtk cell to insert points to */
      if (curved_flag == 0) {
        switch (element_shape) {
        case T8_ECLASS_VERTEX:
          pvtkCell = vertex;
          break;
        case T8_ECLASS_LINE:
          pvtkCell = line;
          break;
        case T8_ECLASS_QUAD:
          pvtkCell = quad;
          break;
        case T8_ECLASS_TRIANGLE:
          pvtkCell = tri;
          break;
        case T8_ECLASS_HEX:
          pvtkCell = hexa;
          break;
        case T8_ECLASS_TET:
          pvtkCell = tet;
          break;
        case T8_ECLASS_PRISM:
          pvtkCell = prism;
          break;
        case T8_ECLASS_PYRAMID:
          pvtkCell = pyra;
          break;
        default:
          SC_ABORT_NOT_REACHED ();
        }
      }
      else {                    /* curved_flag != 0 */
        switch (element_shape) {
        case T8_ECLASS_VERTEX:
          pvtkCell = vertex;
          break;
        case T8_ECLASS_LINE:
          pvtkCell = quadraticedge;
          break;
        case T8_ECLASS_QUAD:
          pvtkCell = quadraticquad;
          break;
        case T8_ECLASS_TRIANGLE:
          pvtkCell = quadratictri;
          break;
        case T8_ECLASS_HEX:
          pvtkCell = quadratichexa;
          break;
        case T8_ECLASS_TET:
          pvtkCell = quadratictet;
          break;
        case T8_ECLASS_PRISM:
          pvtkCell = quadraticprism;
          break;
        case T8_ECLASS_PYRAMID:
          SC_CHECK_ABORT (element_shape != T8_ECLASS_PYRAMID,
                          "Quadratic Pyramids are not supported in vtk output");
        default:
          SC_ABORT_NOT_REACHED ();
        }
      }

      /* For each element we iterate over all points */
      for (ivertex = 0; ivertex < num_node; ivertex++, point_id++) {
        /* Compute the vertex coordinates inside [0,1]^dim reference cube. */
        if (curved_flag) {
          t8_curved_element_get_reference_node_coords (element, element_shape,
                                                       scheme, ivertex,
                                                       vertex_coords);
        }
        else {
          scheme->t8_element_vertex_reference_coords (element,
                                                      t8_eclass_vtk_corner_number
                                                      [element_shape]
                                                      [ivertex],
                                                      vertex_coords);
        }

        /* Evaluate the geometry */
        t8_geometry_evaluate (cmesh, gtreeid, vertex_coords, coordinates);

        /* Insert point in the points array */
        points->InsertNextPoint (coordinates[0], coordinates[1],
                                 coordinates[2]);
        /* Set the point ids to the vtk cell */
        pvtkCell->GetPointIds ()->SetId (ivertex, point_id);
      }                         /* end loop over all vertices of the element */

      /* We insert the next cell in the cell array */
      cellArray->InsertNextCell (pvtkCell);
      /*
       * Write current cell Type in the cell Types array at the elem_id index.
       * Depending on the values of the binary inputs write_treeid, 
       * write_mpirank and write_element_id we also fill the corresponding
       * arrays with the data we want(treeid,mpirank,element_id).
       * To get the element id, we have to add the local id in the tree 
       * plus theo
       */

      /* *INDENT-OFF* */
      if(curved_flag==0){
        cellTypes[elem_id] = t8_eclass_vtk_type[element_shape];
      }
      else{
        cellTypes[elem_id] = t8_curved_eclass_vtk_type[element_shape];
      }
      if (write_treeid == 1) {
        vtk_treeid->InsertNextValue (gtreeid);
      }
      if (write_mpirank == 1) {
        vtk_mpirank->InsertNextValue (forest->mpirank);
      }
      if (write_level == 1) {
        vtk_level->InsertNextValue (scheme->t8_element_level (element));
      }
      if (write_element_id == 1) {
        vtk_element_id->InsertNextValue (elem_id + offset +
                                         t8_forest_get_first_local_element_id
                                         (forest));
      }
      /* *INDENT-ON* */
      elem_id++;
    }                           /* end of loop over elements */
  }                             /* end of loop over local trees */

  /* 
   * Write file: First we construct the unstructured Grid 
   * that will store the points and elements. It requires
   * information about the points(coordinates, stored in the points object)
   * and the cells(cellTypes and which points belong to this cell) 
   */

  vtkNew < vtkUnstructuredGrid > unstructuredGrid;
  unstructuredGrid->SetPoints (points);
  unstructuredGrid->SetCells (cellTypes, cellArray);
  /*
   * We define the filename used to write the pvtu and the vtu files.
   * The pwriterObj is of class XMLPUnstructuredGridWriter, the P in
   * XMLP is important: We want to write a vtu file for each process.
   * This class enables us to do exactly that. 
   */
  char                mpifilename[BUFSIZ];
  snprintf (mpifilename, BUFSIZ, "%s.pvtu", fileprefix);

  vtkSmartPointer < vtkXMLPUnstructuredGridWriter > pwriterObj =
    vtkSmartPointer < vtkXMLPUnstructuredGridWriter >::New ();
/*
 * Get/Set whether the appended data section is base64 encoded. 
 * If encoded, reading and writing will be slower, but the file 
 * will be fully valid XML and text-only. 
 * If not encoded, the XML specification will be violated, 
 * but reading and writing will be fast. The default is to do the encoding.
 * Documentation: https://vtk.org/doc/release/5.0/html/a02260.html#z3560_2
 * 
 * We set the filename of the pvtu file. The filenames of the vtu files
 * are given based on the name of the pvtu file and the process number.
 */
  pwriterObj->EncodeAppendedDataOff ();
  pwriterObj->SetFileName (mpifilename);

/*
 * Since we want to write multiple files, the processes 
 * have to communicate. Therefore, we define the communicator
 * vtk_comm and set it as the communicator. 
 * We have to set a controller for the pwriterObj, 
 * therefore we define the controller vtk_mpi_ctrl.
 */
#if T8_ENABLE_MPI
  vtkSmartPointer < vtkMPICommunicator > vtk_comm =
    vtkSmartPointer < vtkMPICommunicator >::New ();
  vtkMPICommunicatorOpaqueComm vtk_opaque_comm (&forest->mpicomm);
  vtk_comm->InitializeExternal (&vtk_opaque_comm);

  vtkSmartPointer < vtkMPIController > vtk_mpi_ctrl =
    vtkSmartPointer < vtkMPIController >::New ();
  vtk_mpi_ctrl->SetCommunicator (vtk_comm);

  pwriterObj->SetController (vtk_mpi_ctrl);
#endif
/*
 * We set the number of pieces as the number of mpi processes,
 * since we want to write a file for each process. We also
 * need to define a Start and EndPiece for the current
 * process. Then we can set the inputData for the writer:
 * We want to write the unstructured Grid, update the writer
 * and then write.
 * 
 * Note: We could write more than one file per process here, if desired.
 */
  pwriterObj->SetNumberOfPieces (forest->mpisize);
  pwriterObj->SetStartPiece (forest->mpirank);
  pwriterObj->SetEndPiece (forest->mpirank);
  /* *INDENT-OFF* */
  if (write_treeid) {
    vtk_treeid->SetName ("treeid");
    unstructuredGrid->GetCellData()->AddArray(vtk_treeid);
  }
  if (write_mpirank) {
    vtk_mpirank->SetName ("mpirank");
    unstructuredGrid->GetCellData()->AddArray(vtk_mpirank);
  }
  if (write_level) {
    vtk_level->SetName ("level");
    unstructuredGrid->GetCellData()->AddArray(vtk_level);
  }
  if (write_element_id) {
    vtk_element_id->SetName ("element_id");
    unstructuredGrid->GetCellData()->AddArray(vtk_element_id);
  }
  /* *INDENT-ON* */

/* Write the user defined data fields. 
 * For that we iterate over the idata, set the name, the array
 * and then give this data to the unstructured Grid Object.
 * We differentiate between scalar and vector data.
 */
  for (int idata = 0; idata < num_data; idata++) {
    dataArrays[idata] = vtkDoubleArray::New ();
    if (data[idata].type == T8_VTK_SCALAR) {
      dataArrays[idata]->SetName (data[idata].description);     /* Set the name of the array */
      dataArrays[idata]->SetVoidArray (data[idata].data, num_elements, 1);      /* We write the data in the array from the input array */
      unstructuredGrid->GetCellData ()->AddArray (dataArrays[idata]);   /* We add the array to the cell data object */
    }
    else {
      dataArrays[idata]->SetName (data[idata].description);     /* Set the name of the array */
      dataArrays[idata]->SetNumberOfTuples (num_elements);      /* We want number of tuples=number of elements */
      dataArrays[idata]->SetNumberOfComponents (3);     /* Each tuples has 3 values */
      dataArrays[idata]->SetVoidArray (data[idata].data, num_elements * 3, 1);  /*  */
      unstructuredGrid->GetCellData ()->SetVectors (dataArrays[idata]); /*  */
    }
  }

/* We set the input data and write the vtu files. */
  pwriterObj->SetInputData (unstructuredGrid);
  pwriterObj->Update ();
  if (pwriterObj->Write ()) {
    /* Writing was successful */
    freturn = 1;
  }
  else {
    t8_errorf ("Error when writing vtk file.\n");
  }

/* We have to free the allocated memory for the cellTypes Array and the other arrays we allocated memory for. */

  vtk_treeid->Delete ();
  vtk_mpirank->Delete ();
  vtk_level->Delete ();
  vtk_element_id->Delete ();
  for (int idata = 0; idata < num_data; idata++) {
    dataArrays[idata]->Delete ();
  }

  T8_FREE (cellTypes);
  T8_FREE (dataArrays);
/* Return whether writing was successful */
  return freturn;

#else
  t8_global_errorf
    ("Warning: t8code is not linked against vtk library. Vtk output will not be generated.\n");
  t8_global_productionf
    ("Consider calling 't8_forest_write_vtk' or 't8_forest_vtk_write_file' instead.\n");
  return 0;
#endif
}

static t8_locidx_t
t8_forest_num_points (t8_forest_t forest, int count_ghosts)
{
  t8_locidx_t         itree, num_points, num_ghosts, ielem;
  t8_eclass_t         ghost_class;
  size_t              num_elements;
<<<<<<< HEAD
  t8_dpyramid_t      *pyra;
  t8_element_array_t *ghost_elem;
=======
  t8_element_t       *elem;
  t8_element_array_t *ghost_elem;
  t8_eclass_scheme   *tscheme;
>>>>>>> c2bb2f3d

  num_points = 0;
  for (itree = 0; itree < (t8_locidx_t) forest->trees->elem_count; itree++) {
    /* Get the tree that stores the elements */
<<<<<<< HEAD
    const t8_eclass_t   eclass = t8_forest_get_tree_class (forest, itree);
    t8_eclass_scheme_c *scheme = t8_forest_get_eclass_scheme (forest, eclass);
    num_elements = t8_forest_get_tree_num_elements (forest, itree);

    for (ielem = 0; ielem < (t8_locidx_t) num_elements; ielem++) {
      const t8_element_t *element =
        t8_forest_get_element_in_tree (forest, itree, ielem);
      const t8_element_shape_t shape = scheme->t8_element_shape (element);
      num_points += t8_eclass_num_vertices[shape];
=======
    tree = (t8_tree_t) t8_sc_array_index_locidx (forest->trees, itree);
    /* Get the scheme of the current tree */
    tscheme = t8_forest_get_eclass_scheme (forest, tree->eclass);
    num_elements = t8_element_array_get_count (&tree->elements);
    for (ielem = 0; ielem < (t8_locidx_t) num_elements; ielem++) {
      elem = t8_element_array_index_locidx (&tree->elements, ielem);
      num_points += tscheme->t8_element_num_corners (elem);
>>>>>>> c2bb2f3d
    }
  }
  if (count_ghosts) {
    T8_ASSERT (forest->ghosts != NULL);
    /* We also count the points of the ghost cells */
    num_ghosts = t8_forest_ghost_num_trees (forest);
    for (itree = 0; itree < num_ghosts; itree++) {
      /* Get the element class of the ghost */
      ghost_class = t8_forest_ghost_get_tree_class (forest, itree);
<<<<<<< HEAD
      if (ghost_class == T8_ECLASS_PYRAMID) {
        ghost_elem = t8_forest_ghost_get_tree_elements (forest, itree);
        num_elements = t8_forest_ghost_tree_num_elements (forest, itree);
        for (ielem = 0; ielem < (t8_locidx_t) num_elements; ielem++) {
          pyra =
            (t8_dpyramid_t *) t8_element_array_index_locidx (ghost_elem,
                                                             ielem);
          num_points += t8_dpyramid_num_vertices (pyra);
        }
      }
      else if (forest->is_transitioned) {
        /* in transitioned forests, there might be different eclasses in the ghost struct => different element shapes => different # of vertices */
        t8_eclass_scheme_c *ghost_scheme = t8_forest_get_eclass_scheme (forest, ghost_class);
        ghost_elem = t8_forest_ghost_get_tree_elements (forest, itree);
        num_elements = t8_forest_ghost_tree_num_elements (forest, itree);
        for (ielem = 0; ielem < (t8_locidx_t) num_elements; ielem++) {
          const t8_element_t *ghost_element =
            t8_element_array_index_locidx (ghost_elem, ielem);
          const t8_element_shape_t ghost_shape = ghost_scheme->t8_element_shape (ghost_element);
          num_points += t8_eclass_num_vertices[ghost_shape];
        }
      }
      else {
        num_points += t8_eclass_num_vertices[ghost_class]
          * t8_forest_ghost_tree_num_elements (forest, itree);
=======
      ghost_elem = t8_forest_ghost_get_tree_elements (forest, itree);
      num_elements = t8_forest_ghost_tree_num_elements (forest, itree);
      tscheme = t8_forest_get_eclass_scheme (forest, ghost_class);
      for (ielem = 0; ielem < (t8_locidx_t) num_elements; ielem++) {
        elem = t8_element_array_index_locidx (ghost_elem, ielem);
        num_points += tscheme->t8_element_num_corners (elem);
>>>>>>> c2bb2f3d
      }
    }
  }
  return num_points;
}

static int
t8_forest_vtk_cells_vertices_kernel (t8_forest_t forest, t8_locidx_t ltree_id,
                                     t8_tree_t tree,
                                     t8_locidx_t element_index,
                                     t8_element_t *element,
                                     t8_eclass_scheme_c *ts,
                                     int is_ghost,
                                     FILE *vtufile, int *columns,
                                     void **data, T8_VTK_KERNEL_MODUS modus)
{
#if 0
  /* if we eventually implement scaling the elements, activate this line */
  double              midpoint[3];
#endif
  double              element_coordinates[3];
  int                 num_el_vertices, ivertex;
  int                 freturn;
  t8_element_shape_t  element_shape;

  if (modus != T8_VTK_KERNEL_EXECUTE) {
    /* Nothing to do if we are in Init or clean up mode */
    return 1;
  }

  /* TODO: be careful with pyramid class here.
   *       does this work too over tree->class or do we need something else?
   */

#if 0
  /* if we eventually implement scaling the elements, activate this line */
  t8_forest_element_centroid (forest, ltree_id, element, midpoint);
#endif
<<<<<<< HEAD
  num_el_vertices = t8_eclass_num_vertices[ts->t8_element_shape (element)];
  for (ivertex = 0; ivertex < num_el_vertices; ivertex++) {
    t8_forest_element_coordinate (forest, ltree_id, element,
                                  vertex_data->tree_vertices,
                                  t8_eclass_vtk_corner_number
                                  [ts->t8_element_shape (element)]
=======
  element_shape = ts->t8_element_shape (element);
  num_el_vertices = t8_eclass_num_vertices[element_shape];
  for (ivertex = 0; ivertex < num_el_vertices; ivertex++) {
    t8_forest_element_coordinate (forest, ltree_id, element,
                                  t8_eclass_vtk_corner_number[element_shape]
>>>>>>> c2bb2f3d
                                  [ivertex], element_coordinates);
#if 0
    /* if we eventually implement scaling the elements, activate this line */
    /* replace 0.9 with the scale factor
     * replace 0.1 with 1-scale_factor */
    t8_vec_ax (element_coordinates, 0.9);
    t8_vec_axpy (midpoint, element_coordinates, 0.1);
#endif
    freturn = fprintf (vtufile, "         ");
    if (freturn <= 0) {
      return 0;
    }
#ifdef T8_VTK_DOUBLES
    freturn = fprintf (vtufile, " %24.16e %24.16e %24.16e\n",
                       element_coordinates[0], element_coordinates[1],
                       element_coordinates[2]);
#else
    freturn = fprintf (vtufile, " %16.8e %16.8e %16.8e\n",
                       element_coordinates[0], element_coordinates[1],
                       element_coordinates[2]);
#endif
    if (freturn <= 0) {
      return 0;
    }
    /* We switch of the colum control of the surrounding function
     * by keeping the columns value constant. */
    *columns = 1;
  }
  return 1;
}

#if 0
/* Write vertex coordinates into the already opened file.
 * Returns true when successful, false otherwise.
 * After completion the file will remain open, whether writing
 * vertices was successful or not. */
static int
t8_forest_vtk_write_vertices (t8_forest_t forest, FILE *vtufile)
{
  t8_element_t       *ielement;
  t8_tree_t           tree;
  t8_locidx_t         itree, ivertex;
  t8_locidx_t         element_index;
  t8_cmesh_t          cmesh;
  t8_ctree_t          ctree;
  double             *vertices, coordinates[3];
  double              x, y, z;
  int                 freturn;

  T8_ASSERT (t8_forest_is_committed (forest));
  T8_ASSERT (vtufile != NULL);
  cmesh = forest->cmesh;
  freturn = fprintf (vtufile, "      <Points>\n");
  if (freturn <= 0) {
    goto t8_forest_vtk_vertex_failure;
  }

  /* write point position data */
  freturn =
    fprintf (vtufile,
             "        <DataArray type=\"%s\" Name=\"Position\""
             " NumberOfComponents=\"3\" format=\"%s\">\n", T8_VTK_FLOAT_NAME,
             T8_VTK_FORMAT_STRING);
  if (freturn <= 0) {
    goto t8_forest_vtk_vertex_failure;
  }
  /* To get the point position data, we iterate over each tree and
   * over each element in this tree. For each element we compute
   * the coordinates of its corner vertices */
  for (itree = 0; itree < (t8_locidx_t) forest->trees->elem_count; itree++) {
    /* get the coarse mesh tree */
    ctree = t8_cmesh_get_tree (cmesh,
                               t8_forest_ltreeid_to_cmesh_ltreeid (forest,
                                                                   itree));
    /* Get corner coordinates of tree */
    /* *INDENT-OFF* */
    /* indent bug */
    vertices = ((double *)
                t8_cmesh_get_attribute (cmesh, t8_get_package_id (), 0,
                                        ctree->treeid));
    /* *INDENT-ON* */
    /* Get the tree that stores the elements */
    tree = t8_forest_get_tree (forest, itree);
    /* Check whether an element exist and then get the first one */
    /* TODO: use an element iterator here! */
    if (tree->elements.elem_count > 0) {
      ielement = (t8_element_t *) sc_array_index (&tree->elements, 0);
    }
    else {
      ielement = NULL;
    }
    element_index = 0;
    while (ielement != NULL) {
      /* TODO: be careful with pyramid class here.
       *       does this work too over tree->class or do we need something else?
       */
      for (ivertex = 0; ivertex < t8_eclass_num_vertices[tree->eclass];
           ivertex++) {
        t8_forest_element_coordinate (forest, itree, ielement,
                                      vertices,
                                      t8_eclass_vtk_corner_number
                                      [tree->eclass]
                                      [ivertex], coordinates);
        x = coordinates[0];
        y = coordinates[1];
        z = coordinates[2];
#ifdef T8_VTK_DOUBLES
        freturn =
          fprintf (vtufile, "     %24.16e %24.16e %24.16e\n", x, y, z);
#else
        freturn =
          fprintf (vtufile, "          %16.8e %16.8e %16.8e\n", x, y, z);
#endif
        if (freturn <= 0) {
          goto t8_forest_vtk_vertex_failure;
        }
      }
      element_index++;
      ielement =
        element_index >=
        (t8_locidx_t) tree->elements.elem_count ? NULL : (t8_element_t *)
        t8_sc_array_index_locidx (&tree->elements, element_index);
    }
    /* loop over tree ends here */
  }
  freturn = fprintf (vtufile, "      </Points>\n");
  if (freturn <= 0) {
    goto t8_forest_vtk_vertex_failure;
  }

  /* Function completed successfuly */
  return 1;

t8_forest_vtk_vertex_failure:
  /* Something went wrong */
  t8_errorf ("Error when writing vertices to forest vtk file.\n");
  return 0;
}
#endif

static int
t8_forest_vtk_cells_connectivity_kernel (t8_forest_t forest,
                                         t8_locidx_t ltree_id, t8_tree_t tree,
                                         t8_locidx_t element_index,
                                         t8_element_t *elements,
                                         t8_eclass_scheme_c *ts,
                                         int is_ghost,
                                         FILE *vtufile, int *columns,
                                         void **data,
                                         T8_VTK_KERNEL_MODUS modus)
{
  int                 ivertex, num_vertices;
  int                 freturn;
  t8_locidx_t        *count_vertices;
<<<<<<< HEAD
=======
  t8_element_shape_t  element_shape;
>>>>>>> c2bb2f3d

  if (modus == T8_VTK_KERNEL_INIT) {
    /* We use data to count the number of written vertices */
    *data = T8_ALLOC_ZERO (t8_locidx_t, 1);
    return 1;
  }
  else if (modus == T8_VTK_KERNEL_CLEANUP) {
    T8_FREE (*data);
    return 1;
  }
  T8_ASSERT (modus == T8_VTK_KERNEL_EXECUTE);

<<<<<<< HEAD
  count_vertices = (t8_locidx_t *) * data;

  /* TODO: This will definitely break with pyramids */
  //SC_CHECK_ABORT (ts->eclass != T8_ECLASS_PYRAMID,
  //                "No vtk support for pyramids.");
  num_vertices = t8_eclass_num_vertices[ts->t8_element_shape (elements)];
=======
  count_vertices = (t8_locidx_t *) *data;
  element_shape = ts->t8_element_shape (elements);
  num_vertices = t8_eclass_num_vertices[element_shape];
>>>>>>> c2bb2f3d
  for (ivertex = 0; ivertex < num_vertices; ++ivertex, (*count_vertices)++) {
    freturn = fprintf (vtufile, " %ld", (long) *count_vertices);
    if (freturn <= 0) {
      return 0;
    }
  }
<<<<<<< HEAD
  *columns += t8_eclass_num_vertices[ts->t8_element_shape (elements)];
=======
  *columns += t8_eclass_num_vertices[element_shape];
>>>>>>> c2bb2f3d
  return 1;
}

static int
t8_forest_vtk_cells_offset_kernel (t8_forest_t forest, t8_locidx_t ltree_id,
                                   t8_tree_t tree,
                                   t8_locidx_t element_index,
                                   t8_element_t *element,
                                   t8_eclass_scheme_c *ts,
                                   int is_ghost,
                                   FILE *vtufile, int *columns,
                                   void **data, T8_VTK_KERNEL_MODUS modus)
{
  long long          *offset;
  int                 freturn;
  int                 num_vertices;

  if (modus == T8_VTK_KERNEL_INIT) {
    *data = T8_ALLOC_ZERO (long long, 1);
    return 1;
  }
  else if (modus == T8_VTK_KERNEL_CLEANUP) {
    T8_FREE (*data);
    return 1;
  }
  T8_ASSERT (modus == T8_VTK_KERNEL_EXECUTE);

  offset = (long long *) *data;

<<<<<<< HEAD
  /* TODO: This will also break with pyramids! */
  //SC_CHECK_ABORT (ts->eclass != T8_ECLASS_PYRAMID,
  //                "Pyramids not supported in vtk");
=======
>>>>>>> c2bb2f3d
  num_vertices = t8_eclass_num_vertices[ts->t8_element_shape (element)];
  *offset += num_vertices;
  freturn = fprintf (vtufile, " %lld", *offset);
  if (freturn <= 0) {
    return 0;
  }
  *columns += 1;

  return 1;
}

static int
t8_forest_vtk_cells_type_kernel (t8_forest_t forest, t8_locidx_t ltree_id,
                                 t8_tree_t tree,
                                 t8_locidx_t element_index,
                                 t8_element_t *element,
                                 t8_eclass_scheme_c *ts,
                                 int is_ghost,
                                 FILE *vtufile, int *columns,
                                 void **data, T8_VTK_KERNEL_MODUS modus)
{
  int                 freturn;
  if (modus == T8_VTK_KERNEL_EXECUTE) {
    /* print the vtk type of the element */
    freturn =
      fprintf (vtufile, " %d",
               t8_eclass_vtk_type[ts->t8_element_shape (element)]);
    if (freturn <= 0) {
      return 0;
    }
    *columns += 1;
  }
  return 1;
}

static int
t8_forest_vtk_cells_level_kernel (t8_forest_t forest,
                                  t8_locidx_t ltree_id, t8_tree_t tree,
                                  t8_locidx_t element_index,
                                  t8_element_t *element,
                                  t8_eclass_scheme_c *ts,
                                  int is_ghost,
                                  FILE *vtufile, int *columns,
                                  void **data, T8_VTK_KERNEL_MODUS modus)
{
  if (modus == T8_VTK_KERNEL_EXECUTE) {
    fprintf (vtufile, "%i ", ts->t8_element_level (element));
    *columns += 1;
  }
  return 1;
}

static int
t8_forest_vtk_cells_rank_kernel (t8_forest_t forest,
                                 t8_locidx_t ltree_id, t8_tree_t tree,
                                 t8_locidx_t element_index,
                                 t8_element_t *element,
                                 t8_eclass_scheme_c *ts,
                                 int is_ghost,
                                 FILE *vtufile, int *columns,
                                 void **data, T8_VTK_KERNEL_MODUS modus)
{
  if (modus == T8_VTK_KERNEL_EXECUTE) {
    fprintf (vtufile, "%i ", forest->mpirank);
    *columns += 1;
  }
  return 1;
}

static int
t8_forest_vtk_cells_treeid_kernel (t8_forest_t forest,
                                   t8_locidx_t ltree_id, t8_tree_t tree,
                                   t8_locidx_t element_index,
                                   t8_element_t *element,
                                   t8_eclass_scheme_c *ts,
                                   int is_ghost,
                                   FILE *vtufile, int *columns,
                                   void **data, T8_VTK_KERNEL_MODUS modus)
{
  if (modus == T8_VTK_KERNEL_EXECUTE) {
    long long           tree_id;
    if (is_ghost) {
      /* For ghost elements we write -1 as the tree is */
      tree_id = -1;
    }
    else {
      /* Otherwise the global tree id */
      tree_id = (long long) ltree_id + forest->first_local_tree;
    }
    fprintf (vtufile, "%lli ", tree_id);
    *columns += 1;
  }
  return 1;
}

static int
t8_forest_vtk_cells_elementid_kernel (t8_forest_t forest,
                                      t8_locidx_t ltree_id, t8_tree_t tree,
                                      t8_locidx_t element_index,
                                      t8_element_t *element,
                                      t8_eclass_scheme_c *ts,
                                      int is_ghost,
                                      FILE *vtufile, int *columns,
                                      void **data, T8_VTK_KERNEL_MODUS modus)
{
  if (modus == T8_VTK_KERNEL_EXECUTE) {
    if (!is_ghost) {
      fprintf (vtufile, "%lli ", element_index + tree->elements_offset +
               (long long) t8_forest_get_first_local_element_id (forest));
    }
    else {
      fprintf (vtufile, "%lli ", (long long) -1);
    }
    *columns += 1;
  }
  return 1;
}

static int
t8_forest_vtk_cells_scalar_kernel (t8_forest_t forest,
                                   t8_locidx_t ltree_id, t8_tree_t tree,
                                   t8_locidx_t element_index,
                                   t8_element_t *element,
                                   t8_eclass_scheme_c *ts,
                                   int is_ghost,
                                   FILE *vtufile, int *columns,
                                   void **data, T8_VTK_KERNEL_MODUS modus)
{
  double              element_value = 0;
  t8_locidx_t         scalar_index;

  if (modus == T8_VTK_KERNEL_EXECUTE) {
    /* For local elements access the data array, for ghosts, write 0 */
    if (!is_ghost) {
      scalar_index = t8_forest_get_tree_element_offset (forest, ltree_id)
        + element_index;
      element_value = ((double *) *data)[scalar_index];
    }
    else {
      element_value = 0;
    }
    fprintf (vtufile, "%g ", element_value);
    *columns += 1;
  }
  return 1;
}

static int
t8_forest_vtk_cells_vector_kernel (t8_forest_t forest,
                                   t8_locidx_t ltree_id, t8_tree_t tree,
                                   t8_locidx_t element_index,
                                   t8_element_t *element,
                                   t8_eclass_scheme_c *ts,
                                   int is_ghost,
                                   FILE *vtufile, int *columns,
                                   void **data, T8_VTK_KERNEL_MODUS modus)
{
  double             *element_values, null_vec[3] = { 0, 0, 0 };
  int                 dim, idim;
  t8_locidx_t         tree_offset;

  if (modus == T8_VTK_KERNEL_EXECUTE) {
    dim = 3;
    T8_ASSERT (forest->dimension <= 3);
    /* For local elements access the data array, for ghosts, write 0 */
    if (!is_ghost) {
      tree_offset = t8_forest_get_tree_element_offset (forest, ltree_id);
      /* Get a pointer to the start of the element's vector data */
      element_values =
        ((double *) *data) + (tree_offset + element_index) * dim;
    }
    else {
      element_values = null_vec;
    }
    for (idim = 0; idim < dim; idim++) {
      fprintf (vtufile, "%g ", element_values[idim]);
    }
    *columns += dim;
  }
  return 1;
}

/* The point data version of the scalar kernel */
static int
t8_forest_vtk_vertices_scalar_kernel (t8_forest_t forest,
                                      t8_locidx_t ltree_id, t8_tree_t tree,
                                      t8_locidx_t element_index,
                                      t8_element_t *element,
                                      t8_eclass_scheme_c *ts,
                                      int is_ghost,
                                      FILE *vtufile, int *columns,
                                      void **data, T8_VTK_KERNEL_MODUS modus)
{
  double              element_value = 0;
  int                 num_vertex, ivertex;
  t8_locidx_t         scalar_index;

  if (modus == T8_VTK_KERNEL_EXECUTE) {
    num_vertex = ts->t8_element_num_corners (element);

    for (ivertex = 0; ivertex < num_vertex; ivertex++) {
      /* For local elements access the data array, for ghosts, write 0 */
      if (!is_ghost) {
        scalar_index = t8_forest_get_tree_element_offset (forest, ltree_id)
          + element_index;
        element_value = ((double *) *data)[scalar_index];
      }
      else {
        element_value = 0;
      }
      fprintf (vtufile, "%g ", element_value);
      *columns += 1;
    }
  }
  return 1;
}

/* The point data version of the vector kernel */
static int
t8_forest_vtk_vertices_vector_kernel (t8_forest_t forest,
                                      t8_locidx_t ltree_id, t8_tree_t tree,
                                      t8_locidx_t element_index,
                                      t8_element_t *element,
                                      t8_eclass_scheme_c *ts,
                                      int is_ghost,
                                      FILE *vtufile, int *columns,
                                      void **data, T8_VTK_KERNEL_MODUS modus)
{
  double             *element_values, null_vec[3] = { 0, 0, 0 };
  int                 dim, idim;
  int                 num_vertex, ivertex;
  t8_locidx_t         tree_offset;

  if (modus == T8_VTK_KERNEL_EXECUTE) {
    num_vertex = ts->t8_element_num_corners (element);
    for (ivertex = 0; ivertex < num_vertex; ivertex++) {
      dim = 3;
      T8_ASSERT (forest->dimension <= 3);
      /* For local elements access the data array, for ghosts, write 0 */
      if (!is_ghost) {
        tree_offset = t8_forest_get_tree_element_offset (forest, ltree_id);
        /* Get a pointer to the start of the element's vector data */
        element_values =
          ((double *) *data) + (tree_offset + element_index) * dim;
      }
      else {
        element_values = null_vec;
      }
      for (idim = 0; idim < dim; idim++) {
        fprintf (vtufile, "%g ", element_values[idim]);
      }
      *columns += dim;
    }
  }
  return 1;
}

/* Iterate over all cells and write cell data to the file using
 * the cell_data_kernel as callback */
static int
t8_forest_vtk_write_cell_data (t8_forest_t forest, FILE *vtufile,
                               const char *dataname,
                               const char *datatype,
                               const char *component_string,
                               int max_columns,
                               t8_forest_vtk_cell_data_kernel kernel,
                               int write_ghosts, void *udata)
{
  int                 freturn;
  int                 countcols;
  t8_tree_t           tree;
  t8_locidx_t         itree, ighost;
  t8_locidx_t         element_index, elems_in_tree;
  t8_locidx_t         num_local_trees, num_ghost_trees;
  t8_element_t       *element;
  t8_eclass_scheme_c *ts;
  void               *data = NULL;

  /* Write the connectivity information.
   * Thus for each tree we write the indices of its corner vertices. */
  freturn = fprintf (vtufile, "        <DataArray type=\"%s\" "
                     "Name=\"%s\" %s format=\"ascii\">\n         ",
                     datatype, dataname, component_string);
  if (freturn <= 0) {
    return 0;
  }

  /* if udata != NULL, use it as the data pointer, in this case, the kernel
   * should not modify it */
  if (udata != NULL) {
    data = udata;
  }

  /* Call the kernel in initilization modus to possibly initialize the
   * data pointer */
  kernel (NULL, 0, NULL, 0, NULL, NULL, 0, NULL, NULL, &data,
          T8_VTK_KERNEL_INIT);
  /* We iterate over the trees and count each trees vertices,
   * we add this to the already counted vertices and write it to the file */
  /* TODO: replace with an element iterator */
  num_local_trees = t8_forest_get_num_local_trees (forest);
  for (itree = 0, countcols = 0; itree < num_local_trees; itree++) {
    /* Get the tree that stores the elements */
    tree = t8_forest_get_tree (forest, itree);
    /* Get the eclass scheme of the tree */
    ts = t8_forest_get_eclass_scheme (forest,
                                      t8_forest_get_tree_class (forest,
                                                                itree));
    elems_in_tree =
      (t8_locidx_t) t8_element_array_get_count (&tree->elements);
    for (element_index = 0; element_index < elems_in_tree; element_index++) {
      /* Get a pointer to the element */
      element =
        t8_forest_get_element (forest, tree->elements_offset + element_index,
                               NULL);
      T8_ASSERT (element != NULL);
      /* Execute the given callback on each element */
      if (!kernel
          (forest, itree, tree, element_index, element, ts, 0, vtufile,
           &countcols, &data, T8_VTK_KERNEL_EXECUTE)) {
        /* call the kernel in clean-up modus */
        kernel (NULL, 0, NULL, 0, NULL, NULL, 0, NULL, NULL, &data,
                T8_VTK_KERNEL_CLEANUP);
        return 0;
      }
      /* After max_columns we break the line */
      if (!(countcols % max_columns)) {
        freturn = fprintf (vtufile, "\n         ");
        if (freturn <= 0) {
          /* call the kernel in clean-up modus */
          kernel (NULL, 0, NULL, 0, NULL, NULL, 0, NULL, NULL, &data,
                  T8_VTK_KERNEL_CLEANUP);
          return 0;
        }
      }
    }                           /* element loop ends here */
    if (freturn <= 0) {
      /* call the kernel in clean-up modus */
      kernel (NULL, 0, NULL, 0, NULL, NULL, 0, NULL, NULL, &data,
              T8_VTK_KERNEL_CLEANUP);
      return 0;
    }
  }                             /* tree loop ends here */

  if (write_ghosts) {
    t8_locidx_t         num_ghosts_in_tree;
    /* Iterate over the ghost elements */
    /* TODO: replace with an element iterator */
    num_ghost_trees = t8_forest_ghost_num_trees (forest);
    for (ighost = 0; ighost < num_ghost_trees; ighost++) {
      /* Get the eclass scheme of the ghost tree */
      ts =
        t8_forest_get_eclass_scheme (forest,
                                     t8_forest_ghost_get_tree_class (forest,
                                                                     ighost));
      /* The number of ghosts in this tree */
      num_ghosts_in_tree = t8_forest_ghost_tree_num_elements (forest, ighost);
      for (element_index = 0;
           element_index < num_ghosts_in_tree; element_index++) {
        /* Get a pointer to the element */
        element = t8_forest_ghost_get_element (forest, ighost, element_index);
        /* Execute the given callback on each element */
        if (!kernel
            (forest, ighost + num_local_trees, NULL, element_index, element,
             ts, 1, vtufile, &countcols, &data, T8_VTK_KERNEL_EXECUTE)) {
          /* call the kernel in clean-up modus */
          kernel (NULL, 0, NULL, 0, NULL, NULL, 1, NULL, NULL, &data,
                  T8_VTK_KERNEL_CLEANUP);
          return 0;
        }
        /* After max_columns we break the line */
        if (!(countcols % max_columns)) {
          freturn = fprintf (vtufile, "\n         ");
          if (freturn <= 0) {
            /* call the kernel in clean-up modus */
            kernel (NULL, 0, NULL, 0, NULL, NULL, 1, NULL, NULL, &data,
                    T8_VTK_KERNEL_CLEANUP);
            return 0;
          }
        }
      }                         /* element loop ends here */
      if (freturn <= 0) {
        /* call the kernel in clean-up modus */
        kernel (NULL, 0, NULL, 0, NULL, NULL, 1, NULL, NULL, &data,
                T8_VTK_KERNEL_CLEANUP);
        return 0;
      }
    }                           /* ghost loop ends here */
  }                             /* write_ghosts ends here */
  /* call the kernel in clean-up modus */
  kernel (NULL, 0, NULL, 0, NULL, NULL, 0, NULL, NULL, &data,
          T8_VTK_KERNEL_CLEANUP);
  freturn = fprintf (vtufile, "\n        </DataArray>\n");
  if (freturn <= 0) {
    return 0;
  }

  return 1;
}

/* Write the cell data to an open file stream.
 * Returns true on success and zero otherwise.
 * After completion the file will remain open, whether writing
 * cells was successful or not. */
static int
t8_forest_vtk_write_cells (t8_forest_t forest, FILE *vtufile,
                           int write_treeid,
                           int write_mpirank,
                           int write_level, int write_element_id,
                           int write_ghosts, int num_data,
                           t8_vtk_data_field_t *data)
{
  int                 freturn;
  int                 idata;

  T8_ASSERT (t8_forest_is_committed (forest));
  T8_ASSERT (vtufile != NULL);

  freturn = fprintf (vtufile, "      <Cells>\n");
  if (freturn <= 0) {
    goto t8_forest_vtk_cell_failure;
  }

  /* Write the connectivity information.
   * Thus for each tree we write the indices of its corner vertices. */
  freturn = t8_forest_vtk_write_cell_data (forest, vtufile, "connectivity",
                                           T8_VTK_LOCIDX, "", 8,
                                           t8_forest_vtk_cells_connectivity_kernel,
                                           write_ghosts, NULL);
  if (!freturn) {
    goto t8_forest_vtk_cell_failure;
  }
  /* Done with writing the connectivity */

  /* Write the offsets, that is for each tree the index of the first entry
   * in the connectivity output that
   * does not refer to a vertex of the tree anymore.
   * For example if the trees are a square and a triangle, the offsets would
   * be 4 and 7, since indices 0,1,2,3 refer to the vertices of the square
   * and indices 4,5,6 to the indices of the triangle. */
  freturn = t8_forest_vtk_write_cell_data (forest, vtufile, "offsets",
                                           T8_VTK_LOCIDX, "", 8,
                                           t8_forest_vtk_cells_offset_kernel,
                                           write_ghosts, NULL);
  if (!freturn) {
    goto t8_forest_vtk_cell_failure;
  }
  /* Done with writing the offsets */

  /* Write the element types. The type specifies the element class, thus
   * square/triangle/tet etc. */

  freturn = t8_forest_vtk_write_cell_data (forest, vtufile, "types",
                                           "Int32", "", 8,
                                           t8_forest_vtk_cells_type_kernel,
                                           write_ghosts, NULL);

  if (!freturn) {
    goto t8_forest_vtk_cell_failure;
  }
  /* Done with writing the types */
  freturn = fprintf (vtufile, "      </Cells>\n");
  if (freturn <= 0) {
    goto t8_forest_vtk_cell_failure;
  }

  freturn = fprintf (vtufile, "      <CellData Scalars =\"%s%s\">\n",
                     "treeid,mpirank,level", (write_element_id ? "id" : ""));
  if (freturn <= 0) {
    goto t8_forest_vtk_cell_failure;
  }

  if (write_treeid) {
    /* Write the tree ids. */

    freturn = t8_forest_vtk_write_cell_data (forest, vtufile, "treeid",
                                             T8_VTK_GLOIDX, "", 8,
                                             t8_forest_vtk_cells_treeid_kernel,
                                             write_ghosts, NULL);
    if (!freturn) {
      goto t8_forest_vtk_cell_failure;
    }
    /* Done with writing the tree ids */
  }
  if (write_mpirank) {
    /* Write the mpiranks. */

    freturn = t8_forest_vtk_write_cell_data (forest, vtufile, "mpirank",
                                             "Int32", "", 8,
                                             t8_forest_vtk_cells_rank_kernel,
                                             write_ghosts, NULL);
    if (!freturn) {
      goto t8_forest_vtk_cell_failure;
    }
    /* Done with writing the mpiranks */
  }
  if (write_level) {
    /* Write the element refinement levels. */

    freturn = t8_forest_vtk_write_cell_data (forest, vtufile, "level",
                                             "Int32", "", 8,
                                             t8_forest_vtk_cells_level_kernel,
                                             write_ghosts, NULL);
    if (!freturn) {
      goto t8_forest_vtk_cell_failure;
    }
    /* Done with writing the levels */
  }

  if (write_element_id) {
    /* Write the element ids. */
    const char         *datatype;

    /* Use 32 bit ints if the global element count fits, 64 bit otherwise. */
    datatype = forest->global_num_elements > T8_LOCIDX_MAX ? T8_VTK_GLOIDX :
      T8_VTK_LOCIDX;
    freturn = t8_forest_vtk_write_cell_data (forest, vtufile, "element_id",
                                             datatype, "", 8,
                                             t8_forest_vtk_cells_elementid_kernel,
                                             write_ghosts, NULL);
    if (!freturn) {
      goto t8_forest_vtk_cell_failure;
    }

    /* Done with writing the element ids */
  }
  /* Write the user defined data fields per element */
  for (idata = 0; idata < num_data; idata++) {
    if (data[idata].type == T8_VTK_SCALAR) {
      freturn =
        t8_forest_vtk_write_cell_data (forest, vtufile,
                                       data[idata].description,
                                       T8_VTK_FLOAT_NAME, "", 8,
                                       t8_forest_vtk_cells_scalar_kernel,
                                       write_ghosts, data[idata].data);
    }
    else {
      char                component_string[BUFSIZ];
      T8_ASSERT (data[idata].type == T8_VTK_VECTOR);
      snprintf (component_string, BUFSIZ, "NumberOfComponents=\"3\"");
      freturn =
        t8_forest_vtk_write_cell_data (forest, vtufile,
                                       data[idata].description,
                                       T8_VTK_FLOAT_NAME,
                                       component_string,
                                       8 * forest->dimension,
                                       t8_forest_vtk_cells_vector_kernel,
                                       write_ghosts, data[idata].data);
    }
    if (!freturn) {
      goto t8_forest_vtk_cell_failure;
    }
  }

  freturn = fprintf (vtufile, "      </CellData>\n");
  if (freturn <= 0) {
    goto t8_forest_vtk_cell_failure;
  }

  /* Function completed successfully */
  return 1;
t8_forest_vtk_cell_failure:
  /* Something went wrong */
  t8_errorf ("Error when writing cell data to forest vtk file.\n");
  return 0;
}

/* Write the cell data to an open file stream.
 * Returns true on success and zero otherwise.
 * After completion the file will remain open, whether writing
 * cells was successful or not. */
static int
t8_forest_vtk_write_points (t8_forest_t forest, FILE *vtufile,
                            int write_ghosts,
                            int num_data, t8_vtk_data_field_t *data)
{
  int                 freturn;
  int                 sreturn;
  int                 idata;
  char                description[BUFSIZ];

  T8_ASSERT (t8_forest_is_committed (forest));
  T8_ASSERT (vtufile != NULL);

  /* Write the vertex coordinates */

  freturn = fprintf (vtufile, "      <Points>\n");
  if (freturn <= 0) {
    goto t8_forest_vtk_cell_failure;
  }
  freturn = t8_forest_vtk_write_cell_data (forest, vtufile, "Position",
                                           T8_VTK_FLOAT_NAME,
                                           "NumberOfComponents=\"3\"",
                                           8,
                                           t8_forest_vtk_cells_vertices_kernel,
                                           write_ghosts, NULL);
  if (!freturn) {
    goto t8_forest_vtk_cell_failure;
  }
  freturn = fprintf (vtufile, "      </Points>\n");
  if (freturn <= 0) {
    goto t8_forest_vtk_cell_failure;
  }
  /* Done writing vertex coordinates */

  /* Write the user defined data fields per element */
  if (num_data > 0) {
    freturn = fprintf (vtufile, "      <PointData>\n");
    for (idata = 0; idata < num_data; idata++) {
      if (data[idata].type == T8_VTK_SCALAR) {
        /* Write the description string. */
        sreturn =
          snprintf (description, BUFSIZ, "%s_%s", data[idata].description,
                    "points");

        if (sreturn >= BUFSIZ) {
          /* The output was truncated */
          t8_debugf
            ("Warning: Truncated vtk point data description to '%s'\n",
             description);
        }
        freturn =
          t8_forest_vtk_write_cell_data (forest, vtufile, description,
                                         T8_VTK_FLOAT_NAME, "", 8,
                                         t8_forest_vtk_vertices_scalar_kernel,
                                         write_ghosts, data[idata].data);
      }
      else {
        char                component_string[BUFSIZ];
        T8_ASSERT (data[idata].type == T8_VTK_VECTOR);
        snprintf (component_string, BUFSIZ, "NumberOfComponents=\"3\"");
        /* Write the description string. */
        sreturn =
          snprintf (description, BUFSIZ, "%s_%s", data[idata].description,
                    "points");

        if (sreturn >= BUFSIZ) {
          /* The output was truncated */
          /* Note: gcc >= 7.1 prints a warning if we 
           * do not check the return value of snprintf. */
          t8_debugf
            ("Warning: Truncated vtk point data description to '%s'\n",
             description);
        }

        freturn =
          t8_forest_vtk_write_cell_data (forest, vtufile, description,
                                         T8_VTK_FLOAT_NAME, component_string,
                                         8 * forest->dimension,
                                         t8_forest_vtk_vertices_vector_kernel,
                                         write_ghosts, data[idata].data);
      }
      if (!freturn) {
        goto t8_forest_vtk_cell_failure;
      }
    }
    freturn = fprintf (vtufile, "      </PointData>\n");
  }
  /* Function completed successfully */
  return 1;
t8_forest_vtk_cell_failure:
  /* Something went wrong */
  t8_errorf ("Error when writing cell data to forest vtk file.\n");
  return 0;
}

int
t8_forest_vtk_write_file (t8_forest_t forest, const char *fileprefix,
                          int write_treeid,
                          int write_mpirank,
                          int write_level, int write_element_id,
                          int write_ghosts,
                          int num_data, t8_vtk_data_field_t *data)
{
  FILE               *vtufile = NULL;
  t8_locidx_t         num_elements, num_points;
  char                vtufilename[BUFSIZ];
  int                 freturn;

  T8_ASSERT (forest != NULL);
  T8_ASSERT (t8_forest_is_committed (forest));
  T8_ASSERT (fileprefix != NULL);
  if (forest->ghosts == NULL || forest->ghosts->num_ghosts_elements == 0) {
    /* Never write ghost elements if there aren't any */
    write_ghosts = 0;
  }
  T8_ASSERT (forest->ghosts != NULL || !write_ghosts);

  /* Currently we only support output in ascii format, not binary */
  T8_ASSERT (T8_VTK_ASCII == 1);

  /* process 0 creates the .pvtu file */
  if (forest->mpirank == 0) {
    if (t8_write_pvtu
        (fileprefix, forest->mpisize, write_treeid, write_mpirank,
         write_level, write_element_id, num_data, data)) {
      t8_errorf ("Error when writing file %s.pvtu\n", fileprefix);
      goto t8_forest_vtk_failure;
    }
  }

  /* The local number of elements */
  num_elements = t8_forest_get_local_num_elements (forest);
  if (write_ghosts) {
    num_elements += t8_forest_get_num_ghosts (forest);
  }
  /* The local number of points, counted with multiplicity */
  num_points = t8_forest_num_points (forest, write_ghosts);

  /* The filename for this processes file */
  freturn =
    snprintf (vtufilename, BUFSIZ, "%s_%04d.vtu", fileprefix,
              forest->mpirank);
  if (freturn >= BUFSIZ) {
    t8_errorf ("Error when writing vtu file. Filename too long.\n");
    goto t8_forest_vtk_failure;
  }

  /* Open the vtufile to write to */
  vtufile = fopen (vtufilename, "w");
  if (vtufile == NULL) {
    t8_errorf ("Error when opening file %s\n", vtufilename);
    goto t8_forest_vtk_failure;
  }
  /* Write the header information in the .vtu file.
   * xml type, Unstructured grid and number of points and elements. */
  freturn = fprintf (vtufile, "<?xml version=\"1.0\"?>\n");
  if (freturn <= 0) {
    goto t8_forest_vtk_failure;
  }
  freturn =
    fprintf (vtufile, "<VTKFile type=\"UnstructuredGrid\" version=\"0.1\"");
  if (freturn <= 0) {
    goto t8_forest_vtk_failure;
  }
#ifdef SC_IS_BIGENDIAN
  freturn = fprintf (vtufile, " byte_order=\"BigEndian\">\n");
#else
  freturn = fprintf (vtufile, " byte_order=\"LittleEndian\">\n");
#endif
  if (freturn <= 0) {
    goto t8_forest_vtk_failure;
  }
  freturn = fprintf (vtufile, "  <UnstructuredGrid>\n");
  if (freturn <= 0) {
    goto t8_forest_vtk_failure;
  }
  freturn = fprintf (vtufile,
                     "    <Piece NumberOfPoints=\"%lld\" NumberOfCells=\"%lld\">\n",
                     (long long) num_points, (long long) num_elements);
  if (freturn <= 0) {
    goto t8_forest_vtk_failure;
  }
  /* write the point data */
  if (!t8_forest_vtk_write_points
      (forest, vtufile, write_ghosts, num_data, data)) {
    /* writings points was not succesful */
    goto t8_forest_vtk_failure;
  }
  /* write the cell data */
  if (!t8_forest_vtk_write_cells
      (forest, vtufile, write_treeid, write_mpirank, write_level,
       write_element_id, write_ghosts, num_data, data)) {
    /* Writing cells was not successful */
    goto t8_forest_vtk_failure;
  }

  freturn = fprintf (vtufile, "    </Piece>\n"
                     "  </UnstructuredGrid>\n" "</VTKFile>\n");
  if (freturn <= 0) {
    goto t8_forest_vtk_failure;
  }

  freturn = fclose (vtufile);
  /* We set it not NULL, even if fclose was not successful, since then any
   * following call to fclose would result in undefined behaviour. */
  vtufile = NULL;
  if (freturn != 0) {
    /* Closing failed, this usually means that the final write operation could
     * not be completed. */
    t8_global_errorf ("Error when closing file %s\n", vtufilename);
    goto t8_forest_vtk_failure;
  }
  /* Writing was successful */
  return 1;
t8_forest_vtk_failure:
  if (vtufile != NULL) {
    fclose (vtufile);
  }
  t8_errorf ("Error when writing vtk file.\n");
  return 0;
}

T8_EXTERN_C_END ();<|MERGE_RESOLUTION|>--- conflicted
+++ resolved
@@ -57,11 +57,8 @@
 #endif
 #include <t8.h>
 #include <t8_forest.h>
-<<<<<<< HEAD
-#include <t8_schemes/t8_default_cxx.hxx>
+#include <t8_schemes/t8_default/t8_default_cxx.hxx>
 #include <t8_eclass.h>
-=======
->>>>>>> c2bb2f3d
 
 /* We want to export the whole implementation to be callable from "C" */
 T8_EXTERN_C_BEGIN ();
@@ -723,31 +720,16 @@
 t8_forest_num_points (t8_forest_t forest, int count_ghosts)
 {
   t8_locidx_t         itree, num_points, num_ghosts, ielem;
+  t8_tree_t           tree;
   t8_eclass_t         ghost_class;
   size_t              num_elements;
-<<<<<<< HEAD
-  t8_dpyramid_t      *pyra;
-  t8_element_array_t *ghost_elem;
-=======
   t8_element_t       *elem;
   t8_element_array_t *ghost_elem;
   t8_eclass_scheme   *tscheme;
->>>>>>> c2bb2f3d
 
   num_points = 0;
   for (itree = 0; itree < (t8_locidx_t) forest->trees->elem_count; itree++) {
     /* Get the tree that stores the elements */
-<<<<<<< HEAD
-    const t8_eclass_t   eclass = t8_forest_get_tree_class (forest, itree);
-    t8_eclass_scheme_c *scheme = t8_forest_get_eclass_scheme (forest, eclass);
-    num_elements = t8_forest_get_tree_num_elements (forest, itree);
-
-    for (ielem = 0; ielem < (t8_locidx_t) num_elements; ielem++) {
-      const t8_element_t *element =
-        t8_forest_get_element_in_tree (forest, itree, ielem);
-      const t8_element_shape_t shape = scheme->t8_element_shape (element);
-      num_points += t8_eclass_num_vertices[shape];
-=======
     tree = (t8_tree_t) t8_sc_array_index_locidx (forest->trees, itree);
     /* Get the scheme of the current tree */
     tscheme = t8_forest_get_eclass_scheme (forest, tree->eclass);
@@ -755,7 +737,6 @@
     for (ielem = 0; ielem < (t8_locidx_t) num_elements; ielem++) {
       elem = t8_element_array_index_locidx (&tree->elements, ielem);
       num_points += tscheme->t8_element_num_corners (elem);
->>>>>>> c2bb2f3d
     }
   }
   if (count_ghosts) {
@@ -765,40 +746,12 @@
     for (itree = 0; itree < num_ghosts; itree++) {
       /* Get the element class of the ghost */
       ghost_class = t8_forest_ghost_get_tree_class (forest, itree);
-<<<<<<< HEAD
-      if (ghost_class == T8_ECLASS_PYRAMID) {
-        ghost_elem = t8_forest_ghost_get_tree_elements (forest, itree);
-        num_elements = t8_forest_ghost_tree_num_elements (forest, itree);
-        for (ielem = 0; ielem < (t8_locidx_t) num_elements; ielem++) {
-          pyra =
-            (t8_dpyramid_t *) t8_element_array_index_locidx (ghost_elem,
-                                                             ielem);
-          num_points += t8_dpyramid_num_vertices (pyra);
-        }
-      }
-      else if (forest->is_transitioned) {
-        /* in transitioned forests, there might be different eclasses in the ghost struct => different element shapes => different # of vertices */
-        t8_eclass_scheme_c *ghost_scheme = t8_forest_get_eclass_scheme (forest, ghost_class);
-        ghost_elem = t8_forest_ghost_get_tree_elements (forest, itree);
-        num_elements = t8_forest_ghost_tree_num_elements (forest, itree);
-        for (ielem = 0; ielem < (t8_locidx_t) num_elements; ielem++) {
-          const t8_element_t *ghost_element =
-            t8_element_array_index_locidx (ghost_elem, ielem);
-          const t8_element_shape_t ghost_shape = ghost_scheme->t8_element_shape (ghost_element);
-          num_points += t8_eclass_num_vertices[ghost_shape];
-        }
-      }
-      else {
-        num_points += t8_eclass_num_vertices[ghost_class]
-          * t8_forest_ghost_tree_num_elements (forest, itree);
-=======
       ghost_elem = t8_forest_ghost_get_tree_elements (forest, itree);
       num_elements = t8_forest_ghost_tree_num_elements (forest, itree);
       tscheme = t8_forest_get_eclass_scheme (forest, ghost_class);
       for (ielem = 0; ielem < (t8_locidx_t) num_elements; ielem++) {
         elem = t8_element_array_index_locidx (ghost_elem, ielem);
         num_points += tscheme->t8_element_num_corners (elem);
->>>>>>> c2bb2f3d
       }
     }
   }
@@ -837,20 +790,11 @@
   /* if we eventually implement scaling the elements, activate this line */
   t8_forest_element_centroid (forest, ltree_id, element, midpoint);
 #endif
-<<<<<<< HEAD
-  num_el_vertices = t8_eclass_num_vertices[ts->t8_element_shape (element)];
-  for (ivertex = 0; ivertex < num_el_vertices; ivertex++) {
-    t8_forest_element_coordinate (forest, ltree_id, element,
-                                  vertex_data->tree_vertices,
-                                  t8_eclass_vtk_corner_number
-                                  [ts->t8_element_shape (element)]
-=======
   element_shape = ts->t8_element_shape (element);
   num_el_vertices = t8_eclass_num_vertices[element_shape];
   for (ivertex = 0; ivertex < num_el_vertices; ivertex++) {
     t8_forest_element_coordinate (forest, ltree_id, element,
                                   t8_eclass_vtk_corner_number[element_shape]
->>>>>>> c2bb2f3d
                                   [ivertex], element_coordinates);
 #if 0
     /* if we eventually implement scaling the elements, activate this line */
@@ -1005,10 +949,7 @@
   int                 ivertex, num_vertices;
   int                 freturn;
   t8_locidx_t        *count_vertices;
-<<<<<<< HEAD
-=======
   t8_element_shape_t  element_shape;
->>>>>>> c2bb2f3d
 
   if (modus == T8_VTK_KERNEL_INIT) {
     /* We use data to count the number of written vertices */
@@ -1021,29 +962,16 @@
   }
   T8_ASSERT (modus == T8_VTK_KERNEL_EXECUTE);
 
-<<<<<<< HEAD
-  count_vertices = (t8_locidx_t *) * data;
-
-  /* TODO: This will definitely break with pyramids */
-  //SC_CHECK_ABORT (ts->eclass != T8_ECLASS_PYRAMID,
-  //                "No vtk support for pyramids.");
-  num_vertices = t8_eclass_num_vertices[ts->t8_element_shape (elements)];
-=======
   count_vertices = (t8_locidx_t *) *data;
   element_shape = ts->t8_element_shape (elements);
   num_vertices = t8_eclass_num_vertices[element_shape];
->>>>>>> c2bb2f3d
   for (ivertex = 0; ivertex < num_vertices; ++ivertex, (*count_vertices)++) {
     freturn = fprintf (vtufile, " %ld", (long) *count_vertices);
     if (freturn <= 0) {
       return 0;
     }
   }
-<<<<<<< HEAD
-  *columns += t8_eclass_num_vertices[ts->t8_element_shape (elements)];
-=======
   *columns += t8_eclass_num_vertices[element_shape];
->>>>>>> c2bb2f3d
   return 1;
 }
 
@@ -1073,12 +1001,6 @@
 
   offset = (long long *) *data;
 
-<<<<<<< HEAD
-  /* TODO: This will also break with pyramids! */
-  //SC_CHECK_ABORT (ts->eclass != T8_ECLASS_PYRAMID,
-  //                "Pyramids not supported in vtk");
-=======
->>>>>>> c2bb2f3d
   num_vertices = t8_eclass_num_vertices[ts->t8_element_shape (element)];
   *offset += num_vertices;
   freturn = fprintf (vtufile, " %lld", *offset);
