/*
  This file is part of t8code.
  t8code is a C library to manage a collection (a forest) of multiple
  connected adaptive space-trees of general element classes in parallel.

  Copyright (C) 2015 the developers

  t8code is free software; you can redistribute it and/or modify
  it under the terms of the GNU General Public License as published by
  the Free Software Foundation; either version 2 of the License, or
  (at your option) any later version.

  t8code is distributed in the hope that it will be useful,
  but WITHOUT ANY WARRANTY; without even the implied warranty of
  MERCHANTABILITY or FITNESS FOR A PARTICULAR PURPOSE.  See the
  GNU General Public License for more details.

  You should have received a copy of the GNU General Public License
  along with t8code; if not, write to the Free Software Foundation, Inc.,
  51 Franklin Street, Fifth Floor, Boston, MA 02110-1301, USA.
*/

#include <t8_forest/t8_forest_ghost.h>
#include <t8_forest/t8_forest_types.h>
#include <t8_forest/t8_forest_private.h>
#include <t8_forest.h>
#include <t8_cmesh/t8_cmesh_trees.h>
#include <t8_element_cxx.hxx>

/* We want to export the whole implementation to be callable from "C" */
T8_EXTERN_C_BEGIN ();

/* The information for a remote process, what data
 * we have to send to them.
 */
typedef struct
{
  int                 recv_rank;        /* The rank to which we send. */
  size_t              num_bytes;        /* The number of bytes that we send. */
  sc_MPI_Request     *request;  /* Commuication request, not owned by this struct. */
  char               *buffer;   /* The send buffer. */
} t8_ghost_mpi_send_info_t;

/* The information stored for the ghost trees */
typedef struct
{
  t8_gloidx_t         global_id;        /* global id of the tree */
  t8_eclass_t         eclass;   /* The trees element class */
  sc_array_t          elements; /* The ghost elements of that tree */
} t8_ghost_tree_t;

/* The data structure stored in the global_tree_to_ghost_tree hash table. */
typedef struct
{
  t8_gloidx_t         global_id;        /* global tree id */
  size_t              index;    /* the index of that global tree in the ghost_trees array. */
} t8_ghost_gtree_hash_t;

/* The data structure stored in the process_offsets array. */
typedef struct
{
  int                 mpirank;  /* rank of the process */
  t8_locidx_t         ghost_offset;     /* The number of ghost elements for all previous ranks */
  size_t              tree_index;       /* index of first ghost of this process in ghost_trees */
  size_t              first_element;    /* the index of the first element in the elements array
                                           of the ghost tree. */
} t8_ghost_process_hash_t;

/* The information stored for the remote trees.
 * Each remote process stores an array of these */
typedef struct
{
  t8_gloidx_t         global_id;        /* global id of the tree */
  int                 mpirank;  /* The mpirank of the remote process */
  t8_eclass_t         eclass;   /* The trees element class */
  sc_array_t          elements; /* The remote elements of that tree */
  sc_array_t          element_indices;  /* The (tree) local indices of the ghost elements. */
} t8_ghost_remote_tree_t;

typedef struct
{
  int                 remote_rank;      /* The rank of the remote process */
  t8_locidx_t         num_elements;     /* The number of remote elements for this process */
  sc_array_t          remote_trees;     /* Array of the remote trees of this process */
} t8_ghost_remote_t;

#if 0
/* Compare two ghost_tree entries. We need this function to sort the
 * ghost_trees array by global_id. */
static int
t8_ghost_tree_compare (const void *tree_a, const void *tree_b)
{
  const t8_ghost_tree_t *A = (const t8_ghost_tree_t *) tree_a;
  const t8_ghost_tree_t *B = (const t8_ghost_tree_t *) tree_b;

  if (A->global_id < B->global_id) {
    return -1;
  }
  return A->global_id != B->global_id;
}
#endif

/* The hash function for the global tree hash.
 * As hash value we just return the global tree id. */
static unsigned
t8_ghost_gtree_hash_function (const void *ghost_gtree_hash, const void *data)
{
  const t8_ghost_gtree_hash_t *object =
    (const t8_ghost_gtree_hash_t *) ghost_gtree_hash;

  return (unsigned) object->global_id;
}

/* The equal function for two global tree hash objects.
 * Two t8_ghost_gtree_hash_t are considered equal if theit global
 * tree ids are the same.
 */
static int
t8_ghost_gtree_equal_function (const void *ghost_gtreea,
                               const void *ghost_gtreeb, const void *user)
{
  const t8_ghost_gtree_hash_t *objecta =
    (const t8_ghost_gtree_hash_t *) ghost_gtreea;
  const t8_ghost_gtree_hash_t *objectb =
    (const t8_ghost_gtree_hash_t *) ghost_gtreeb;

  /* return true if and only if the global_ids are the same */
  return objecta->global_id == objectb->global_id;
}

/* The hash value for an entry of the process_offsets hash is the
 * processes mpirank. */
static unsigned
t8_ghost_process_hash_function (const void *process_data,
                                const void *user_data)
{
  const t8_ghost_process_hash_t *process =
    (const t8_ghost_process_hash_t *) process_data;

  return process->mpirank;
}

/* The equal function for the process_offsets array.
 * Two entries are the same if their mpiranks are equal. */
static int
t8_ghost_process_equal_function (const void *process_dataa,
                                 const void *process_datab, const void *user)
{
  const t8_ghost_process_hash_t *processa =
    (const t8_ghost_process_hash_t *) process_dataa;
  const t8_ghost_process_hash_t *processb =
    (const t8_ghost_process_hash_t *) process_datab;

  return processa->mpirank == processb->mpirank;
}

/* The hash funtion for the remote_ghosts hash table.
 * The hash value for an mpirank is just the rank */
static unsigned
t8_ghost_remote_hash_function (const void *remote_data, const void *user_data)
{
  const t8_ghost_remote_t *remote = (const t8_ghost_remote_t *) remote_data;

  return remote->remote_rank;
}

/* The equal function for the remote hash table.
 * Two entries are the same if they have the same rank. */
static int
t8_ghost_remote_equal_function (const void *remote_dataa,
                                const void *remote_datab, const void *user)
{
  const t8_ghost_remote_t *remotea = (const t8_ghost_remote_t *) remote_dataa;
  const t8_ghost_remote_t *remoteb = (const t8_ghost_remote_t *) remote_datab;

  return remotea->remote_rank == remoteb->remote_rank;
}

/** This struct is used during a ghost data exchange.
 * Since we use asynchronuous communication, we store the
 * send buffers and mpi requests until we end the communication.
 */
typedef struct
{
  int                 num_remotes;
                    /** The number of processes, we send to */
  char              **send_buffers;
                      /** For each remote the send buffer */
  sc_MPI_Request     *send_requests;
                           /** For each process we send to, the MPI request used */
  sc_MPI_Request     *recv_requests;
                           /** For each process we receive from, the MPI request used */
} t8_ghost_data_exchange_t;

void
t8_forest_ghost_init (t8_forest_ghost_t * pghost, t8_ghost_type_t ghost_type)
{
  t8_forest_ghost_t   ghost;

  /* We currently only support face-neighbor ghosts */
  T8_ASSERT (ghost_type == T8_GHOST_FACES);

  /* Allocate memory for ghost */
  ghost = *pghost = T8_ALLOC_ZERO (t8_forest_ghost_struct_t, 1);
  /* initialize the reference counter */
  t8_refcount_init (&ghost->rc);
  /* Set the ghost type */
  ghost->ghost_type = ghost_type;

  /* Allocate the trees array */
  ghost->ghost_trees = sc_array_new (sizeof (t8_ghost_tree_t));

  /* initialize the global_tree_to_ghost_tree hash table */
  ghost->glo_tree_mempool = sc_mempool_new (sizeof (t8_ghost_gtree_hash_t));
  ghost->global_tree_to_ghost_tree =
    sc_hash_new (t8_ghost_gtree_hash_function, t8_ghost_gtree_equal_function,
                 NULL, NULL);

  /* initialize the process_offset hash table */
  ghost->proc_offset_mempool =
    sc_mempool_new (sizeof (t8_ghost_process_hash_t));
  ghost->process_offsets =
    sc_hash_new (t8_ghost_process_hash_function,
                 t8_ghost_process_equal_function, NULL, NULL);
  /* initialize the remote ghosts hash table */
  ghost->remote_ghosts =
    sc_hash_array_new (sizeof (t8_ghost_remote_t),
                       t8_ghost_remote_hash_function,
                       t8_ghost_remote_equal_function, NULL);
  /* initialize the remote processes array */
  ghost->remote_processes = sc_array_new (sizeof (int));
}

/* return the number of trees in a ghost */
t8_locidx_t
t8_forest_ghost_num_trees (t8_forest_t forest)
{
  if (forest->ghosts == 0) {
    return 0;
  }
  T8_ASSERT (forest->ghosts != NULL);
  T8_ASSERT (forest->ghosts->ghost_trees != NULL);

  return forest->ghosts->ghost_trees->elem_count;
}

/* Given an index into the ghost_trees array return the ghost tree */
static t8_ghost_tree_t *
t8_forest_ghost_get_tree (t8_forest_t forest, t8_locidx_t lghost_tree)
{
  t8_ghost_tree_t    *ghost_tree;
  t8_forest_ghost_t   ghost;

  T8_ASSERT (t8_forest_is_committed (forest));
  ghost = forest->ghosts;
  T8_ASSERT (ghost != NULL);
  T8_ASSERT (ghost->ghost_trees != NULL);
  T8_ASSERT (0 <= lghost_tree &&
             lghost_tree < t8_forest_ghost_num_trees (forest));

  ghost_tree =
    (t8_ghost_tree_t *) t8_sc_array_index_locidx (ghost->ghost_trees,
                                                  lghost_tree);
  return ghost_tree;
}

/* Given an index in the ghost_tree array, return this tree's number of elements */
t8_locidx_t
t8_forest_ghost_tree_num_elements (t8_forest_t forest,
                                   t8_locidx_t lghost_tree)
{
  t8_ghost_tree_t    *ghost_tree;

  T8_ASSERT (t8_forest_is_committed (forest));

  ghost_tree = t8_forest_ghost_get_tree (forest, lghost_tree);
  return ghost_tree->elements.elem_count;
}

/* Given an index in the ghost_tree array, return this tree's element class */
t8_eclass_t
t8_forest_ghost_get_tree_class (t8_forest_t forest, t8_locidx_t lghost_tree)
{
  t8_ghost_tree_t    *ghost_tree;
  T8_ASSERT (t8_forest_is_committed (forest));

  ghost_tree = t8_forest_ghost_get_tree (forest, lghost_tree);
  return ghost_tree->eclass;
}

/* Given an index in the ghost_tree array, return this tree's global id */
t8_gloidx_t
t8_forest_ghost_get_global_treeid (t8_forest_t forest,
                                   t8_locidx_t lghost_tree)
{
  t8_ghost_tree_t    *ghost_tree;
  T8_ASSERT (t8_forest_is_committed (forest));

  ghost_tree = t8_forest_ghost_get_tree (forest, lghost_tree);
  return ghost_tree->global_id;
}

/* Given an index into the ghost_trees array and for that tree an element index,
 * return the corresponding element. */
t8_element_t
  * t8_forest_ghost_get_element (t8_forest_t forest, t8_locidx_t lghost_tree,
                                 t8_locidx_t lelement)
{
  t8_ghost_tree_t    *ghost_tree;

  T8_ASSERT (t8_forest_is_committed (forest));

  ghost_tree = t8_forest_ghost_get_tree (forest, lghost_tree);
  T8_ASSERT (0 <= lelement &&
             lelement < t8_forest_ghost_tree_num_elements (forest,
                                                           lghost_tree));
  return (t8_element_t *) t8_sc_array_index_locidx (&ghost_tree->elements,
                                                    lelement);
}

/* Initialize a t8_ghost_remote_tree_t */
static void
t8_ghost_init_remote_tree (t8_forest_t forest, t8_gloidx_t gtreeid,
                           int remote_rank,
                           t8_eclass_t eclass,
                           t8_ghost_remote_tree_t * remote_tree)
{
  t8_eclass_scheme_c *ts;
  t8_locidx_t         local_treeid;

  T8_ASSERT (remote_tree != NULL);

  ts = t8_forest_get_eclass_scheme (forest, eclass);
  local_treeid = gtreeid - t8_forest_get_first_local_tree_id (forest);
  /* Set the entries of the new remote tree */
  remote_tree->global_id = gtreeid;
  remote_tree->mpirank = remote_rank;
  remote_tree->eclass = t8_forest_get_eclass (forest, local_treeid);
  /* Initialize the array to store the element */
  sc_array_init (&remote_tree->elements, ts->t8_element_size ());
  /* Initialize the array to store the element indices. */
  sc_array_init (&remote_tree->element_indices, sizeof (t8_locidx_t));
}

/* Add a new element to the remote hash table (if not already in it).
 * Must be called for elements in linear order */
static void
t8_ghost_add_remote (t8_forest_t forest, t8_forest_ghost_t ghost,
                     int remote_rank, t8_locidx_t ltreeid,
                     t8_element_t * elem, t8_locidx_t element_index)
{
  t8_ghost_remote_t   remote_entry_lookup, *remote_entry;
  t8_ghost_remote_tree_t *remote_tree;
  t8_element_t       *elem_copy;
  t8_eclass_scheme_c *ts;
  t8_eclass_t         eclass;
  sc_array_t         *remote_array;
  size_t              index;
  t8_gloidx_t         gtreeid;
  int                *remote_process_entry;
  int                 level, copy_level;

  /* Get the tree's element class and the scheme */
  eclass = t8_forest_get_tree_class (forest, ltreeid);
  ts = t8_forest_get_eclass_scheme (forest, eclass);
  gtreeid = t8_forest_get_first_local_tree_id (forest) + ltreeid;

  /* Check whether the remote_rank is already present in the remote ghosts
   * array. */
  remote_entry_lookup.remote_rank = remote_rank;
  remote_entry = (t8_ghost_remote_t *)
    sc_hash_array_insert_unique (ghost->remote_ghosts,
                                 (void *) &remote_entry_lookup, &index);
  if (remote_entry != NULL) {
    /* The remote rank was not in the array and was inserted now */
    remote_entry->remote_rank = remote_rank;
    remote_entry->num_elements = 0;
    /* Initialize the tree array of the new entry */
    sc_array_init_size (&remote_entry->remote_trees,
                        sizeof (t8_ghost_remote_tree_t), 1);
    /* Get a pointer to the new entry */
    remote_tree = (t8_ghost_remote_tree_t *)
      sc_array_index (&remote_entry->remote_trees, 0);
    t8_debugf ("[H]\t\t Calling init\n");
    /* initialize the remote_tree */
    t8_ghost_init_remote_tree (forest, gtreeid, remote_rank, eclass,
                               remote_tree);
    /* Since the rank is a new remote rank, we also add it to the
     * remote ranks array */
    remote_process_entry = (int *) sc_array_push (ghost->remote_processes);
    *remote_process_entry = remote_rank;
  }
  else {
    /* The remote rank alrady is contained in the remotes array at
     * position index. */
    remote_array = &ghost->remote_ghosts->a;
    remote_entry = (t8_ghost_remote_t *) sc_array_index (remote_array, index);
    T8_ASSERT (remote_entry->remote_rank == remote_rank);
    /* Check whether the tree has already an entry for this process.
     * Since we only add in local tree order the current tree is either
     * the last entry or does not have an entry yet. */
    remote_tree = (t8_ghost_remote_tree_t *)
      sc_array_index (&remote_entry->remote_trees,
                      remote_entry->remote_trees.elem_count - 1);
    if (remote_tree->global_id != gtreeid) {
      /* The tree does not exist in the array. We thus need to add it and
       * initialize it. */
      remote_tree = (t8_ghost_remote_tree_t *)
        sc_array_push (&remote_entry->remote_trees);
      t8_ghost_init_remote_tree (forest, gtreeid, remote_rank, eclass,
                                 remote_tree);
    }
  }
  /* remote_tree now points to a valid entry for the tree.
   * We can add a copy of the element to the elements array
   * if it does not exist already. If it exists it is the last entry in
   * the array. */
  elem_copy = NULL;
  level = ts->t8_element_level (elem);
  if (remote_tree->elements.elem_count > 0) {
    elem_copy =
      (t8_element_t *) sc_array_index (&remote_tree->elements,
                                       remote_tree->elements.elem_count - 1);
    copy_level = ts->t8_element_level (elem_copy);
  }
  /* Check if the element was not contained in the array.
   * If so, we add a copy of elem to the array.
   * Otherwise, we do nothing. */
  if (elem_copy == NULL ||
      level != copy_level ||
      ts->t8_element_get_linear_id (elem_copy, copy_level) !=
      ts->t8_element_get_linear_id (elem, level)) {
    /* Add the element */
    elem_copy = (t8_element_t *) sc_array_push (&remote_tree->elements);
    ts->t8_element_copy (elem, elem_copy);
    /* Add the index of the element */
    *(t8_locidx_t *) sc_array_push (&remote_tree->element_indices) =
      element_index;
    remote_entry->num_elements++;
  }
}

/* Fill the remote ghosts of a ghost structure.
 * We iterate through all elements and check if their neighbors
 * lie on remote processes. If so, we add the element to the
 * remote_ghosts array of ghost.
 * We also fill the remote_processes here.
 * If ghost_method is 0, then we assume a balanced forest and
 * construct the remote processes by looking at the half neighbors of an element.
 * Otherwise, we use the owners_at_face method.
 */
static void
t8_forest_ghost_fill_remote (t8_forest_t forest, t8_forest_ghost_t ghost,
                             int ghost_method)
{
  t8_element_t       *elem, **half_neighbors, *face_neighbor;
  t8_locidx_t         num_local_trees, num_tree_elems;
  t8_locidx_t         itree, ielem;
  t8_tree_t           tree;
  t8_eclass_t         tree_class, neigh_class, last_class;
  t8_gloidx_t         neighbor_tree;
  t8_eclass_scheme_c *ts, *neigh_scheme, *prev_neigh_scheme;

  int                 iface, num_faces;
  int                 num_face_children, max_num_face_children = 0;
  int                 ichild, owner;
  sc_array_t          owners;
  int                 is_atom;

  last_class = T8_ECLASS_COUNT;
  num_local_trees = t8_forest_get_num_local_trees (forest);

  if (ghost_method != 0) {
    sc_array_init (&owners, sizeof (int));
  }

  t8_debugf ("[H] Start filling remotes.\n");
  /* Loop over the trees of the forest */
  for (itree = 0; itree < num_local_trees; itree++) {
    /* Get a pointer to the tree, the class of the tree, the
     * scheme associated to the class and the number of elements in
     * this tree. */
    tree = t8_forest_get_tree (forest, itree);
    tree_class = t8_forest_get_tree_class (forest, itree);
    ts = t8_forest_get_eclass_scheme (forest, tree_class);

    /* Loop over the elements of this tree */
    num_tree_elems = t8_forest_get_tree_element_count (tree);
    for (ielem = 0; ielem < num_tree_elems; ielem++) {
      /* Get the element of the tree */
      elem = t8_forest_get_tree_element (tree, ielem);
      num_faces = ts->t8_element_num_faces (elem);
      if (ts->t8_element_level (elem) == ts->t8_element_maxlevel ()) {
        /* flag to decide whether this element is at the maximum level */
        is_atom = 1;
      }
      else {
        is_atom = 0;
      }
      for (iface = 0; iface < num_faces; iface++) {
        /* TODO: Check whether the neighbor element is inside the forest,
         *       if not then do not compute the half_neighbors.
         *       This will save computing time. Needs an "element is in forest" function
         *       Currently we perform this check in the half_neighbors function. */

        /* Get the element class of the neighbor tree */
        neigh_class =
          t8_forest_element_neighbor_eclass (forest, itree, elem, iface);
        neigh_scheme = t8_forest_get_eclass_scheme (forest, neigh_class);
        if (ghost_method == 0) {
          /* Use half neighbors */
          /* Get the number of face children of the element at this face */
          num_face_children = ts->t8_element_num_face_children (elem, iface);
          /* regrow the half_neighbors array if neccessary.
           * We also need to reallocate it, if the element class of the neighbor
           * changes */
          if (max_num_face_children < num_face_children ||
              last_class != neigh_class) {
            if (max_num_face_children > 0) {
              /* Clean-up memory */
              prev_neigh_scheme->t8_element_destroy (max_num_face_children,
                                                     half_neighbors);
              T8_FREE (half_neighbors);
            }
            half_neighbors = T8_ALLOC (t8_element_t *, num_face_children);
            /* Allocate memory for the half size face neighbors */
            neigh_scheme->t8_element_new (num_face_children, half_neighbors);
            max_num_face_children = num_face_children;
            last_class = neigh_class;
            prev_neigh_scheme = neigh_scheme;
          }
          if (!is_atom) {
            /* Construct each half size neighbor */
            neighbor_tree =
              t8_forest_element_half_face_neighbors (forest, itree, elem,
                                                     half_neighbors, iface,
                                                     num_face_children);
          }
          else {
            int                 dummy_neigh_face;
            /* This element has maximum level, we only construct its neighbor */
            neighbor_tree =
              t8_forest_element_face_neighbor (forest, itree, elem,
                                               half_neighbors[0], iface,
                                               &dummy_neigh_face);
          }
          if (neighbor_tree >= 0) {
            /* If there exist face neighbor elements (we are not at a domain boundary */
            /* Find the owner process of each face_child */
            for (ichild = 0; ichild < num_face_children; ichild++) {
              /* find the owner */
              owner =
                t8_forest_element_find_owner (forest, neighbor_tree,
                                              half_neighbors[ichild],
                                              neigh_class);
              T8_ASSERT (0 <= owner && owner < forest->mpisize);
              if (owner != forest->mpirank) {
                /* Add the element as a remote element */
                t8_ghost_add_remote (forest, ghost, owner, itree, elem,
                                     ielem);
              }
            }
          }
        }                       /* end ghost_method 0 */
        else {
          size_t              iowner;
          int                 neigh_face;
          /* Use t8_forest_element_owners_at_face */
          ts->t8_element_new (1, &face_neighbor);
          /* Construct the face neighbor of element */
          neighbor_tree =
            t8_forest_element_face_neighbor (forest, itree, elem,
                                             face_neighbor, iface,
                                             &neigh_face);
          if (neighbor_tree >= 0) {
            /* Build a list of all owners of element that touch face */

            t8_forest_element_owners_at_face (forest, neighbor_tree,
                                              face_neighbor, neigh_class,
                                              neigh_face, &owners);
            T8_ASSERT (owners.elem_count > 0);
            /* Iterate over all owners and if any is not the current process,
             * add this element as remote */
            for (iowner = 0; iowner < owners.elem_count; iowner++) {
              owner = *(int *) sc_array_index (&owners, iowner);
              T8_ASSERT (0 <= owner && owner < forest->mpisize);
              if (owner != forest->mpirank) {
                /* Add the element as a remote element */
                t8_ghost_add_remote (forest, ghost, owner, itree, elem,
                                     ielem);
              }
            }
            sc_array_truncate (&owners);
          }
          ts->t8_element_destroy (1, &face_neighbor);
        }
      }                         /* end face loop */
    }                           /* end element loop */
  }                             /* end tree loop */

  if (forest->profile != NULL) {
    /* If profiling is enabled, we count the number of remote processes. */
    forest->profile->ghosts_remotes = ghost->remote_processes->elem_count;
  }
  /* Clean-up memory */
  if (ghost_method == 0) {
    neigh_scheme->t8_element_destroy (max_num_face_children, half_neighbors);
    T8_FREE (half_neighbors);
  }
  else {
    sc_array_reset (&owners);
  }
  t8_debugf ("[H] Done filling remotes.\n");
}

/* Begin sending the ghost elements from the remote ranks
 * using non-blocking communication.
 * Afterward
 *  t8_forest_ghost_send_end
 * must be called to end the communication.
 * Returns an array of mpi_send_info_t, one for each remote rank.
 */
static t8_ghost_mpi_send_info_t *
t8_forest_ghost_send_start (t8_forest_t forest, t8_forest_ghost_t ghost,
                            sc_MPI_Request ** requests)
{
  int                 proc_index, remote_rank;
  int                 num_remotes;
  int                 entry_is_found;
  t8_ghost_remote_t   proc_hash;
  size_t              remote_index, first_remote_index;
  sc_array_t         *remotes;
  t8_ghost_remote_t  *remote_entry;
  sc_array_t         *remote_trees;
  t8_ghost_remote_tree_t *remote_tree;
  t8_ghost_mpi_send_info_t *send_info, *current_send_info;
  char               *current_buffer;
  size_t              bytes_written, element_bytes;
  int                 mpiret;

  /* Allocate a send_buffer for each remote rank */
  num_remotes = ghost->remote_processes->elem_count;
  send_info = T8_ALLOC (t8_ghost_mpi_send_info_t, num_remotes);
  *requests = T8_ALLOC (sc_MPI_Request, num_remotes);

  /* Loop over all remote processes */
  for (proc_index = 0; proc_index < (int) ghost->remote_processes->elem_count;
       proc_index++) {
    current_send_info = send_info + proc_index;
    /* Get the rank of the current remote process. */
    remote_rank = *(int *) sc_array_index_int (ghost->remote_processes,
                                               proc_index);
    t8_debugf ("Filling send buffer for process %i\n", remote_rank);
    /* initialize the send_info for the current rank */
    current_send_info->recv_rank = remote_rank;
    current_send_info->num_bytes = 0;
    current_send_info->request = *requests + proc_index;
    /* Lookup the ghost elements for the first tree of this remote */
    proc_hash.remote_rank = remote_rank;
    entry_is_found = sc_hash_array_lookup (ghost->remote_ghosts,
                                           &proc_hash, &first_remote_index);
    /* There must exist remote elements for this rank. */
    T8_ASSERT (entry_is_found);
    /* Get a pointer to the tree entry */
    remotes = &ghost->remote_ghosts->a;
    remote_entry = (t8_ghost_remote_t *) sc_array_index (remotes,
                                                         first_remote_index);
    T8_ASSERT (remote_entry->remote_rank == remote_rank);
    /* Loop over all trees of the remote rank and count the bytes */
    /* At first we store the number of remote trees in the buffer */
    current_send_info->num_bytes += sizeof (size_t);
    /* add padding before the eclass */
    current_send_info->num_bytes +=
      T8_ADD_PADDING (current_send_info->num_bytes);
    /* TODO: put this in a funtion */
    /* TODO: Use remote_entry to count the number of bytes while inserting
     *        the remote ghosts. */
    remote_trees = &remote_entry->remote_trees;
    for (remote_index = 0; remote_index < remote_trees->elem_count;
         remote_index++) {
      /* Get the next remote tree. */
      remote_tree = (t8_ghost_remote_tree_t *) sc_array_index (remote_trees,
                                                               remote_index);
      /* We will store the global tree id, the element class and the list
       * of elements in the send_buffer. */
      current_send_info->num_bytes += sizeof (t8_gloidx_t);
      /* add padding before the eclass */
      current_send_info->num_bytes +=
        T8_ADD_PADDING (current_send_info->num_bytes);
      current_send_info->num_bytes += sizeof (t8_eclass_t);
      /* add padding before the elements */
      current_send_info->num_bytes +=
        T8_ADD_PADDING (current_send_info->num_bytes);
      /* The byte count of the elements */
      element_bytes = remote_tree->elements.elem_size
        * remote_tree->elements.elem_count;
      /* We will store the number of elements */
      current_send_info->num_bytes += sizeof (size_t);
      /* add padding before the elements */
      current_send_info->num_bytes +=
        T8_ADD_PADDING (current_send_info->num_bytes);
      current_send_info->num_bytes += element_bytes;
      /* add padding after the elements */
      current_send_info->num_bytes +=
        T8_ADD_PADDING (current_send_info->num_bytes);
    }

    /* We now now the number of bytes for our send_buffer and thus
     * allocate it. */
    current_send_info->buffer = T8_ALLOC_ZERO (char,
                                               current_send_info->num_bytes);

    /* We iterate through the tree again and store the tree info and the elements
     * into the send_buffer. */
    current_buffer = current_send_info->buffer;
    bytes_written = 0;
    /* Start with the number of remote trees in the buffer */
    memcpy (current_buffer + bytes_written, &remote_trees->elem_count,
            sizeof (size_t));
    bytes_written += sizeof (size_t);
    bytes_written += T8_ADD_PADDING (bytes_written);
    for (remote_index = 0; remote_index < remote_trees->elem_count;
         remote_index++) {
      /* Get a pointer to the tree */
      remote_tree =
        (t8_ghost_remote_tree_t *) sc_array_index (remote_trees,
                                                   remote_index);
      T8_ASSERT (remote_tree->mpirank == remote_rank);

      /* Copy the global tree id */
      memcpy (current_buffer + bytes_written, &remote_tree->global_id,
              sizeof (t8_gloidx_t));
      bytes_written += sizeof (t8_gloidx_t);
      bytes_written += T8_ADD_PADDING (bytes_written);
      /* Copy the trees element class */
      memcpy (current_buffer + bytes_written, &remote_tree->eclass,
              sizeof (t8_eclass_t));
      bytes_written += sizeof (t8_eclass_t);
      bytes_written += T8_ADD_PADDING (bytes_written);
      /* Store the number of elements in the buffer */
      memcpy (current_buffer + bytes_written,
              &(remote_tree->elements.elem_count), sizeof (size_t));
      bytes_written += sizeof (size_t);
      bytes_written += T8_ADD_PADDING (bytes_written);
      /* The byte count of the elements */
      element_bytes = remote_tree->elements.elem_size
        * remote_tree->elements.elem_count;
      /* Copy the elements into the send buffer */
      memcpy (current_buffer + bytes_written, remote_tree->elements.array,
              element_bytes);
      bytes_written += element_bytes;
      /* add padding after the elements */
      bytes_written += T8_ADD_PADDING (bytes_written);

      /* Add to the counter of remote elements. */
      ghost->num_remote_elements += remote_tree->elements.elem_count;
    }                           /* End tree loop */

    T8_ASSERT (bytes_written == current_send_info->num_bytes);
    /* We can now post the MPI_Isend for the remote process */
    t8_debugf
      ("[H] Post send of %i trees  %i elements = %i (==%i) bytes to rank %i.\n",
       (int) remote_trees->elem_count, (int) remote_tree->elements.elem_count,
       (int) current_send_info->num_bytes, (int) bytes_written, remote_rank);
    mpiret =
      sc_MPI_Isend (current_buffer, bytes_written, sc_MPI_BYTE, remote_rank,
                    T8_MPI_GHOST_FOREST, forest->mpicomm,
                    *requests + proc_index);
    SC_CHECK_MPI (mpiret);
  }                             /* end process loop */
  return send_info;
}

static void
t8_forest_ghost_send_end (t8_forest_t forest, t8_forest_ghost_t ghost,
                          t8_ghost_mpi_send_info_t * send_info,
                          sc_MPI_Request * requests)
{
  int                 num_remotes;
  int                 proc_pos, mpiret;

  T8_ASSERT (t8_forest_is_committed (forest));
  T8_ASSERT (ghost != NULL);

  /* Get the number of remote processes */
  num_remotes = ghost->remote_processes->elem_count;

  /* We wait for all communication to end. */
  mpiret = sc_MPI_Waitall (num_remotes, requests, sc_MPI_STATUSES_IGNORE);
  SC_CHECK_MPI (mpiret);

  /* Clean-up */
  for (proc_pos = 0; proc_pos < num_remotes; proc_pos++) {
    T8_FREE (send_info[proc_pos].buffer);
  }
  T8_FREE (send_info);
  T8_FREE (requests);
}

/* Receive a single message from a remote process, after the message was
 * successfully probed.
 * Returns the allocated receive buffer and the number of bytes received */
static char        *
t8_forest_ghost_receive_message (int recv_rank, sc_MPI_Comm comm,
                                 sc_MPI_Status status, int *recv_bytes)
{
  char               *recv_buffer;
  int                 mpiret;

  T8_ASSERT (recv_rank == status.MPI_SOURCE);
  T8_ASSERT (status.MPI_TAG == T8_MPI_GHOST_FOREST);

  /* Get the number of bytes in the message */
  mpiret = sc_MPI_Get_count (&status, sc_MPI_BYTE, recv_bytes);

  /* Allocate receive buffer */
  recv_buffer = T8_ALLOC_ZERO (char, *recv_bytes);
  t8_debugf ("[H] Receiving %i bytes from %i\n", *recv_bytes, recv_rank);
  /* receive the message */
  mpiret = sc_MPI_Recv (recv_buffer, *recv_bytes, sc_MPI_BYTE, recv_rank,
                        T8_MPI_GHOST_FOREST, comm, sc_MPI_STATUS_IGNORE);
  SC_CHECK_MPI (mpiret);
  t8_debugf ("[H] received\n");

  return recv_buffer;
}

/* Parse a message from a remote process and correctly include the received
 * elements in the ghost structure.
 * The message looks like:
 * num_trees | pad | treeid 0 | pad | eclass 0 | pad | num_elems 0 | pad | elements | pad | treeid 1 | ...
 *  size_t   |     |t8_gloidx |     |t8_eclass |     | size_t      |     | t8_element_t |
 *
 * pad is paddind, see T8_ADD_PADDING
 */
/* Currently we expect that the message arrive in order of the sender's rank. */
static void
t8_forest_ghost_parse_received_message (t8_forest_t forest,
                                        t8_forest_ghost_t ghost,
                                        int recv_rank, char *recv_buffer,
                                        int recv_bytes)
{
  size_t              bytes_read, first_tree_index, first_element_index;
  t8_locidx_t         num_trees, itree;
  t8_gloidx_t         global_id;
  t8_eclass_t         eclass;
  size_t              num_elements, old_elem_count, ghosts_offset;
  t8_ghost_gtree_hash_t *tree_hash, **pfound_tree, *found_tree;
  t8_ghost_tree_t    *ghost_tree;
  t8_eclass_scheme_c *ts;
  t8_element_t       *element_insert;
  t8_ghost_process_hash_t *process_hash;
  int                 added_process;

  t8_debugf ("[H] Parsing received message from rank %i\n", recv_rank);
  bytes_read = 0;
  /* read the number of trees */
  num_trees = *(size_t *) recv_buffer;
  bytes_read += sizeof (size_t);
  bytes_read += T8_ADD_PADDING (bytes_read);

  t8_debugf ("Received %li trees from %i (%i bytes)\n",
             (long) num_trees, recv_rank, recv_bytes);

  /* Count the total number of ghosts that we receive from this rank */
  ghosts_offset = ghost->num_ghosts_elements;
  for (itree = 0; itree < num_trees; itree++) {
    /* Get tree id */
    /* search if tree was inserted */
    /* if not: new entry, add elements */
    /* if yes: add the elements to the end of the tree's element array. */

    /* read the global id of this tree. */
    global_id = *(t8_gloidx_t *) (recv_buffer + bytes_read);
    bytes_read += sizeof (t8_gloidx_t);
    bytes_read += T8_ADD_PADDING (bytes_read);
    /* read the element class of the tree */
    eclass = *(t8_eclass_t *) (recv_buffer + bytes_read);
    bytes_read += sizeof (t8_eclass_t);
    bytes_read += T8_ADD_PADDING (bytes_read);
    /* read the number of elements sent */
    num_elements = *(size_t *) (recv_buffer + bytes_read);

    /* Add to the counter of ghost elements. */
    ghost->num_ghosts_elements += num_elements;

    bytes_read += sizeof (size_t);
    bytes_read += T8_ADD_PADDING (bytes_read);
    /* Search for the tree in the ghost_trees array */
    tree_hash =
      (t8_ghost_gtree_hash_t *) sc_mempool_alloc (ghost->glo_tree_mempool);
    tree_hash->global_id = global_id;

    /* Get the element scheme for this tree */
    ts = t8_forest_get_eclass_scheme (forest, eclass);
    if (sc_hash_insert_unique (ghost->global_tree_to_ghost_tree, tree_hash,
                               (void ***) &pfound_tree)) {
      /* The tree was not stored already, tree_hash is now an entry in the hash table. */
      /* If the tree was not contained, it is the newest tree in the array and
       * thus has as index the number of currently inserted trees. */
      tree_hash->index = ghost->ghost_trees->elem_count;
      found_tree = tree_hash;
      /* We grow the array by one and initilize the entry */
      ghost_tree = (t8_ghost_tree_t *) sc_array_push (ghost->ghost_trees);
      ghost_tree->global_id = global_id;
      ghost_tree->eclass = eclass;
      /* Initialize the element array */
      sc_array_init_size (&ghost_tree->elements, ts->t8_element_size (),
                          num_elements);
      /* pointer to where the elements are to be inserted */
      element_insert = (t8_element_t *) ghost_tree->elements.array;
      /* Allocate a new tree_hash for the next search */
      old_elem_count = 0;
      tree_hash =
        (t8_ghost_gtree_hash_t *) sc_mempool_alloc (ghost->glo_tree_mempool);
    }
    else {
      /* The entry was found in the trees array */
      found_tree = *pfound_tree;
      T8_ASSERT (found_tree->global_id == global_id);
      /* Get a pointer to the tree */
      ghost_tree = (t8_ghost_tree_t *) sc_array_index (ghost->ghost_trees,
                                                       found_tree->index);
      T8_ASSERT (ghost_tree->eclass == eclass);
      T8_ASSERT (ghost_tree->global_id == global_id);
      T8_ASSERT (ghost_tree->elements.elem_size == ts->t8_element_size ());

      old_elem_count = ghost_tree->elements.elem_count;

      /* Grow the elements array of the tree to fit the new elements */
      sc_array_resize (&ghost_tree->elements, old_elem_count + num_elements);
      /* Get a pointer to where the new elements are to be inserted */
      element_insert =
        (t8_element_t *) sc_array_index (&ghost_tree->elements,
                                         old_elem_count);
    }
    if (itree == 0) {
      /* We store the index of the first tree and the first element of this
       * rank */
      first_tree_index = found_tree->index;
      first_element_index = old_elem_count;
    }
    /* Insert the new elements */
    memcpy (element_insert, recv_buffer + bytes_read,
            num_elements * ts->t8_element_size ());

    bytes_read += num_elements * ts->t8_element_size ();
    bytes_read += T8_ADD_PADDING (bytes_read);
  }
  T8_ASSERT (bytes_read == (size_t) recv_bytes);
  T8_FREE (recv_buffer);

  /* At last we add the receiving rank to the ghosts process_offset hash table */
  process_hash =
    (t8_ghost_process_hash_t *) sc_mempool_alloc (ghost->proc_offset_mempool);
  process_hash->mpirank = recv_rank;
  process_hash->tree_index = first_tree_index;
  process_hash->first_element = first_element_index;
  process_hash->ghost_offset = ghosts_offset;
  /* Insert this rank into the hash table. We assert if the rank was not already
   * contained. */
  added_process = sc_hash_insert_unique (ghost->process_offsets, process_hash,
                                         NULL);
  T8_ASSERT (added_process);
}

/* In forest_ghost_receive we need a lookup table to give us the position
 * of a process in the ghost->remote_processes array, given the rank of
 * a process. We implement this via a hash table with the following struct
 * as entry. */
typedef struct t8_recv_list_entry_struct
{
  int                 rank;     /* The rank of this process */
  int                 pos_in_remote_processes;  /* The position of this process in the remote_processes array */
} t8_recv_list_entry_t;

/* We hash these entries by their rank */
unsigned
t8_recv_list_entry_hash (const void *v1, const void *u)
{
  const t8_recv_list_entry_t *e1 = (const t8_recv_list_entry_t *) v1;

  return e1->rank;
}

/* two entries are considered equal if they have the same rank. */
int
t8_recv_list_entry_equal (const void *v1, const void *v2, const void *u)
{
  const t8_recv_list_entry_t *e1 = (const t8_recv_list_entry_t *) v1;
  const t8_recv_list_entry_t *e2 = (const t8_recv_list_entry_t *) v2;

  return e1->rank == e2->rank;
}

/* Probe for all incoming messages from the remote ranks and receive them.
 * We receive the message in the order in which they arrive. To achieve this,
 * we have to use polling. */
static void
t8_forest_ghost_receive (t8_forest_t forest, t8_forest_ghost_t ghost)
{
  int                 num_remotes;
  int                 proc_pos;
  int                 recv_rank;
  int                 mpiret;
  sc_MPI_Comm         comm;
  sc_MPI_Status       status;

  T8_ASSERT (t8_forest_is_committed (forest));
  T8_ASSERT (ghost != NULL);

  comm = forest->mpicomm;
  /* Get the number of remote processes */
  num_remotes = ghost->remote_processes->elem_count;

  if (num_remotes == 0) {
    /* There is nothing to do */
    return;
  }

#if 1
  {
    /*       This code receives the message in order of there arrival.
     *       This is effective in terms of runtime, but makes it more difficult
     *       to store the received data, since the data has to be stored in order of
     *       ascending ranks.
     *       We include the received data into the ghost structure in order of the
     *       ranks of the receivers and we do this as soon as the message from
     *       the next rank that we can include was received. */
    char              **buffer;
    int                *recv_bytes;
    int                 received_messages = 0;
    int                *received_flag;
    int                 last_rank_parsed = -1, parse_it;
    t8_recv_list_entry_t recv_list_entry, *recv_list_entries, **pfound,
      *found;
    int                 ret;
    sc_hash_t          *recv_list_entries_hash;
#if 0
    sc_link_t          *proc_it, *prev;
    int                 iprobe_flag;
    sc_list_t          *receivers;
#endif

    buffer = T8_ALLOC (char *, num_remotes);
    recv_bytes = T8_ALLOC (int, num_remotes);
    received_flag = T8_ALLOC_ZERO (int, num_remotes);
    recv_list_entries_hash = sc_hash_new (t8_recv_list_entry_hash,
                                          t8_recv_list_entry_equal, NULL,
                                          NULL);
    recv_list_entries = T8_ALLOC (t8_recv_list_entry_t, num_remotes);

    /* Sort the array of remote processes, such that the ranks are in
     * ascending order. */
    sc_array_sort (ghost->remote_processes, sc_int_compare);

    /* We build a hash table of all ranks from which we receive and their position
     * in the remote_processes array. */
#if 0                           /* polling */
    receivers = sc_list_new (NULL);
#endif
    for (proc_pos = 0; proc_pos < num_remotes; proc_pos++) {
      recv_list_entries[proc_pos].rank =
        *(int *) sc_array_index_int (ghost->remote_processes, proc_pos);
      recv_list_entries[proc_pos].pos_in_remote_processes = proc_pos;
      ret = sc_hash_insert_unique (recv_list_entries_hash,
                                   recv_list_entries + proc_pos, NULL);
      T8_ASSERT (ret == 1);
#if 0                           /* polling */
      sc_list_append (receivers, recv_list_entries + proc_pos);
#endif
    }

  /****     Actual communication    ****/

    /* Until there is only one sender left we iprobe for a message for each
     * sender and if there is one we receive it and remove the sender from
     * the list.
     * The last message can be received via probe */
    while (received_messages < num_remotes) {
#if 0
      /* TODO: This part of the code using polling and IProbe to receive the
       *       messages. We replaced with a non-polling version that uses the
       *       blocking Probe. */
      iprobe_flag = 0;
      prev = NULL;              /* ensure that if the first receive entry is matched first,
                                   it is removed properly. */
      for (proc_it = receivers->first; proc_it != NULL && iprobe_flag == 0;) {
        /* pointer to the rank of a receiver */
        recv_rank = ((t8_recv_list_entry_t *) proc_it->data)->rank;
        proc_pos =
          ((t8_recv_list_entry_t *) proc_it->data)->pos_in_remote_processes;
#endif
        /* blocking probe for a message. */
        mpiret = sc_MPI_Probe (sc_MPI_ANY_SOURCE, T8_MPI_GHOST_FOREST, comm,
                               &status);
        SC_CHECK_MPI (mpiret);
#if 0
        if (iprobe_flag == 0) {
          /* There is no message to receive, we continue */
          prev = proc_it;
          proc_it = proc_it->next;
        }
        else {
#endif
          /* There is a message to receive, we receive it. */
          recv_rank = status.MPI_SOURCE;
          /* Get the position of this rank in the remote processes array */
          recv_list_entry.rank = recv_rank;
          ret = sc_hash_lookup (recv_list_entries_hash, &recv_list_entry,
                                (void ***) &pfound);
          T8_ASSERT (ret != 0);
          found = *pfound;
          proc_pos = found->pos_in_remote_processes;

          T8_ASSERT (status.MPI_TAG == T8_MPI_GHOST_FOREST);
          t8_debugf ("[H] Receive message from %i [%i]\n", recv_rank,
                     proc_pos);
          buffer[proc_pos] =
            t8_forest_ghost_receive_message (recv_rank, comm, status,
                                             recv_bytes + proc_pos);
          /* mark this entry as received. */
          T8_ASSERT (received_flag[proc_pos] == 0);
          received_flag[proc_pos] = 1;
          received_messages++;
          /* Parse all messages that we can parse now.
           * We have to parse the messages in order of their rank. */
          T8_ASSERT (last_rank_parsed < proc_pos);
          /* For all ranks that we haven't parsed yet, but can be parsed in order */
          for (parse_it = last_rank_parsed + 1; parse_it < num_remotes &&
               received_flag[parse_it] == 1; parse_it++) {
            recv_rank =
              *(int *) sc_array_index_int (ghost->remote_processes, parse_it);
            t8_forest_ghost_parse_received_message (forest, ghost, recv_rank,
                                                    buffer[parse_it],
                                                    recv_bytes[parse_it]);
            last_rank_parsed++;
          }

#if 0                           /* polling */
          /* Remove the process from the list of receivers. */
          proc_it = proc_it->next;
          sc_list_remove (receivers, prev);
        }
      }                         /* end for */
#endif
    }                           /* end while */
#if 0
    /* polling */
    T8_ASSERT (receivers->elem_count == 1);
    /* Get the last rank from which we didnt receive yet */
    recv_list_entry = (t8_recv_list_entry_t *) sc_list_pop (receivers);
    recv_rank = recv_list_entry->rank;
    proc_pos = recv_list_entry->pos_in_remote_processes;
    /* destroy the list */
    sc_list_destroy (receivers);
    /* Blocking probe for the last message */
    mpiret = sc_MPI_Probe (recv_rank, T8_MPI_GHOST_FOREST, comm, &status);
    SC_CHECK_MPI (mpiret);
    /* Receive the message */
    T8_ASSERT (received_flag[proc_pos] == 0);
    buffer[proc_pos] = t8_forest_ghost_receive_message (recv_rank, comm,
                                                        status,
                                                        recv_bytes +
                                                        proc_pos);
    received_flag[proc_pos] = 1;
    received_messages++;
    T8_ASSERT (received_messages == num_remotes);
    /* parse all messages that are left */
    /* For all ranks that we haven't parsed yet, but can be parsed in order */
    for (parse_it = last_rank_parsed + 1; parse_it < num_remotes &&
         received_flag[parse_it] == 1; parse_it++) {
      recv_rank =
        *(int *) sc_array_index_int (ghost->remote_processes, parse_it);
      t8_forest_ghost_parse_received_message (forest, ghost, recv_rank,
                                              buffer[parse_it],
                                              recv_bytes[parse_it]);
      last_rank_parsed++;
    }
#endif
#ifdef T8_ENABLE_DEBUG
    for (parse_it = 0; parse_it < num_remotes; parse_it++) {
      T8_ASSERT (received_flag[parse_it] == 1);
    }
#endif
    T8_ASSERT (last_rank_parsed == num_remotes - 1);

    /* clean-up */
    sc_hash_destroy (recv_list_entries_hash);
    T8_FREE (buffer);
    T8_FREE (received_flag);
    T8_FREE (recv_list_entries);
    T8_FREE (recv_bytes);

#endif
  }
#if 0
  /* Receive the message in order of the sender's rank,
   * this is a non-optimized version of the code below.
   * slow but simple. */

  /* Sort the array of remote processes, such that the ranks are in
   * ascending order. */
  sc_array_sort (ghost->remote_processes, sc_int_compare);

  for (proc_pos = 0; proc_pos < num_remotes; proc_pos++) {
    recv_rank =
      (int *) sc_array_index_int (ghost->remote_processes, proc_pos);
    /* blocking probe for a message. */
    mpiret = sc_MPI_Probe (*recv_rank, T8_MPI_GHOST_FOREST, comm, &status);
    SC_CHECK_MPI (mpiret);
    /* receive message */
    buffer =
      t8_forest_ghost_receive_message (*recv_rank, comm, status, &recv_bytes);
    t8_forest_ghost_parse_received_message (forest, ghost, *recv_rank, buffer,
                                            recv_bytes);
  }
#endif
}

/* Create one layer of ghost elements, following the algorithm
 * in: p4est: Scalable Algorithms For Parallel Adaptive
 *     Mesh Refinement On Forests of Octrees
 *     C. Burstedde, L. C. Wilcox, O. Ghattas
 * for ghost_method 0 (balanced forest only) and
 *     Recursive algorithms for distributed forests of octrees
 *     T. Isaac, C. Burstedde, L. C. Wilcox and O. Ghattas
 * for ghost method 1 (also unbalanced forests possible).
 */
void
t8_forest_ghost_create (t8_forest_t forest)
{
  t8_forest_ghost_t   ghost;
  t8_ghost_mpi_send_info_t *send_info;
  sc_MPI_Request     *requests;

  if (forest->ghost_type == T8_GHOST_NONE) {
    t8_debugf ("WARNING: Trying to construct ghosts with ghost_type NONE. "
               "Ghost layer is not constructed.\n");
    return;
  }

  if (forest->profile != NULL) {
    /* If profiling is enabled, we measure the runtime of ghost_create */
    forest->profile->ghost_runtime = -sc_MPI_Wtime ();
  }

  /* Initialize the ghost structure */
  t8_forest_ghost_init (&forest->ghosts, forest->ghost_type);
  ghost = forest->ghosts;

  /* Construct the remote elements and processes. */
  t8_forest_ghost_fill_remote (forest, ghost, 1);

  /* Start sending the remote elements */
  send_info = t8_forest_ghost_send_start (forest, ghost, &requests);

  /* Reveive the ghost elements from the remote processes */
  t8_forest_ghost_receive (forest, ghost);

  /* End sending the remote elements */
  t8_forest_ghost_send_end (forest, ghost, send_info, requests);

  if (forest->profile != NULL) {
    /* If profiling is enabled, we measure the runtime of ghost_create */
    forest->profile->ghost_runtime += sc_MPI_Wtime ();
    /* We also store the number of ghosts and remotes */
    forest->profile->ghosts_received = ghost->num_ghosts_elements;
    forest->profile->ghosts_shipped = ghost->num_remote_elements;
  }
}

/* Fill the send buffer for a ghost data exchange for on remote rank.
 * returns the number of bytes in the buffer. */
static              size_t
t8_forest_ghost_exchange_fill_send_buffer (t8_forest_t forest, int remote,
                                           char **pbuffer,
                                           sc_array_t * element_data)
{
  char               *buffer;
  t8_ghost_remote_t   lookup_rank, *remote_entry;
  t8_ghost_remote_tree_t *remote_tree;
  t8_forest_ghost_t   ghost;
  size_t              index, element_index, data_size;
  size_t              elements_inserted, byte_count;
  t8_tree_t           local_tree;
  int                 ret;
  t8_locidx_t         itree, ielement, element_pos;
  t8_locidx_t         ltreeid;

  ghost = forest->ghosts;
  data_size = element_data->elem_size;
  elements_inserted = 0;
  lookup_rank.remote_rank = remote;

  /* Lookup the remote entry of this remote process */
  ret = sc_hash_array_lookup (ghost->remote_ghosts, &lookup_rank, &index);
  T8_ASSERT (ret != 0);
  remote_entry =
    (t8_ghost_remote_t *) sc_array_index (&ghost->remote_ghosts->a, index);
  T8_ASSERT (remote_entry->remote_rank == remote);

  /* allocate memory for the send buffer */
  byte_count = data_size * remote_entry->num_elements;
  buffer = *pbuffer = T8_ALLOC (char, byte_count);

  /* We now iterate over the remote trees and their elements to find the
   * local element indices of the remote elements */
  for (itree = 0; itree < (t8_locidx_t) remote_entry->remote_trees.elem_count;
       itree++) {
    /* tree loop */
    remote_tree = (t8_ghost_remote_tree_t *)
      t8_sc_array_index_locidx (&remote_entry->remote_trees, itree);
    /* Get the local id of this tree */
    /* TODO: Why does remote_tree store the global id? could be local instead */
    ltreeid = t8_forest_get_local_id (forest, remote_tree->global_id);
    /* Get a pointer to the forest tree */
    local_tree = t8_forest_get_tree (forest, ltreeid);
    for (ielement = 0;
         ielement < (t8_locidx_t) remote_tree->elements.elem_count;
         ielement++) {
      /* element loop */
      /* Get the index of this remote element in its local tree */
      element_pos = *(t8_locidx_t *)
        t8_sc_array_index_locidx (&remote_tree->element_indices, ielement);
      T8_ASSERT (0 <= element_pos);
      /* Compute the index of this element in the element_data array */
      element_index = local_tree->elements_offset + element_pos;
      /* Copy the data of this element from the element_data array to the send buffer */
      memcpy (buffer + elements_inserted * data_size,
              sc_array_index (element_data, element_index), data_size);
      elements_inserted++;
    }
  }
  return byte_count;
}

static t8_ghost_data_exchange_t *
t8_forest_ghost_exchange_begin (t8_forest_t forest, sc_array_t * element_data)
{
  t8_ghost_data_exchange_t *data_exchange;
  t8_forest_ghost_t   ghost;
  size_t              bytes_to_send, ghost_start;
  int                 iremote, remote_rank, received_messages;
  int                 mpiret, recv_rank, ret, bytes_recv;
  char              **send_buffers;
  sc_MPI_Status       recv_status;
  t8_ghost_process_hash_t lookup_proc, *process_entry, **pfound;
  t8_locidx_t         remote_offset, next_offset;

  T8_ASSERT (t8_forest_is_committed (forest));
  T8_ASSERT (element_data != NULL);
  T8_ASSERT (forest->ghosts != NULL);

  ghost = forest->ghosts;

  /* Allocate the new exchange context */
  data_exchange = T8_ALLOC (t8_ghost_data_exchange_t, 1);
  /* The number of processes we need to send to */
  data_exchange->num_remotes = ghost->remote_processes->elem_count;
  /* Allocate MPI requests */
  data_exchange->send_requests = T8_ALLOC (sc_MPI_Request,
                                           data_exchange->num_remotes);
  data_exchange->recv_requests = T8_ALLOC (sc_MPI_Request,
                                           data_exchange->num_remotes);
  /* Allocate pointers to send buffers */
  send_buffers = data_exchange->send_buffers =
    T8_ALLOC (char *, data_exchange->num_remotes);

  for (iremote = 0; iremote < data_exchange->num_remotes; iremote++) {
    /* Iterate over all remote processes and fill their send buffers */
    remote_rank =
      *(int *) sc_array_index_int (ghost->remote_processes, iremote);
    /* Fill the send buffers and compute the number of bytes to send */
    bytes_to_send =
      t8_forest_ghost_exchange_fill_send_buffer (forest, remote_rank,
                                                 send_buffers + iremote,
                                                 element_data);

    /* Post the asynchronuos send */
    mpiret = sc_MPI_Isend (send_buffers[iremote], bytes_to_send, sc_MPI_BYTE,
                           remote_rank, T8_MPI_GHOST_EXC_FOREST,
                           forest->mpicomm,
                           data_exchange->send_requests + iremote);
    SC_CHECK_MPI (mpiret);
  }

  /* The index in element_data at which the ghost elements start */
  ghost_start = t8_forest_get_num_element (forest);
  /* Receive the incoming messages */
#if 0
  while (received_messages < data_exchange->num_remotes) {
    /* Blocking test for incoming message */
    mpiret = sc_MPI_Probe (sc_MPI_ANY_SOURCE, T8_MPI_GHOST_EXC_FOREST,
                           forest->mpicomm, &recv_status);
    SC_CHECK_MPI (mpiret);
    recv_rank = recv_status.MPI_SOURCE;
    /* Get the number of bytes to receive */
    mpiret = sc_MPI_Get_count (&recv_status, sc_MPI_BYTE, &bytes_recv);
    SC_CHECK_MPI (mpiret);

    /* We need to compute the offset in element_data to which we can receive the message */
    /* Search for this process' entry in the ghost struct */
    lookup_proc.mpirank = recv_rank;
    ret =
      sc_hash_lookup (ghost->process_offsets, &lookup_proc,
                      (void ***) &pfound);
    T8_ASSERT (ret);
    process_entry = *pfound;
    /* In process_entry we stored the offset of this ranks ghosts under all
     * ghosts. Thus in element_data we look at the position
     *  ghost_start + offset
     */
    /* receive the message */
    sc_MPI_Recv (sc_array_index
                 (element_data, ghost_start + process_entry->ghost_offset),
                 bytes_recv, sc_MPI_BYTE, recv_rank, T8_MPI_GHOST_EXC_FOREST,
                 forest->mpicomm, sc_MPI_STATUS_IGNORE);
    received_messages++;
  }
<<<<<<< HEAD
#endif
  for (iremote = 0; iremote < data_exchange->num_remotes; iremote++) {
    /* We need to compute the offset in element_data to which we can receive the message */
    /* Search for this process' entry in the ghost struct */
    recv_rank =
      *(int *) sc_array_index_int (ghost->remote_processes, iremote);
    lookup_proc.mpirank = recv_rank;
    ret =
      sc_hash_lookup (ghost->process_offsets, &lookup_proc,
                      (void ***) &pfound);
    T8_ASSERT (ret);
    process_entry = *pfound;
    /* In process_entry we stored the offset of this ranks ghosts under all
     * ghosts. Thus in element_data we look at the position
     *  ghost_start + offset
     */
    remote_offset = process_entry->ghost_offset;
    /* Compute the offset of the next remote rank */
    if (iremote + 1 < data_exchange->num_remotes) {
      lookup_proc.mpirank =
        *(int *) sc_array_index_int (ghost->remote_processes, iremote + 1);
      ret =
        sc_hash_lookup (ghost->process_offsets, &lookup_proc,
                        (void ***) &pfound);
      T8_ASSERT (ret);
      process_entry = *pfound;
      next_offset = process_entry->ghost_offset;
    }
    else {
      /* We are the last rank, the next offset is the total number of ghosts */
      next_offset = ghost->num_ghosts_elements;
    }
    /* Calculate the number of bytes to receive */
    bytes_recv = (next_offset - remote_offset) * element_data->elem_size;
    /* receive the message */
    t8_debugf ("[H] ghost_exchange receive %i bytes from %i to index %i\n",
               bytes_recv, recv_rank,
               ghost_start + process_entry->ghost_offset);
    mpiret =
      sc_MPI_Irecv (sc_array_index
                    (element_data, ghost_start + remote_offset), bytes_recv,
                    sc_MPI_BYTE, recv_rank, T8_MPI_GHOST_EXC_FOREST,
                    forest->mpicomm, data_exchange->recv_requests + iremote);
    SC_CHECK_MPI (mpiret);
  }
  t8_debugf ("[H] ghost_exchange end phase1\n");
=======
>>>>>>> 23514a91
  return data_exchange;
}

static void
t8_forest_ghost_exchange_end (t8_ghost_data_exchange_t * data_exchange)
{
  int                 iproc;

  T8_ASSERT (data_exchange != NULL);
  /* Wait for all communications to end */
<<<<<<< HEAD
  t8_debugf ("[H] ghost_exchange start phase2\n");
  sc_MPI_Waitall (data_exchange->num_remotes, data_exchange->recv_requests,
                  sc_MPI_STATUSES_IGNORE);
  sc_MPI_Waitall (data_exchange->num_remotes, data_exchange->send_requests,
=======
  sc_MPI_Waitall (data_exchange->num_remotes, data_exchange->requests,
>>>>>>> 23514a91
                  sc_MPI_STATUSES_IGNORE);

  /* Free the send buffers */
  for (iproc = 0; iproc < data_exchange->num_remotes; iproc++) {
    T8_FREE (data_exchange->send_buffers[iproc]);
  }
  T8_FREE (data_exchange->send_buffers);
  /* free requests */
  T8_FREE (data_exchange->send_requests);
  T8_FREE (data_exchange->recv_requests);
  T8_FREE (data_exchange);
}

void
t8_forest_ghost_exchange_data (t8_forest_t forest, sc_array_t * element_data)
{
  t8_ghost_data_exchange_t *data_exchange;

  t8_debugf ("Entering ghost_exchange_data\n");
  T8_ASSERT (t8_forest_is_committed (forest));
  T8_ASSERT (forest->ghosts != NULL);
  T8_ASSERT (element_data != NULL);
  T8_ASSERT ((t8_locidx_t) element_data->elem_count ==
             t8_forest_get_num_element (forest)
             + t8_forest_get_num_ghosts (forest));

  data_exchange = t8_forest_ghost_exchange_begin (forest, element_data);
  t8_forest_ghost_exchange_end (data_exchange);
  t8_debugf ("Finished ghost_exchange_data\n");
}

/* Print a forest ghost structure */
void
t8_forest_ghost_print (t8_forest_t forest)
{
  t8_forest_ghost_t   ghost;
  t8_ghost_remote_t   remote_search, *remote_found;
  t8_ghost_remote_tree_t *remote_tree;
  t8_ghost_process_hash_t proc_hash, **pfound, *found;
  size_t              iremote, itree;
  int                 ret;
  size_t              index;
  char                remote_buffer[BUFSIZ] = "";
  char                buffer[BUFSIZ] = "";

  ghost = forest->ghosts;
  snprintf (remote_buffer + strlen (remote_buffer),
            BUFSIZ - strlen (remote_buffer), "\tRemotes:\n");
  snprintf (buffer + strlen (buffer), BUFSIZ - strlen (buffer),
            "\tReceived:\n");

  for (iremote = 0; iremote < ghost->remote_processes->elem_count; iremote++) {
    /* Get the rank of the remote process */
    remote_search.remote_rank =
      *(int *) sc_array_index (ghost->remote_processes, iremote);
    /* Search for the remote process in the hash table */
    ret = sc_hash_array_lookup (ghost->remote_ghosts, &remote_search, &index);
    remote_found = (t8_ghost_remote_t *)
      sc_array_index (&ghost->remote_ghosts->a, index);
    T8_ASSERT (ret);
    /* investigate the entry of this remote process */
    snprintf (remote_buffer + strlen (remote_buffer),
              BUFSIZ - strlen (remote_buffer), "\t[Rank %i] (%li trees):\n",
              remote_found->remote_rank,
              remote_found->remote_trees.elem_count);
    for (itree = 0; itree < remote_found->remote_trees.elem_count; itree++) {
      remote_tree = (t8_ghost_remote_tree_t *)
        sc_array_index (&remote_found->remote_trees, itree);
      snprintf (remote_buffer + strlen (remote_buffer),
                BUFSIZ - strlen (remote_buffer),
                "\t\t[id: %lli, class: %s, #elem: %li]\n",
                (long long) remote_tree->global_id,
                t8_eclass_to_string[remote_tree->eclass],
                (long) remote_tree->elements.elem_count);
    }

    /* Investigate the elements that we received from this process */
    proc_hash.mpirank = remote_search.remote_rank;
    /* look up this rank in the hash table */
    ret = sc_hash_insert_unique (ghost->process_offsets, &proc_hash,
                                 (void ***) &pfound);

    T8_ASSERT (ret == 0);
    found = *pfound;
    snprintf (buffer + strlen (buffer), BUFSIZ - strlen (buffer),
              "\t[Rank %i] First tree: %li\n\t\t First element: %li\n",
              remote_search.remote_rank,
              (long) found->tree_index, (long) found->first_element);
  }
  t8_debugf ("Ghost structure:\n%s\n%s\n", remote_buffer, buffer);
}

/* Completely destroy a ghost structure */
static void
t8_forest_ghost_reset (t8_forest_ghost_t * pghost)
{
  t8_forest_ghost_t   ghost;
  size_t              it, it_trees;
  t8_ghost_tree_t    *ghost_tree;
  t8_ghost_remote_t  *remote_entry;
  t8_ghost_remote_tree_t *remote_tree;

  T8_ASSERT (pghost != NULL);
  ghost = *pghost;
  T8_ASSERT (ghost != NULL);
  T8_ASSERT (ghost->rc.refcount == 0);

  /* Clean-up the arrays */
  for (it_trees = 0; it_trees < ghost->ghost_trees->elem_count; it_trees++) {
    ghost_tree = (t8_ghost_tree_t *) sc_array_index (ghost->ghost_trees,
                                                     it_trees);
    sc_array_reset (&ghost_tree->elements);
  }

  sc_array_destroy (ghost->ghost_trees);
  sc_array_destroy (ghost->remote_processes);
  /* Clean-up the hashtables */
  sc_hash_destroy (ghost->global_tree_to_ghost_tree);
  sc_hash_destroy (ghost->process_offsets);
  /* Clean-up the remote ghost entries */
  for (it = 0; it < ghost->remote_ghosts->a.elem_count; it++) {
    remote_entry = (t8_ghost_remote_t *)
      sc_array_index (&ghost->remote_ghosts->a, it);
    for (it_trees = 0; it_trees < remote_entry->remote_trees.elem_count;
         it_trees++) {
      remote_tree = (t8_ghost_remote_tree_t *)
        sc_array_index (&remote_entry->remote_trees, it_trees);
      sc_array_reset (&remote_tree->elements);
      sc_array_reset (&remote_tree->element_indices);
    }
    sc_array_reset (&remote_entry->remote_trees);
  }
  sc_hash_array_destroy (ghost->remote_ghosts);

  /* Clean-up the memory pools for the data inside
   * the hash tables */
  sc_mempool_destroy (ghost->glo_tree_mempool);
  sc_mempool_destroy (ghost->proc_offset_mempool);

  /* Free the ghost */
  T8_FREE (ghost);
  pghost = NULL;
}

void
t8_forest_ghost_ref (t8_forest_ghost_t ghost)
{
  T8_ASSERT (ghost != NULL);

  t8_refcount_ref (&ghost->rc);
}

void
t8_forest_ghost_unref (t8_forest_ghost_t * pghost)
{
  t8_forest_ghost_t   ghost;

  T8_ASSERT (pghost != NULL);
  ghost = *pghost;
  T8_ASSERT (ghost != NULL);

  if (t8_refcount_unref (&ghost->rc)) {
    t8_forest_ghost_reset (pghost);
  }
}

void
t8_forest_ghost_destroy (t8_forest_ghost_t * pghost)
{
  T8_ASSERT (pghost != NULL && *pghost != NULL &&
             t8_refcount_is_last (&(*pghost)->rc));
  t8_forest_ghost_unref (pghost);
  T8_ASSERT (*pghost == NULL);
}

T8_EXTERN_C_END ();<|MERGE_RESOLUTION|>--- conflicted
+++ resolved
@@ -1418,7 +1418,6 @@
                  forest->mpicomm, sc_MPI_STATUS_IGNORE);
     received_messages++;
   }
-<<<<<<< HEAD
 #endif
   for (iremote = 0; iremote < data_exchange->num_remotes; iremote++) {
     /* We need to compute the offset in element_data to which we can receive the message */
@@ -1465,8 +1464,6 @@
     SC_CHECK_MPI (mpiret);
   }
   t8_debugf ("[H] ghost_exchange end phase1\n");
-=======
->>>>>>> 23514a91
   return data_exchange;
 }
 
@@ -1477,14 +1474,9 @@
 
   T8_ASSERT (data_exchange != NULL);
   /* Wait for all communications to end */
-<<<<<<< HEAD
-  t8_debugf ("[H] ghost_exchange start phase2\n");
   sc_MPI_Waitall (data_exchange->num_remotes, data_exchange->recv_requests,
                   sc_MPI_STATUSES_IGNORE);
   sc_MPI_Waitall (data_exchange->num_remotes, data_exchange->send_requests,
-=======
-  sc_MPI_Waitall (data_exchange->num_remotes, data_exchange->requests,
->>>>>>> 23514a91
                   sc_MPI_STATUSES_IGNORE);
 
   /* Free the send buffers */
