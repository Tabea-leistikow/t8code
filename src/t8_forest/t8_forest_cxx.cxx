--- conflicted
+++ resolved
@@ -1380,13 +1380,8 @@
  * If no such i exists, return -1.
  */
 /* TODO: should return t8_locidx_t */
-<<<<<<< HEAD
-static              t8_locidx_t
-t8_forest_bin_search_lower (t8_element_array_t * elements,
-=======
 static t8_locidx_t
 t8_forest_bin_search_lower (t8_element_array_t *elements,
->>>>>>> ff6cb5b9
                             t8_linearidx_t element_id, int maxlevel)
 {
   t8_element_t       *query;
