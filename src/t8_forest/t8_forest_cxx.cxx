--- conflicted
+++ resolved
@@ -395,7 +395,6 @@
 t8_forest_element_from_ref_coords (t8_forest_t forest, t8_locidx_t ltreeid, const t8_element_t *element,
                                    const double *ref_coords, double *coords_out, sc_array_t *stretch_factors)
 {
-<<<<<<< HEAD
   double              tree_ref_coords[3] = { 0 };
   const t8_eclass_t   tree_class = t8_forest_get_tree_class (forest, ltreeid);
   const t8_eclass_scheme_c *scheme =
@@ -404,14 +403,6 @@
                                        tree_ref_coords);
   const t8_cmesh_t    cmesh = t8_forest_get_cmesh (forest);
   const t8_gloidx_t   gtreeid = t8_forest_global_tree_id (forest, ltreeid);
-=======
-  double tree_ref_coords[3] = { 0 };
-  const t8_eclass_t tree_class = t8_forest_get_tree_class (forest, ltreeid);
-  const t8_eclass_scheme_c *scheme = t8_forest_get_eclass_scheme (forest, tree_class);
-  scheme->t8_element_reference_coords (element, ref_coords, NULL, tree_ref_coords);
-  const t8_cmesh_t cmesh = t8_forest_get_cmesh (forest);
-  const t8_gloidx_t gtreeid = t8_forest_global_tree_id (forest, ltreeid);
->>>>>>> abf0d26c
   t8_geometry_evaluate (cmesh, gtreeid, tree_ref_coords, coords_out);
 }
 
