--- conflicted
+++ resolved
@@ -392,16 +392,11 @@
 }
 
 void
-<<<<<<< HEAD
 t8_forest_element_from_ref_coords (t8_forest_t forest, t8_locidx_t ltreeid,
                                    const t8_element_t *element,
                                    const double *ref_coords,
                                    const size_t num_coords,
                                    double *coords_out,
-=======
-t8_forest_element_from_ref_coords (t8_forest_t forest, t8_locidx_t ltreeid, const t8_element_t *element,
-                                   const double *ref_coords, const size_t num_coords, double *coords_out,
->>>>>>> de9419f4
                                    sc_array_t *stretch_factors)
 {
   double tree_ref_coords[3] = { 0 };
