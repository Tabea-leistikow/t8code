--- conflicted
+++ resolved
@@ -469,11 +469,6 @@
 t8_forest_element_centroid (t8_forest_t forest, t8_locidx_t ltreeid, const t8_element_t *element, double *coordinates)
 {
   t8_eclass_scheme_c *ts;
-<<<<<<< HEAD
-  t8_element_shape_t element_shape;
-  double corner_coords[3] = { 0.0 };
-=======
->>>>>>> 96968803
 
   T8_ASSERT (t8_forest_is_committed (forest));
 
@@ -484,15 +479,9 @@
 
   /* Get the element class and calculate the centroid using its element
    * reference coordinates */
-<<<<<<< HEAD
-  element_shape = t8_element_shape (ts, element);
-  t8_forest_element_from_ref_coords (forest, ltreeid, element, t8_element_centroid_ref_coords[element_shape],
-                                     coordinates, 0);
-=======
   const t8_element_shape_t element_shape = t8_element_shape (ts, element);
   t8_forest_element_from_ref_coords (forest, ltreeid, element, t8_element_centroid_ref_coords[element_shape], 1,
                                      coordinates, NULL);
->>>>>>> 96968803
 }
 
 /* Compute the length of the line from one corner to a second corner in an element */
