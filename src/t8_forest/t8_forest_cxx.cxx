--- conflicted
+++ resolved
@@ -389,12 +389,7 @@
   ts = t8_forest_get_eclass_scheme (forest, tree_class);
 
   /* Compute the vertex coordinates inside [0,1]^dim reference cube. */
-<<<<<<< HEAD
-  ts->t8_element_vertex_reference_coords (element, corner_number,
-                                          vertex_coords);                                    
-=======
   ts->t8_element_vertex_reference_coords (element, corner_number, vertex_coords);
->>>>>>> 494c20e9
   /* Compute the global tree id */
   gtreeid = t8_forest_global_tree_id (forest, ltree_id);
   /* Get the cmesh */
@@ -470,16 +465,9 @@
 
   /* Initialize the centroid with (0, 0, 0). */
   memset (coordinates, 0, 3 * sizeof (double));
-<<<<<<< HEAD
-  /* get the number of corners of element */
-  num_corners = ts->t8_element_num_corners (element);
-
-  for (icorner = 0; icorner < num_corners; icorner++) {
-=======
   /* Get the number of corners of the element. */
   const int num_corners = ts->t8_element_num_corners (element);
   for (int icorner = 0; icorner < num_corners; icorner++) {
->>>>>>> 494c20e9
     /* For each corner, add its coordinates to the centroids coordinates. */
     t8_forest_element_coordinate (forest, ltreeid, element, icorner, corner_coords);
     /* coordinates = coordinates + corner_coords */
@@ -575,84 +563,6 @@
   case T8_ECLASS_LINE:
     /* for line, the volume equals the diameter */
     return t8_forest_element_diam (forest, ltreeid, element);
-<<<<<<< HEAD
-  case T8_ECLASS_QUAD:
-    {
-      int                 face_a, face_b, corner_a, corner_b;
-      double              coordinates[3][3];
-      t8_eclass_scheme_c *ts;
-      /* We use this formula for computing the surface area for a parallelogram
-       * (we use parallelogram as approximation for the element).
-       *
-       *  A = | det (v_1*v_1 v_1*v_2) |
-       *      |     (v_2*v_1 v_2*v_2) |
-       * v_1
-       *  x --- x
-       *  |     |
-       *  |     |
-       *  x --- x
-       * 0       v_2
-       */
-
-      /* Note that for triangular subelements we need to identify the corner at the right angle to start with */
-
-      /* Compute the faces meeting at vertex 0 */
-      ts = t8_forest_get_eclass_scheme (forest, T8_ECLASS_QUAD);
-      int                 start_corner;
-      if (ts->t8_element_is_subelement (element)) {     /* adjust the starting corner */
-        int                 face_num_hypotenuse =
-          ts->t8_element_get_face_number_of_hypotenuse (element);
-        start_corner = face_num_hypotenuse + 2 % 3;
-      }
-      else {
-        start_corner = 0;
-      }
-
-      face_a = ts->t8_element_get_corner_face (element, start_corner, 0);
-      face_b = ts->t8_element_get_corner_face (element, start_corner, 1);
-      /* Compute the other corners of these faces */
-      corner_a = ts->t8_element_get_face_corner (element, face_a, 1);
-      corner_b = ts->t8_element_get_face_corner (element, face_b, 1);
-      T8_ASSERT (corner_a != 0 && corner_b != 0);
-      T8_ASSERT (corner_a != corner_b);
-      /* Compute the coordinates of vertex 0, a and b */
-      t8_forest_element_coordinate (forest, ltreeid, element,
-                                    0, coordinates[0]);
-      t8_forest_element_coordinate (forest, ltreeid, element,
-                                    corner_a, coordinates[1]);
-      t8_forest_element_coordinate (forest, ltreeid, element,
-                                    corner_b, coordinates[2]);
-
-      if (ts->t8_element_is_subelement (element)) {
-        return t8_forest_element_triangle_area (coordinates);
-      }
-      else {
-        return 2 * t8_forest_element_triangle_area (coordinates);
-      }
-    }
-    break;
-  case T8_ECLASS_TRIANGLE:
-    {
-      double              coordinates[3][3];
-      int                 i;
-      /* We use the same formula as for quads but divide the result in half.
-       *    v_2
-       *    x
-       *   /  \
-       *  x -- x
-       * 0     v_1
-       *  A = | det (v_1*v_1 v_1*v_2) |
-       *      |     (v_2*v_1 v_2*v_2) |
-       *
-       * This is not an approximation as in the quad case, since a
-       * triangle always spans a parallelogram.
-       */
-      for (i = 0; i < 3; i++) {
-        t8_forest_element_coordinate (forest, ltreeid, element,
-                                      i, coordinates[i]);
-      }
-      return t8_forest_element_triangle_area (coordinates);
-=======
   case T8_ECLASS_QUAD: {
     int face_a, face_b, corner_a, corner_b;
     double coordinates[3][3];
@@ -701,7 +611,6 @@
      */
     for (i = 0; i < 3; i++) {
       t8_forest_element_coordinate (forest, ltreeid, element, i, coordinates[i]);
->>>>>>> 494c20e9
     }
     return t8_forest_element_triangle_area (coordinates);
   } break;
@@ -1044,39 +953,34 @@
     t8_vec_ax (normal, sign / norm);
 
     return;
-<<<<<<< HEAD
-  case T8_ECLASS_LINE:
-    {
-      int                 corner_a = 0, corner_b = 0;
-      double              vertex_a[3] = { 0 }, vertex_b[3] =
-        { 0 }, center[3] = { 0 };
-      double              vb_vb = 0, c_vb = 0, c_n = 0;
-      double              norm = 0;
+  case T8_ECLASS_LINE: {
+    int corner_a, corner_b;
+    double vertex_a[3], vertex_b[3], center[3];
+    double vb_vb, c_vb, c_n;
+    double norm;
 
       /* This construction does not work for subelements */
-      /* We approximate the normal vector via this geometric construction:
-       *
-       *    x ---- x V
-       *    |      |
-       *    |   C  |-->N
-       *    |      |
-       *    x ---- x 0
-       *
-       *   Since V,C in R^3, we need N perpendicular to V and N in space (C,V)
-       *   This N is given by N = C - <C,V>/<V,V> V
-       *   <.,.> being the dot product.
-       *   Since in general the corner is not 0, we consider the affine problem
-       *   with corner vectoy V_a and V_b, and shift it by -V_a.
-       */
-      /* Compute the two endnotes of the face line */
-
-      corner_a = ts->t8_element_get_face_corner (element, face, 0);
-      corner_b = ts->t8_element_get_face_corner (element, face, 1);
-      /* Compute the coordinates of the endnotes */
-      t8_forest_element_coordinate (forest, ltreeid, element,
-                                    corner_a, vertex_a);
-      t8_forest_element_coordinate (forest, ltreeid, element,
-                                    corner_b, vertex_b);
+    /* We approximate the normal vector via this geometric construction:
+     *
+     *    x ---- x V
+     *    |      |
+     *    |   C  |-->N
+     *    |      |
+     *    x ---- x 0
+     *
+     *   Since V,C in R^3, we need N perpendicular to V and N in space (C,V)
+     *   This N is given by N = C - <C,V>/<V,V> V
+     *   <.,.> being the dot product.
+     *   Since in general the corner is not 0, we consider the affine problem
+     *   with corner vectoy V_a and V_b, and shift it by -V_a.
+     */
+    /* Compute the two endnotes of the face line */
+
+    corner_a = ts->t8_element_get_face_corner (element, face, 0);
+    corner_b = ts->t8_element_get_face_corner (element, face, 1);
+    /* Compute the coordinates of the endnotes */
+    t8_forest_element_coordinate (forest, ltreeid, element, corner_a, vertex_a);
+    t8_forest_element_coordinate (forest, ltreeid, element, corner_b, vertex_b);
 
       /* Note: the following implementation is specific for 2D Quad remove hanging nodes subelements */
       if (ts->t8_element_is_subelement (element)) {     /* the recent element is a subelement and we need an adjustement of the construction of C */
@@ -1113,49 +1017,11 @@
         }
       }                         /* end of is_subelement */
       else {                    /* the recent element is no subelement */
-        /* Compute the center */
-        t8_forest_element_centroid (forest, ltreeid, element, center);
-      }
-#if 0
-      t8_debugf
-        ("Corner_a: %i, Corner_b: %i, vertex_a: (%f,%f), vertex_b: (%f,%f)\n, center: (%f,%f)\n",
-         corner_a, corner_b, vertex_a[0], vertex_a[1], vertex_b[0],
-         vertex_b[1], center[0], center[1]);
-#endif
-
-      /* Compute the difference with V_a.
-=======
-  case T8_ECLASS_LINE: {
-    int corner_a, corner_b;
-    double vertex_a[3], vertex_b[3], center[3];
-    double vb_vb, c_vb, c_n;
-    double norm;
-
-    /* We approximate the normal vector via this geometric construction:
-     *
-     *    x ---- x V
-     *    |      |
-     *    |   C  |-->N
-     *    |      |
-     *    x ---- x 0
-     *
-     *   Since V,C in R^3, we need N perpendicular to V and N in space (C,V)
-     *   This N is given by N = C - <C,V>/<V,V> V
-     *   <.,.> being the dot product.
-     *   Since in general the corner is not 0, we consider the affine problem
-     *   with corner vectoy V_a and V_b, and shift it by -V_a.
-     */
-    /* Compute the two endnotes of the face line */
-    corner_a = ts->t8_element_get_face_corner (element, face, 0);
-    corner_b = ts->t8_element_get_face_corner (element, face, 1);
-    /* Compute the coordinates of the endnotes */
-    t8_forest_element_coordinate (forest, ltreeid, element, corner_a, vertex_a);
-    t8_forest_element_coordinate (forest, ltreeid, element, corner_b, vertex_b);
-    /* Compute the center */
-    t8_forest_element_centroid (forest, ltreeid, element, center);
+      /* Compute the center */
+      t8_forest_element_centroid (forest, ltreeid, element, center);
+      }
 
     /* Compute the difference with V_a.
->>>>>>> 494c20e9
        * Compute the dot products */
     vb_vb = c_vb = 0;
     /* vertex_b = vertex_b - vertex_a */
@@ -1170,27 +1036,10 @@
     /* Compute N = C - <C,V>/<V,V> V
        * compute the norm of N
        * compute N*C */
-<<<<<<< HEAD
-      t8_vec_axpyz (vertex_b, center, normal, -1 * c_vb / vb_vb);
-      norm = t8_vec_norm (normal);
-#if 0
-      t8_debugf ("normal: (%f,%f), norm: %f\n", normal[0], normal[1], norm);
-#endif
-      T8_ASSERT (norm != 0);
-      c_n = t8_vec_dot (center, normal);
-
-      /* If N*C > 0 then N points inwards, so we have to reverse it */
-      if (c_n > 0) {
-        norm *= -1;
-      }
-      /* divide normal by its normal to normalize it */
-      t8_vec_ax (normal, 1. / norm);
-=======
     t8_vec_axpyz (vertex_b, center, normal, -1 * c_vb / vb_vb);
     norm = t8_vec_norm (normal);
     T8_ASSERT (norm != 0);
     c_n = t8_vec_dot (center, normal);
->>>>>>> 494c20e9
 
     /* If N*C > 0 then N points inwards, so we have to reverse it */
     if (c_n > 0) {
@@ -2014,28 +1863,8 @@
   tree = t8_forest_get_tree (forest, ltreeid);
   eclass = tree->eclass;
   ts = t8_forest_get_eclass_scheme (forest, eclass);
-<<<<<<< HEAD
-
-#if 0                           /* print the general setting at the beginning */
-#if T8_ENABLE_DEBUG
-  t8_debugf ("face: %i\n", face);
-  t8_debugf ("current element:\n");
-  ts->t8_element_debug_print (elem);
-#endif
-#endif
-
-  if (neigh_scheme == ts &&
-      ts->t8_element_face_neighbor_inside (elem, neigh, face, neigh_face)) {
-=======
   if (neigh_scheme == ts && ts->t8_element_face_neighbor_inside (elem, neigh, face, neigh_face)) {
->>>>>>> 494c20e9
     /* The neighbor was constructed and is inside the current tree. */
-#if 0
-#if T8_ENABLE_DEBUG             /* print the resulting neighbor */
-    t8_debugf ("neigh initialized:\n");
-    ts->t8_element_debug_print (neigh);
-#endif
-#endif
     return ltreeid + t8_forest_get_first_local_tree_id (forest);
   }
   else {
@@ -2124,32 +1953,11 @@
       is_smaller = tree_face <= tree_neigh_face;
     }
     /* We now transform the face element to the other tree. */
-<<<<<<< HEAD
-    sign =
-      t8_eclass_face_orientation[eclass][tree_face] ==
-      t8_eclass_face_orientation[neigh_eclass][tree_neigh_face];
-    boundary_scheme->t8_element_transform_face (face_element,
-                                                face_element,
-                                                ttf[tree_face] / F, sign,
-                                                is_smaller);
-    /* And now we extrude the face to the new neighbor element 
-     * and compute neigh */
-=======
     sign = t8_eclass_face_orientation[eclass][tree_face] == t8_eclass_face_orientation[neigh_eclass][tree_neigh_face];
     boundary_scheme->t8_element_transform_face (face_element, face_element, ttf[tree_face] / F, sign, is_smaller);
     /* And now we extrude the face to the new neighbor element */
->>>>>>> 494c20e9
     neighbor_scheme = forest->scheme_cxx->eclass_schemes[neigh_eclass];
     *neigh_face = neighbor_scheme->t8_element_extrude_face (face_element, boundary_scheme, neigh, tree_neigh_face);
-    /* Free the face_element */
-    boundary_scheme->t8_element_destroy (1, &face_element);
-
-#if 0                           /* print the resulting neighbor */
-#if T8_ENABLE_DEBUG
-    t8_debugf ("neigh initialized:\n");
-    neighbor_scheme->t8_element_debug_print (neigh);
-#endif
-#endif
 
     return global_neigh_id;
   }
@@ -2195,13 +2003,7 @@
    *  c-----d                     x--d
    *
    */
-<<<<<<< HEAD
-  ts->t8_element_children_at_face (elem, face, children_at_face,
-                                   num_children_at_face, NULL);
-                                   
-=======
   ts->t8_element_children_at_face (elem, face, children_at_face, num_children_at_face, NULL);
->>>>>>> 494c20e9
   /* For each face_child build its neighbor */
   for (child_it = 0; child_it < num_children_at_face; child_it++) {
     /* The face number of the face of the child that coincides with face
@@ -2209,18 +2011,9 @@
      * We thus have to compute the face number of the child first.
      */
     child_face = ts->t8_element_face_child_face (elem, face, child_it);
-<<<<<<< HEAD
-    
-    neighbor_tree = t8_forest_element_face_neighbor (forest, ltreeid,
-                                                     children_at_face
-                                                     [child_it],
-                                                     neighs[child_it],
-                                                     neigh_scheme,
-                                                     child_face, &neigh_face);
-=======
     neighbor_tree = t8_forest_element_face_neighbor (forest, ltreeid, children_at_face[child_it], neighs[child_it],
                                                      neigh_scheme, child_face, &neigh_face);
->>>>>>> 494c20e9
+
     if (dual_faces != NULL) {
       /* Store the dual face */
       dual_faces[child_it] = neigh_face;
@@ -2442,8 +2235,20 @@
 
   T8_ASSERT (t8_forest_is_committed (forest));
 
-  /* This function should only be called for transitioned forests */
-  T8_ASSERT (forest->is_transitioned);
+
+  /* if the given forest is transitioned, then call the transitioned LFN function. */
+  if (forest->is_transitioned) {
+    t8_forest_leaf_face_neighbors_transitioned (forest, ltreeid,
+                                                leaf, pneighbor_leafs,
+                                                face, dual_faces,
+                                                num_neighbors,
+                                                pelement_indices,
+                                                pneigh_scheme,
+                                                forest_is_balanced);
+    return;
+  }
+
+  /* T8_ASSERT (!forest_is_balanced || t8_forest_is_balanced (forest)); */
 
   if (forest_is_balanced) {
     /* In a balanced forest, the leaf neighbor of a leaf is either the neighbor element itself,
@@ -2481,7 +2286,7 @@
           T8_ALLOC (t8_element_t *, *num_neighbors);
         *dual_faces = T8_ALLOC (int, *num_neighbors);
         ts->t8_element_new (*num_neighbors, neighbor_leafs);
-        if ( eclass == 4){
+        if (eclass == 4){
            ts->t8_element_get_sibling_neighbor_in_transition_cell_hex (leaf, face,
                                                                 *num_neighbors,
                                                                 neighbor_leafs,
@@ -2855,6 +2660,8 @@
   }
 }
 
+
+
 void
 t8_forest_leaf_face_neighbors (t8_forest_t forest, t8_locidx_t ltreeid, const t8_element_t *leaf,
                                t8_element_t **pneighbor_leafs[], int face, int *dual_faces[], int *num_neighbors,
@@ -2874,31 +2681,12 @@
 
   /* TODO: implement is_leaf check to apply to leaf */
   T8_ASSERT (t8_forest_is_committed (forest));
-<<<<<<< HEAD
-
-  SC_CHECK_ABORT (forest_is_balanced, "leaf face neighbors is not implemented " "for unbalanced forests.\n");   /* TODO: write version for unbalanced forests */
-=======
   T8_ASSERT (!forest_is_balanced || t8_forest_is_balanced (forest));
   SC_CHECK_ABORT (forest_is_balanced, "leaf face neighbors is not implemented "
                                       "for unbalanced forests.\n"); /* TODO: write version for unbalanced forests */
->>>>>>> 494c20e9
   SC_CHECK_ABORT (forest->mpisize == 1 || forest->ghosts != NULL,
                   "Ghost structure is needed for t8_forest_leaf_face_neighbors "
                   "but was not found in forest.\n");
-
-  /* if the given forest is transitioned, then call the transitioned LFN function. */
-  if (forest->is_transitioned) {
-    t8_forest_leaf_face_neighbors_transitioned (forest, ltreeid,
-                                                leaf, pneighbor_leafs,
-                                                face, dual_faces,
-                                                num_neighbors,
-                                                pelement_indices,
-                                                pneigh_scheme,
-                                                forest_is_balanced);
-    return;
-  }
-
-  /* T8_ASSERT (!forest_is_balanced || t8_forest_is_balanced (forest)); */
 
   if (forest_is_balanced) {
     /* In a balanced forest, the leaf neighbor of a leaf is either the neighbor element itself,
@@ -3014,13 +2802,7 @@
           /* The ancestor is the same-level neighbor of leaf */
           if (!at_maxlevel) {
             /* its dual face is the face of the parent of the first neighbor leaf */
-<<<<<<< HEAD
-            *dual_faces[0] =
-              neigh_scheme->t8_element_face_parent_face (neighbor_leafs[0],
-                                                         *dual_faces[0]);
-=======
             *dual_faces[0] = neigh_scheme->t8_element_face_parent_face (neighbor_leafs[0], *dual_faces[0]);
->>>>>>> 494c20e9
           }
         }
         else {
@@ -3084,8 +2866,6 @@
 #endif
       }
       else {
-        /* TODO: do we need to adjust in case of subelements here? */
-
         /* The neighbor is a ghost */
         element_array = t8_forest_ghost_get_tree_elements (forest, lghost_treeid);
         /* Find the index of the neighbor in the array */
@@ -3094,20 +2874,9 @@
 #if T8_ENABLE_DEBUG
         /* We check whether the element is really the element at this local id */
         {
-<<<<<<< HEAD
-          t8_element_t       *check_element;
-          check_element =
-            t8_forest_ghost_get_element (forest, lghost_treeid,
-                                         element_indices[ineigh]);
-          T8_ASSERT (!neigh_scheme->t8_element_compare (check_element,
-                                                        neighbor_leafs
-                                                        [ineigh]));
-          t8_debugf ("LFN: the neighbor is a ghost.\n");
-=======
           t8_element_t *check_element;
           check_element = t8_forest_ghost_get_element (forest, lghost_treeid, element_indices[ineigh]);
           T8_ASSERT (!neigh_scheme->t8_element_compare (check_element, neighbor_leafs[ineigh]));
->>>>>>> 494c20e9
         }
 #endif
         /* Add the element offset of previous ghosts to this index */
