--- conflicted
+++ resolved
@@ -1098,147 +1098,8 @@
   const t8_cmesh_t cmesh = t8_forest_get_cmesh (forest);
   const t8_locidx_t cltreeid = t8_forest_ltreeid_to_cmesh_ltreeid (forest, ltreeid);
   const t8_gloidx_t cgtreeid = t8_cmesh_get_global_id (cmesh, cltreeid);
-<<<<<<< HEAD
   t8_geometry_c *geometry = t8_cmesh_get_tree_geometry (cmesh, cgtreeid);
   geometry->t8_geom_point_batch_inside_element (forest, ltreeid, element, points, num_points, is_inside, tolerance);
-=======
-  T8_ASSERT (t8_geometry_get_type (cmesh, cgtreeid) == T8_GEOMETRY_TYPE_LINEAR);
-#endif
-
-  switch (element_shape) {
-  case T8_ECLASS_VERTEX: {
-    /* A point is 'inside' a vertex if they have the same coordinates */
-    double vertex_coords[3];
-    /* Get the vertex coordinates */
-    t8_forest_element_coordinate (forest, ltreeid, element, 0, vertex_coords);
-    /* Check whether the point and the vertex are within tolerance distance
-       * to each other */
-    for (int ipoint = 0; ipoint < num_points; ipoint++) {
-      is_inside[ipoint] = t8_vertex_point_inside (vertex_coords, &points[ipoint * 3], tolerance);
-    }
-    return;
-  }
-  case T8_ECLASS_LINE: {
-    /* A point p is inside a line that is defined by the edge nodes
-     * p_0 and p_1
-     * if and only if the linear system
-     * (p_1 - p_0)x = p - p_0
-     * has a solution x with 0 <= x <= 1
-     */
-    double p_0[3], v[3];
-
-    /* Compute the vertex coordinates of the line */
-    t8_forest_element_coordinate (forest, ltreeid, element, 0, p_0);
-    /* v = p_1 */
-    t8_forest_element_coordinate (forest, ltreeid, element, 1, v);
-    /* v = p_1 - p_0 */
-    t8_vec_axpy (p_0, v, -1);
-    for (int ipoint = 0; ipoint < num_points; ipoint++) {
-      is_inside[ipoint] = t8_line_point_inside (p_0, v, &points[ipoint * 3], tolerance);
-    }
-    return;
-  }
-  case T8_ECLASS_QUAD: {
-    /* We divide the quad in two triangles and use the triangle check. */
-    double p_0[3], p_1[3], p_2[3], p_3[3];
-    /* Compute the vertex coordinates of the quad */
-    t8_forest_element_coordinate (forest, ltreeid, element, 0, p_0);
-    t8_forest_element_coordinate (forest, ltreeid, element, 1, p_1);
-    t8_forest_element_coordinate (forest, ltreeid, element, 2, p_2);
-    t8_forest_element_coordinate (forest, ltreeid, element, 3, p_3);
-
-#if T8_ENABLE_DEBUG
-    /* Issue a warning if the points of the quad do not lie in the same plane */
-    if (!t8_four_points_coplanar (p_0, p_1, p_2, p_3, tolerance)) {
-      t8_debugf ("WARNING: Testing if point is inside a quad that is not coplanar. This test will be inaccurate.\n");
-    }
-#endif
-    double v[3];
-    double w[3];
-    /* v = v - p_0 = p_1 - p_0 */
-    t8_vec_axpyz (p_0, p_1, v, -1);
-    /* w = w - p_0 = p_2 - p_0 */
-    t8_vec_axpyz (p_0, p_2, w, -1);
-    /* Check whether the point is inside the first triangle. */
-    for (int ipoint = 0; ipoint < num_points; ipoint++) {
-      is_inside[ipoint] = t8_triangle_point_inside (p_0, v, w, &points[ipoint * 3], tolerance);
-    }
-    /* If not, check whether the point is inside the second triangle. */
-    /* v = v - p_0 = p_1 - p_0 */
-    t8_vec_axpyz (p_1, p_2, v, -1);
-    /* w = w - p_0 = p_2 - p_0 */
-    t8_vec_axpyz (p_1, p_3, w, -1);
-    for (int ipoint = 0; ipoint < num_points; ipoint++) {
-      if (!is_inside[ipoint]) {
-        /* point_inside is true if the point was inside the first or second triangle. Otherwise it is false. */
-        is_inside[ipoint] = t8_triangle_point_inside (p_1, v, w, &points[ipoint * 3], tolerance);
-      }
-    }
-    return;
-  }
-  case T8_ECLASS_TRIANGLE: {
-    double p_0[3], p_1[3], p_2[3];
-
-    /* Compute the vertex coordinates of the triangle */
-    t8_forest_element_coordinate (forest, ltreeid, element, 0, p_0);
-    t8_forest_element_coordinate (forest, ltreeid, element, 1, p_1);
-    t8_forest_element_coordinate (forest, ltreeid, element, 2, p_2);
-    double v[3];
-    double w[3];
-    /* v = v - p_0 = p_1 - p_0 */
-    t8_vec_axpyz (p_0, p_1, v, -1);
-    /* w = w - p_0 = p_2 - p_0 */
-    t8_vec_axpyz (p_0, p_2, w, -1);
-
-    for (int ipoint = 0; ipoint < num_points; ipoint++) {
-      is_inside[ipoint] = t8_triangle_point_inside (p_0, v, w, &points[ipoint * 3], tolerance);
-    }
-    return;
-  }
-  case T8_ECLASS_TET:
-  case T8_ECLASS_HEX:
-  case T8_ECLASS_PRISM:
-  case T8_ECLASS_PYRAMID: {
-    /* For bilinearly interpolated volume elements, a point is inside an element
-     * if and only if it lies on the inner side of each face.
-     * The inner side is defined as the side where the outside normal vector does not
-     * point to.
-     * The point is on this inner side if and only if the scalar product of
-     * a point on the plane minus the point with the outer normal of the face
-     * is >= 0.
-     *
-     * In other words, let p be the point to check, n the outer normal and x a point
-     * on the plane, then p is on the inner side if and only if
-     *  <x - p, n> >= 0
-     */
-
-    const int num_faces = ts->t8_element_num_faces (element);
-    /* Assume that every point is inside of the element */
-    for (int ipoint = 0; ipoint < num_points; ipoint++) {
-      is_inside[ipoint] = 1;
-    }
-    for (int iface = 0; iface < num_faces; ++iface) {
-      double face_normal[3];
-      /* Compute the outer normal n of the face */
-      t8_forest_element_face_normal (forest, ltreeid, element, iface, face_normal);
-      /* Compute a point x on the face */
-      const int afacecorner = ts->t8_element_get_face_corner (element, iface, 0);
-      double point_on_face[3];
-      t8_forest_element_coordinate (forest, ltreeid, element, afacecorner, point_on_face);
-      for (int ipoint = 0; ipoint < num_points; ipoint++) {
-        const int is_inside_iface = t8_plane_point_inside (point_on_face, face_normal, &points[ipoint * 3]);
-        if (is_inside_iface == 0) {
-          /* Point is on the outside of face iface. Update is_inside */
-          is_inside[ipoint] = 0;
-        }
-      }
-    }
-    return;
-  }
-  default:
-    SC_ABORT_NOT_REACHED ();
-  }
->>>>>>> 4b6e7f0c
 }
 
 int
