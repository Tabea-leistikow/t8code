/*
  This file is part of t8code.
  t8code is a C library to manage a collection (a forest) of multiple
  connected adaptive space-trees of general element classes in parallel.

  Copyright (C) 2015 the developers

  t8code is free software; you can redistribute it and/or modify
  it under the terms of the GNU General Public License as published by
  the Free Software Foundation; either version 2 of the License, or
  (at your option) any later version.

  t8code is distributed in the hope that it will be useful,
  but WITHOUT ANY WARRANTY; without even the implied warranty of
  MERCHANTABILITY or FITNESS FOR A PARTICULAR PURPOSE.  See the
  GNU General Public License for more details.

  You should have received a copy of the GNU General Public License
  along with t8code; if not, write to the Free Software Foundation, Inc.,
  51 Franklin Street, Fifth Floor, Boston, MA 02110-1301, USA.
*/

#include <sc_statistics.h>
#include <t8_refcount.h>
#include <t8_vec.h>
#include <t8_forest.h>
#include <t8_forest/t8_forest_types.h>
#include <t8_forest/t8_forest_cxx.h>
#include <t8_forest/t8_forest_partition.h>
#include <t8_forest/t8_forest_private.h>
#include <t8_forest/t8_forest_ghost.h>
#include <t8_forest/t8_forest_balance.h>
#include <t8_forest/t8_forest_transition.h>
#include <t8_element_cxx.hxx>
#include <t8_cmesh/t8_cmesh_trees.h>
#include <t8_cmesh/t8_cmesh_offset.h>
#include <t8_geometry/t8_geometry_base.hxx>

/* We want to export the whole implementation to be callable from "C" */
T8_EXTERN_C_BEGIN ();

/* Compute the maximum possible refinement level in a forest. */
void
t8_forest_compute_maxlevel (t8_forest_t forest)
{
  /* Ensure that the maxlevel does not increase the maximum level of any
   * class in the forest */
  int                 eclass_it;
  int                 maxlevel;
  t8_eclass_scheme_c *ts;

  T8_ASSERT (t8_cmesh_is_committed (forest->cmesh));
  forest->maxlevel = -1;
  for (eclass_it = T8_ECLASS_VERTEX; eclass_it < T8_ECLASS_COUNT; eclass_it++) {
    if (forest->cmesh->num_trees_per_eclass[eclass_it] > 0) {
      /* If there are trees of this class, compute the maxlevel of the class */
      ts = t8_forest_get_eclass_scheme_before_commit (forest, (t8_eclass_t)
                                                      eclass_it);
      maxlevel = ts->t8_element_maxlevel ();
      /* Compute the minimum of this level and the stored maxlevel */
      if (forest->maxlevel == -1) {
        forest->maxlevel = maxlevel;
      }
      else {
        forest->maxlevel = SC_MIN (maxlevel, forest->maxlevel);
      }
    }
  }
  T8_ASSERT (forest->maxlevel >= 0);
  t8_debugf ("Computed maxlevel %i\n", forest->maxlevel);
}

/* Return the maximum level of a forest */
int
t8_forest_get_maxlevel (t8_forest_t forest)
{
  T8_ASSERT (t8_forest_is_committed (forest));
  T8_ASSERT (forest->maxlevel >= 0);
#ifdef T8_ENABLE_DEBUG
  /* Ensure that the maxlevel does not increase the maximum level of any
   * class in the forest */
  int                 eclass_it;
  t8_eclass_scheme_c *ts;
  for (eclass_it = 0; eclass_it < T8_ECLASS_COUNT; eclass_it++) {
    if (forest->cmesh->num_trees_per_eclass[eclass_it] > 0) {
      ts = t8_forest_get_eclass_scheme (forest, (t8_eclass_t) eclass_it);
      T8_ASSERT (forest->maxlevel <= ts->t8_element_maxlevel ());
    }
  }
#endif
  return forest->maxlevel;
}

/* Compute the minimum refinement level, such that a uniform forest on a cmesh
 * does not have empty processes */
int
t8_forest_min_nonempty_level (t8_cmesh_t cmesh, t8_scheme_cxx_t *scheme)
{
  int                 level, min_num_childs, maxlevel;
  t8_eclass_scheme_c *ts;
  int                 eclass;
  t8_element_t       *element;

  if (cmesh->mpisize <= cmesh->num_trees) {
    /* If there are more trees than processes, level 0 is the minimum */
    return 0;
  }

  /* Compute the minumum number of children for a tree in the cmesh */
  /* Also compute the maximum possible level */
  min_num_childs = 100;
  maxlevel = 100;
  for (eclass = T8_ECLASS_ZERO; eclass < T8_ECLASS_COUNT; eclass++) {
    if (cmesh->num_trees_per_eclass[eclass] > 0) {
      ts = scheme->eclass_schemes[eclass];
      /* Compute the number of children of the root tree. */
      ts->t8_element_new (1, &element);
      ts->t8_element_set_linear_id (element, 0, 0);
      min_num_childs =
        SC_MIN (min_num_childs, ts->t8_element_num_children (element));
      ts->t8_element_destroy (1, &element);
      /* Compute the minimum possible maximum refinement level */
      maxlevel = SC_MIN (maxlevel, ts->t8_element_maxlevel ());
    }
  }

  /* To compute the level, we need the smallest l such that
   * trees * min_num_child^l >= mpisize
   *  <=>  l >= log (mpisize/trees) / log (min_num_child)
   */
  level =
    ceil (log (cmesh->mpisize / (double) cmesh->num_trees) /
          log (min_num_childs));
  return level;
}

int
t8_forest_is_equal (t8_forest_t forest_a, t8_forest_t forest_b)
{
  t8_locidx_t         num_local_trees_a, num_local_trees_b;
  t8_locidx_t         elems_in_tree_a, elems_in_tree_b;
  t8_locidx_t         ielem;
  t8_locidx_t         itree;
  t8_element_t       *elem_a, *elem_b;
  t8_eclass_scheme_c *ts_a, *ts_b;

  T8_ASSERT (t8_forest_is_committed (forest_a));
  T8_ASSERT (t8_forest_is_committed (forest_b));

  /* Check number of trees */
  num_local_trees_a = t8_forest_get_num_local_trees (forest_a);
  num_local_trees_b = t8_forest_get_num_local_trees (forest_b);
  if (num_local_trees_a != num_local_trees_b) {
    return 0;
  }

  /* Check element arrays for equality */
  for (itree = 0; itree < num_local_trees_a; itree++) {
    /* Check the schemes for equality */
    ts_a =
      t8_forest_get_eclass_scheme (forest_a,
                                   t8_forest_get_tree_class (forest_a,
                                                             itree));
    ts_b =
      t8_forest_get_eclass_scheme (forest_b,
                                   t8_forest_get_tree_class (forest_b,
                                                             itree));
    if (ts_a != ts_b) {
      return 0;
    }
    /* Check the elements for equality */
    elems_in_tree_a = t8_forest_get_tree_num_elements (forest_a, itree);
    elems_in_tree_b = t8_forest_get_tree_num_elements (forest_b, itree);
    if (elems_in_tree_a != elems_in_tree_b) {
      return 0;
    }
    for (ielem = 0; ielem < elems_in_tree_a; ielem++) {
      /* Get pointers to both elements */
      elem_a = t8_forest_get_element_in_tree (forest_a, itree, ielem);
      elem_b = t8_forest_get_element_in_tree (forest_b, itree, ielem);
      /* check for equality */
      if (ts_a->t8_element_compare (elem_a, elem_b)) {
        /* The elements are not equal */
        return 0;
      }
    }
  }
  return 1;
}

/* given an element in a coarse tree, the corner coordinates of the coarse tree
 * and a corner number of the element compute the coordinates of that corner
 * within the coarse tree.
 */
/* TODO: replace ltree_id argument with ts argument. */
void
t8_forest_element_coordinate (t8_forest_t forest, t8_locidx_t ltree_id,
                              const t8_element_t *element, int corner_number,
                              double *coordinates)
{
  double              vertex_coords[3];
  t8_eclass_scheme_c *ts;
  t8_eclass_t         tree_class;
  t8_gloidx_t         gtreeid;
  t8_cmesh_t          cmesh;

  T8_ASSERT (forest != NULL);
  T8_ASSERT (forest->scheme_cxx != NULL);
  /* Get the tree's class and scheme */
  tree_class = t8_forest_get_tree_class (forest, ltree_id);
  ts = t8_forest_get_eclass_scheme (forest, tree_class);
<<<<<<< HEAD
  /* Get the dimension */
  dim = t8_eclass_to_dimension[tree_class];
  len = 1. / ts->t8_element_root_len (element);
  ts->t8_element_vertex_coords (element, corner_number, corner_coords);
  /* Check whether we support this tree_class */
  T8_ASSERT (tree_class == T8_ECLASS_VERTEX
             || tree_class == T8_ECLASS_TRIANGLE
             || tree_class == T8_ECLASS_TET
             || tree_class == T8_ECLASS_QUAD
             || tree_class == T8_ECLASS_HEX
             || tree_class == T8_ECLASS_LINE
             || tree_class == T8_ECLASS_PRISM
             || tree_class == T8_ECLASS_PYRAMID);
  /* Compute the coordinates, depending on the class of the tree */

  switch (tree_class) {
  case T8_ECLASS_VERTEX:
    T8_ASSERT (corner_number == 0);
    /* A vertex has exactly one corner, and we already know its coordinates, since they are
     * the same as the trees coordinates. */
    for (i = 0; i < 3; i++) {
      coordinates[i] = corner_coords[i];
    }
    break;
  case T8_ECLASS_LINE:
    corner_coords[2] = 0;
    corner_coords[1] = 0;
    for (i = 0; i < 3; i++) {
      coordinates[i] =
        len * (vertices[3 + i] - vertices[i]) * corner_coords[0] +
        vertices[i];
    }
    break;
  case T8_ECLASS_TRIANGLE:
    corner_coords[2] = 0;
  case T8_ECLASS_TET:
    for (i = 0; i < 3; i++) {
      coordinates[i] =
        len * (vertices[3 + i] - vertices[i]) * corner_coords[0] +
        (dim ==
         3 ? len * (vertices[9 + i] -
                    vertices[6 + i]) * corner_coords[1] : 0.) +
        len * (vertices[6 + i] - vertices[3 + i]) * corner_coords[dim - 1]
        + vertices[i];
    }
    break;
  case T8_ECLASS_PRISM:
    /*Prisminterpolation, via height, and triangle */
    /*Get a triangle at the specific height */
    double              tri_vertices[9];
    for (i = 0; i < 9; i++) {
      tri_vertices[i] =
        len * (vertices[9 + i] - vertices[i]) * corner_coords[2] +
        vertices[i];
    }
    /*And interpolate on the triangle */
    for (i = 0; i < 3; i++) {
      coordinates[i] =
        len * (tri_vertices[3 + i] - tri_vertices[i]) * corner_coords[0] +
        len * (tri_vertices[6 + i] - tri_vertices[3 + i]) * corner_coords[1]
        + tri_vertices[i];
    }
    break;
  case T8_ECLASS_QUAD:
    corner_coords[2] = 0;
  case T8_ECLASS_HEX:
    /* Store the coordinates of the corner scaled to the unit square/cube */
    /* vertex_coords = len * corner_coords */
    for (i = 0; i < 3; i++) {
      vertex_coords[i] = len * corner_coords[i];
    }
    t8_forest_bilinear_interpolation ((const double *) vertex_coords,
                                      vertices, dim, coordinates);
    break;
  case T8_ECLASS_PYRAMID:
    double              ray[3], lambda, quad_coords[3], length, length2;
    length = 0;
    length2 = 0;
    quad_coords[2] = 0;

    for (i = 0; i < 3; i++) {
      vertex_coords[i] = len * corner_coords[i];
    }
    /*In this case, thex vertex is the tip of the parentpyramid and we don't have to compute
     * anything.*/
    if (vertex_coords[0] == 1. && vertex_coords[1] == 1.
        && vertex_coords[2] == 1.) {
      for (i = 0; i < 3; i++) {
        coordinates[i] = vertices[12 + i];
      }
      break;
    }
    /* Project vertex_coord onto x-y-plane */
    for (i = 0; i < 3; i++) {
      ray[i] = 1 - vertex_coords[i];
    }
    lambda = vertex_coords[2] / ray[2];
    for (i = 0; i < 2; i++) {
      /*Compute coords of vertex in the plane */
      quad_coords[i] = vertex_coords[i] - lambda * ray[i];
      length += (1 - quad_coords[i]) * (1 - quad_coords[i]);
    }
    length += 1;
    /*compute the ratio */
    for (i = 0; i < 3; i++) {
      length2 +=
        (vertex_coords[i] - quad_coords[i]) * (vertex_coords[i] -
                                               quad_coords[i]);
    }
    lambda = sqrt (length2) / sqrt (length);;

    /*Interpolate on quad */
    t8_forest_bilinear_interpolation ((const double *) quad_coords, vertices,
                                      2, coordinates);
    /*Project it back */
    for (i = 0; i < 3; i++) {
      coordinates[i] += (vertices[12 + i] - coordinates[i]) * lambda;
    }
    break;

  default:
    SC_ABORT ("Forest coordinate computation is supported only for "
              "vertices/lines/triangles/tets/quads/prisms/hexes/pyramids.");
  }
  return;
=======
  /* Compute the vertex coordinates inside [0,1]^dim reference cube. */
  ts->t8_element_vertex_reference_coords (element, corner_number,
                                          vertex_coords);
  /* Compute the global tree id */
  gtreeid = t8_forest_global_tree_id (forest, ltree_id);
  /* Get the cmesh */
  cmesh = t8_forest_get_cmesh (forest);
  /* Evalute the geometry */
  t8_geometry_evaluate (cmesh, gtreeid, vertex_coords, coordinates);
>>>>>>> c2bb2f3d
}

/* Compute the diameter of an element. */
double
t8_forest_element_diam (t8_forest_t forest, t8_locidx_t ltreeid,
                        const t8_element_t *element)
{
  t8_eclass_t         tree_class;
  t8_eclass_scheme_c *ts;

  double              centroid[3], coordinates[3];
  double              dist;
  int                 i, num_corners;

  /* Get the element's eclass and scheme */
  tree_class = t8_forest_get_tree_class (forest, ltreeid);
  ts = t8_forest_get_eclass_scheme (forest, tree_class);
  /* validity check */
  T8_ASSERT (ts->t8_element_is_valid (element));

  /* We approximate the diameter as twice the average of the distances
   * from the vertices to the centroid. */

  num_corners = ts->t8_element_num_corners (element);

  /* Compute the centroid */
  t8_forest_element_centroid (forest, ltreeid, element, centroid);
  dist = 0;
  for (i = 0; i < num_corners; i++) {
    /* Compute coordinates of this corner */
    t8_forest_element_coordinate (forest, ltreeid, element, i, coordinates);
    /* Compute the distance to the midpoint */
    dist += t8_vec_dist (coordinates, centroid);
  }
  /* We approximate the diameter as twice the average of the distances
   * from the vertices to the centroid. */
  return 2 * dist / num_corners;
}

/* Compute the center of mass of an element.
 * The center of mass of a polygon with vertices x_1, ... , x_n
 * is given by   1/n * (x_1 + ... + x_n)
 */
void
t8_forest_element_centroid (t8_forest_t forest, t8_locidx_t ltreeid,
                            const t8_element_t *element, double *coordinates)
{
  double              corner_coords[3];
  int                 num_corners, icorner;
  t8_eclass_t         tree_class;
  t8_eclass_scheme_c *ts;

  T8_ASSERT (t8_forest_is_committed (forest));

  /* Get the tree's eclass and scheme */
  tree_class = t8_forest_get_tree_class (forest, ltreeid);
  ts = t8_forest_get_eclass_scheme (forest, tree_class);
  T8_ASSERT (ts->t8_element_is_valid (element));

  /* initialize the centroid with 0 */
  memset (coordinates, 0, 3 * sizeof (double));
  /* get the number of corners of element */
  num_corners = ts->t8_element_num_corners (element);
<<<<<<< HEAD
  if (ts->t8_element_shape (element) == T8_ECLASS_TET) {
    num_corners = 4;
  }
=======
>>>>>>> c2bb2f3d
  for (icorner = 0; icorner < num_corners; icorner++) {
    /* For each corner, add its coordinates to the centroids coordinates. */
    t8_forest_element_coordinate (forest, ltreeid, element, icorner,
                                  corner_coords);
    /* coordinates = coordinates + corner_coords */
    t8_vec_axpy (corner_coords, coordinates, 1);
  }
  /* Divide each coordinate by num_corners */
  t8_vec_ax (coordinates, 1. / num_corners);
}

/* Compute the length of the line from one corner to a second corner in an element */
static double
t8_forest_element_line_length (t8_forest_t forest, t8_locidx_t ltreeid,
                               const t8_element_t *element, int corner_a,
                               int corner_b)
{
  double              coordinates_a[3], coordinates_b[3];
  double              length;

  t8_forest_element_coordinate (forest, ltreeid, element, corner_a,
                                coordinates_a);
  t8_forest_element_coordinate (forest, ltreeid, element, corner_b,
                                coordinates_b);

  /* Compute the euclidean distance */
  length = t8_vec_dist (coordinates_a, coordinates_b);
  /* return it */
  return length;
}

/* Compute the area of a triangle given by 3 vectors */
static double
t8_forest_element_triangle_area (double coordinates[3][3])
{
  double              v_1v_1, v_1v_2, v_2v_2;

  /* Compute vectors v_1 and v_2 */
  /* v_1 = v_1 - v_0 */
  t8_vec_axpy (coordinates[0], coordinates[1], -1);
  /* v_2 = v_2 - v_0 */
  t8_vec_axpy (coordinates[0], coordinates[2], -1);
  /* compute scalar products */
  v_1v_1 = t8_vec_dot (coordinates[1], coordinates[1]);
  v_1v_2 = t8_vec_dot (coordinates[1], coordinates[2]);
  v_2v_2 = t8_vec_dot (coordinates[2], coordinates[2]);

  /* compute determinant and half it */
  return 0.5 * sqrt (fabs (v_1v_1 * v_2v_2 - v_1v_2 * v_1v_2));
}

static double
t8_forest_element_tet_volume (double coordinates[4][3])
{
  /* We compute the volume as a sixth of the determinant of the
   * three vectors of the corners minus the forth vector.
   * Let the corners be a, b, c, and d.
   * V = 1/6 |det (a-d,b-d,c-d)|
   * This can be rewritten as
   * V = |(a-d)*((b-d) x (c-d))|/6
   */
  double              cross[3];
  int                 i;

  /* subtract the 4-th vector from the other 3 */
  for (i = 0; i < 3; i++) {
    t8_vec_axpy (coordinates[3], coordinates[i], -1);
  }

  /* Compute the cross product of the 2nd and 3rd */
  t8_vec_cross (coordinates[1], coordinates[2], cross);

  /* return |(a-d) * ((b-d)x(c-d))| / 6 */
  return fabs (t8_vec_dot (coordinates[0], cross)) / 6;
}

/* Compute an element's volume */
double
t8_forest_element_volume (t8_forest_t forest, t8_locidx_t ltreeid,
                          const t8_element_t *element)
{
  t8_eclass_t         tree_class;
  t8_element_shape_t  element_shape;
  t8_eclass_scheme_c *ts;

  T8_ASSERT (t8_forest_is_committed (forest));

  /* get the eclass of the forest */
  tree_class = t8_forest_get_tree_class (forest, ltreeid);
  ts = t8_forest_get_eclass_scheme (forest, tree_class);
  /* Get the geometrical shape of the element */
  element_shape = ts->t8_element_shape (element);

  switch (element_shape) {
  case T8_ECLASS_VERTEX:
    /* vertices do not have any volume */
    return 0;
  case T8_ECLASS_LINE:
    /* for line, the volume equals the diameter */
    return t8_forest_element_diam (forest, ltreeid, element);
  case T8_ECLASS_QUAD:
    {
      int                 face_a, face_b, corner_a, corner_b;
      double              coordinates[3][3];
      t8_eclass_scheme_c *ts;
      /* We use this formula for computing the surface area for a parallelogram
       * (we use parallelogram as approximation for the element).
       *
       *  A = | det (v_1*v_1 v_1*v_2) |
       *      |     (v_2*v_1 v_2*v_2) |
       * v_1
       *  x --- x
       *  |     |
       *  |     |
       *  x --- x
       * 0       v_2
       */

      /* Note that for triangular subelements we need to identify the corner at the right angle to start with */

      /* Compute the faces meeting at vertex 0 */
      ts = t8_forest_get_eclass_scheme (forest, T8_ECLASS_QUAD);
      int                 start_corner;
      if (ts->t8_element_is_subelement (element)) {     /* adjust the starting corner */
        int                 face_num_hypotenuse =
          ts->t8_element_get_face_number_of_hypotenuse (element);
        start_corner = face_num_hypotenuse + 2 % 3;
      }
      else {
        start_corner = 0;
      }

      face_a = ts->t8_element_get_corner_face (element, start_corner, 0);
      face_b = ts->t8_element_get_corner_face (element, start_corner, 1);
      /* Compute the other corners of these faces */
      corner_a = ts->t8_element_get_face_corner (element, face_a, 1);
      corner_b = ts->t8_element_get_face_corner (element, face_b, 1);
      T8_ASSERT (corner_a != 0 && corner_b != 0);
      T8_ASSERT (corner_a != corner_b);
      /* Compute the coordinates of vertex 0, a and b */
<<<<<<< HEAD
      t8_forest_element_coordinate (forest, ltreeid, element, vertices,
                                    start_corner, coordinates[0]);
      t8_forest_element_coordinate (forest, ltreeid, element, vertices,
=======
      t8_forest_element_coordinate (forest, ltreeid, element,
                                    0, coordinates[0]);
      t8_forest_element_coordinate (forest, ltreeid, element,
>>>>>>> c2bb2f3d
                                    corner_a, coordinates[1]);
      t8_forest_element_coordinate (forest, ltreeid, element,
                                    corner_b, coordinates[2]);

      if (ts->t8_element_is_subelement (element)) {
        return t8_forest_element_triangle_area (coordinates);
      }
      else {
        return 2 * t8_forest_element_triangle_area (coordinates);
      }
    }
    break;
  case T8_ECLASS_TRIANGLE:
    {
      double              coordinates[3][3];
      int                 i;
      /* We use the same formula as for quads but divide the result in half.
       *    v_2
       *    x
       *   /  \
       *  x -- x
       * 0     v_1
       *  A = | det (v_1*v_1 v_1*v_2) |
       *      |     (v_2*v_1 v_2*v_2) |
       *
       * This is not an approximation as in the quad case, since a
       * triangle always spans a parallelogram.
       */
      for (i = 0; i < 3; i++) {
        t8_forest_element_coordinate (forest, ltreeid, element,
                                      i, coordinates[i]);
      }
      return t8_forest_element_triangle_area (coordinates);
    }
    break;
  case T8_ECLASS_TET:
    {
      /* We compute the volume as a sixth of the determinant of the
       * three vectors of the corners minus the forth vector.
       * Let the corners be a, b, c, and d.
       * V = 1/6 |det (a-d,b-d,c-d)|
       * This can be rewritten as
       * V = |(a-d)*((b-d) x (c-d))|/6
       */
      double              coordinates[4][3];
      int                 i;

      /* Compute the 4 corner coordinates */
      for (i = 0; i < 4; i++) {
        t8_forest_element_coordinate (forest, ltreeid, element, i,
                                      coordinates[i]);
      }

      return t8_forest_element_tet_volume (coordinates);
    }
    break;
  case T8_ECLASS_HEX:
    {
      /* We compute the volume as the determinant of the three vectors
       * from corner 0 to 1, to 2, to 4 (in Z-order).
       */
      double              coordinates[4][3], cross[3];
      int                 i;

      /* Get the coordinates of the four corners */
      t8_forest_element_coordinate (forest, ltreeid, element, 0,
                                    coordinates[0]);
      t8_forest_element_coordinate (forest, ltreeid, element, 1,
                                    coordinates[1]);
      t8_forest_element_coordinate (forest, ltreeid, element, 2,
                                    coordinates[2]);
      t8_forest_element_coordinate (forest, ltreeid, element, 4,
                                    coordinates[3]);

      /* Compute the difference of each corner with corner 0 */
      for (i = 1; i < 4; i++) {
        t8_vec_axpy (coordinates[0], coordinates[i], -1);
      }

      /* Compute the cross product of the 2nd and 3rd */
      t8_vec_cross (coordinates[2], coordinates[3], cross);

      /* return |(a-d) * ((b-d)x(c-d))| */
      return fabs (t8_vec_dot (coordinates[1], cross));
    }
  case T8_ECLASS_PRISM:

    {
      /* We divide the prism into 3 tetrahdra and compute their
       * volumes. */
      double              coordinates[4][3], volume;

      /* The first tetrahedron has prism vertices 0, 1, 2, and 4 */
      t8_forest_element_coordinate (forest, ltreeid, element, 0,
                                    coordinates[0]);
      t8_forest_element_coordinate (forest, ltreeid, element, 1,
                                    coordinates[1]);
      t8_forest_element_coordinate (forest, ltreeid, element, 2,
                                    coordinates[2]);
      t8_forest_element_coordinate (forest, ltreeid, element, 4,
                                    coordinates[3]);
      volume = t8_forest_element_tet_volume (coordinates);

      /* The second tetrahedron has prism vertices 0, 2, 3, and 4 */
      t8_forest_element_coordinate (forest, ltreeid, element, 0,
                                    coordinates[0]);
      t8_forest_element_coordinate (forest, ltreeid, element, 2,
                                    coordinates[1]);
      t8_forest_element_coordinate (forest, ltreeid, element, 3,
                                    coordinates[2]);
      t8_forest_element_coordinate (forest, ltreeid, element, 4,
                                    coordinates[3]);
      volume += t8_forest_element_tet_volume (coordinates);

      /* The third tetrahedron has prism vertices 2, 3, 4, and 5 */
      t8_forest_element_coordinate (forest, ltreeid, element, 2,
                                    coordinates[0]);
      t8_forest_element_coordinate (forest, ltreeid, element, 3,
                                    coordinates[1]);
      t8_forest_element_coordinate (forest, ltreeid, element, 4,
                                    coordinates[2]);
      t8_forest_element_coordinate (forest, ltreeid, element, 5,
                                    coordinates[3]);
      volume += t8_forest_element_tet_volume (coordinates);

      return volume;
    }
  case T8_ECLASS_PYRAMID:
    {
      double              volume, coordinates[4][3];
      /* The first tetrahedron has pyra vertices 0, 1, 3 and 4 */
      t8_forest_element_coordinate (forest, ltreeid, element, 0,
                                    coordinates[0]);
      t8_forest_element_coordinate (forest, ltreeid, element, 1,
                                    coordinates[1]);
      t8_forest_element_coordinate (forest, ltreeid, element, 3,
                                    coordinates[2]);
      t8_forest_element_coordinate (forest, ltreeid, element, 4,
                                    coordinates[3]);
      volume = t8_forest_element_tet_volume (coordinates);

      /*The second tetrahedron has pyra vertices 0, 3, 2 and 4 */
      /*vertex 3 has already been computed and stored in coordinates[2] */
      coordinates[1][0] = coordinates[2][0];
      coordinates[1][1] = coordinates[2][1];
      coordinates[1][2] = coordinates[2][2];
      t8_forest_element_coordinate (forest, ltreeid, element, 2,
                                    coordinates[2]);
      volume += t8_forest_element_tet_volume (coordinates);
      return volume;
    }
  default:
    SC_ABORT_NOT_REACHED ();
  }
  return -1;                    /* default return prevents compiler warning */
}

/* Compute the area of an element's face */
double
t8_forest_element_face_area (t8_forest_t forest, t8_locidx_t ltreeid,
                             const t8_element_t *element, int face)
{

  t8_eclass_t         tree_class;
  t8_element_shape_t  face_shape;
  t8_eclass_scheme_c *ts;

  T8_ASSERT (t8_forest_is_committed (forest));

  /* get the eclass of the forest */
  tree_class = t8_forest_get_tree_class (forest, ltreeid);
  /* get the element's scheme and the face scheme */
  ts = t8_forest_get_eclass_scheme (forest, tree_class);
  face_shape = ts->t8_element_face_shape (element, face);

  switch (face_shape) {
  case T8_ECLASS_VERTEX:
    /* vertices do not have volume */
    return 0;
    break;
  case T8_ECLASS_LINE:
    {
      int                 corner_a, corner_b;

      /* Compute the two endnotes of the face line */
      corner_a = ts->t8_element_get_face_corner (element, face, 0);
      corner_b = ts->t8_element_get_face_corner (element, face, 1);

      /* Compute the length of this line */
      return t8_forest_element_line_length (forest, ltreeid, element,
                                            corner_a, corner_b);
    }
    break;
  case T8_ECLASS_TRIANGLE:
    {
      double              coordinates[3][3];
      int                 i, face_corner;

      /* Compute the coordinates of the triangle's vertices */
      for (i = 0; i < 3; i++) {
        face_corner = ts->t8_element_get_face_corner (element, face, i);
        t8_forest_element_coordinate (forest, ltreeid, element,
                                      face_corner, coordinates[i]);
      }

      /* Compute the area of the triangle */
      return t8_forest_element_triangle_area (coordinates);
    }
    break;
  case T8_ECLASS_QUAD:
    /* Consider this quad face divided in two triangles:
     * 2   3
     *  x--x
     *  |\ |
     *  | \|
     *  x--x
     * 0    1
     *
     * We approximate its area as the sum of the two triangle areas. */
    {
      double              coordinates[3][3], area;
      int                 i, face_corner;

      /* Compute the coordinates of the first triangle's vertices */
      for (i = 0; i < 3; i++) {
        face_corner = ts->t8_element_get_face_corner (element, face, i);
        t8_forest_element_coordinate (forest, ltreeid, element,
                                      face_corner, coordinates[i]);
      }
      /* Compute the first triangle's area */
      area = 0;
      area = t8_forest_element_triangle_area (coordinates);

      /* Since the function element_triangle_are has modified coordinates,
       * we recompute all corner coordinates for the second triangle. */
      for (i = 0; i < 3; i++) {
        face_corner = ts->t8_element_get_face_corner (element, face, i + 1);
        t8_forest_element_coordinate (forest, ltreeid, element,
                                      face_corner, coordinates[i]);
      }

      area += t8_forest_element_triangle_area (coordinates);
      return area;
    }
  default:
    SC_ABORT ("Not implemented.\n");
  }
  return -1;                    /* default return prevents compiler warning */
}

void
t8_forest_element_face_centroid (t8_forest_t forest, t8_locidx_t ltreeid,
                                 const t8_element_t *element, int face,
                                 double centroid[3])
{
  t8_eclass_t         tree_class;
  t8_element_shape_t  face_shape;
  t8_eclass_scheme_c *ts;

  T8_ASSERT (t8_forest_is_committed (forest));
  /* get the eclass of the forest */
  tree_class = t8_forest_get_tree_class (forest, ltreeid);
  /* get the element's scheme and the face shape */
  ts = t8_forest_get_eclass_scheme (forest, tree_class);
  face_shape = ts->t8_element_face_shape (element, face);

  switch (face_shape) {
  case T8_ECLASS_VERTEX:
    {
      /* Element is a line, the face midpoint is the vertex itself */
      int                 corner;
      /* Get the index of the corner that is the face */
      corner = ts->t8_element_get_face_corner (element, face, 0);
      /* Compute the coordinates of this corner */
      t8_forest_element_coordinate (forest, ltreeid, element,
                                    corner, centroid);
      return;
    }
    break;
  case T8_ECLASS_LINE:
    {
      int                 corner_a, corner_b;
      double              vertex_a[3];

      /* Compute the corner indices of the face */
      corner_a = ts->t8_element_get_face_corner (element, face, 0);
      corner_b = ts->t8_element_get_face_corner (element, face, 1);
      /* Compute the vertex coordinates of these corners */
      t8_forest_element_coordinate (forest, ltreeid, element,
                                    corner_a, vertex_a);
      t8_forest_element_coordinate (forest, ltreeid, element,
                                    corner_b, centroid);

      /* Compute the average of those coordinates */
      /* centroid = centroid + vertex_a */
      t8_vec_axpy (vertex_a, centroid, 1);
      /* centroid /= 2 */
      t8_vec_ax (centroid, 0.5);
      return;
    }
    break;
  case T8_ECLASS_TRIANGLE:
  case T8_ECLASS_QUAD:
    {
      double              coordinates[4][3];
      int                 i, corner, num_corners;

      /* We compute the average of all corner coordinates */
      num_corners = face_shape == T8_ECLASS_TRIANGLE ? 3 : 4;
      for (i = 0; i < num_corners; i++) {
        corner = ts->t8_element_get_face_corner (element, face, i);
        t8_forest_element_coordinate (forest, ltreeid, element,
                                      corner, coordinates[i]);
      }

      for (i = 1; i < num_corners; i++) {
        /* coordinates[0] = SUM (coordinates[i]) */
        t8_vec_axpy (coordinates[i], coordinates[0], 1);
      }
      /* centroid = coordinates[0] */
      t8_vec_axb (coordinates[0], centroid, 1, 0);
      /* divide by num corners */
      t8_vec_ax (centroid, 1. / num_corners);
      return;
    }
    break;
  default:
    SC_ABORT_NOT_REACHED ();
  }
}

void
t8_forest_element_face_normal (t8_forest_t forest, t8_locidx_t ltreeid,
                               const t8_element_t *element, int face,
                               double normal[3])
{
  t8_eclass_t         tree_class;
  t8_element_shape_t  face_shape;
  t8_eclass_scheme_c *ts;

  T8_ASSERT (t8_forest_is_committed (forest));
  /* get the eclass of the forest */
  tree_class = t8_forest_get_tree_class (forest, ltreeid);
  /* get the element's scheme and the face scheme */
  ts = t8_forest_get_eclass_scheme (forest, tree_class);
  face_shape = ts->t8_element_face_shape (element, face);

  switch (face_shape) {
  case T8_ECLASS_VERTEX:
    /* Let our line be between the vertices v_0 and v_1:
     *   x ----- x
     *  v_0      v_1
     *
     * Then the outward pointing normal vector at v_0 is v_0-v_1
     * and the one at v_1 is v_1-v_0
     * (divided by their norm.)
     */
    double              v_0[3];
    double              norm;
    int                 sign;

    /* Get the coordinates of v_0 and v_1 */
    t8_forest_element_coordinate (forest, ltreeid, element, 0, v_0);
    t8_forest_element_coordinate (forest, ltreeid, element, 1, normal);

    /* Compute normal = v_1 - v_0 */
    t8_vec_axpy (v_0, normal, -1);

    /* Compute the norm */
    norm = t8_vec_norm (normal);

    /* Compute normal =  normal/norm if face = 1
     *         normal = -normal/norm if face = 0
     */
    sign = face == 0 ? -1 : 1;
    t8_vec_ax (normal, sign / norm);

    return;
  case T8_ECLASS_LINE:
    {
      int                 corner_a, corner_b;
      double              vertex_a[3], vertex_b[3], center[3];
      double              vb_vb, c_vb, c_n;
      double              norm;

      /* This construction does not work for subelements */
      /* We approximate the normal vector via this geometric construction:
       *
       *    x ---- x V
       *    |      |
       *    |   C  |-->N
       *    |      |
       *    x ---- x 0
       *
       *   Since V,C in R^3, we need N perpendicular to V and N in space (C,V)
       *   This N is given by N = C - <C,V>/<V,V> V
       *   <.,.> being the dot product.
       *   Since in general the corner is not 0, we consider the affine problem
       *   with corner vectoy V_a and V_b, and shift it by -V_a.
       */
      /* Compute the two endnotes of the face line */

#if 0
      ts->t8_element_print_element (element);
#endif

      corner_a = ts->t8_element_get_face_corner (element, face, 0);
      corner_b = ts->t8_element_get_face_corner (element, face, 1);
      /* Compute the coordinates of the endnotes */
      t8_forest_element_coordinate (forest, ltreeid, element,
                                    corner_a, vertex_a);
      t8_forest_element_coordinate (forest, ltreeid, element,
                                    corner_b, vertex_b);
<<<<<<< HEAD

      if (ts->t8_element_is_subelement (element)) {     /* the recent element is a subelement and we need an adjustement of the construction of C */
        int                 long_face =
          ts->t8_element_get_face_number_of_hypotenuse (element);

        if (long_face == face) {        /* the recent face is the hypotenuse. We use the opposite vertex as C in this case. */
          double              vertex_c[3];
          int                 corner_c = (corner_b + 1) % 3;
          t8_forest_element_coordinate (forest, ltreeid, element,
                                        tree_vertices, corner_c, vertex_c);
          center[0] = vertex_c[0];
          center[1] = vertex_c[1];
        }
        else {                  /* the recent face is not the hypotenuse and we use the centroid of the hypotenuse as C */
          double              vertex_a_long[3], vertex_b_long[3];
          int                 corner_a_long, corner_b_long;
          corner_a_long =
            ts->t8_element_get_face_corner (element, long_face, 0);
          corner_b_long =
            ts->t8_element_get_face_corner (element, long_face, 1);
          /* Compute the coordinates of the endnotes */
          t8_forest_element_coordinate (forest, ltreeid, element,
                                        tree_vertices, corner_a_long,
                                        vertex_a_long);
          t8_forest_element_coordinate (forest, ltreeid, element,
                                        tree_vertices, corner_b_long,
                                        vertex_b_long);

          /* Compute the average of those coordinates */
          t8_vec_axpy (vertex_a_long, vertex_b_long, 1);
          /* centroid /= 2 */
          t8_vec_ax (vertex_b_long, 0.5);
          center[0] = vertex_b_long[0];
          center[1] = vertex_b_long[1];
        }
      }
      else {                    /* the recent element is no subelement */
        /* Compute the center */
        t8_forest_element_centroid (forest, ltreeid, element, tree_vertices,
                                    center);
      }
#if 0
      t8_debugf
        ("Corner_a: %i, Corner_b: %i, vertex_a: (%f,%f), vertex_b: (%f,%f)\n, center: (%f,%f)\n",
         corner_a, corner_b, vertex_a[0], vertex_a[1], vertex_b[0],
         vertex_b[1], center[0], center[1]);
#endif
=======
      /* Compute the center */
      t8_forest_element_centroid (forest, ltreeid, element, center);
>>>>>>> c2bb2f3d

      /* Compute the difference with V_a.
       * Compute the dot products */
      vb_vb = c_vb = 0;
      /* vertex_b = vertex_b - vertex_a */
      t8_vec_axpy (vertex_a, vertex_b, -1);
      /* center = center - vertex_a */
      t8_vec_axpy (vertex_a, center, -1);
      /* vertex_b * vertex_b */
      vb_vb = t8_vec_dot (vertex_b, vertex_b);
      /* center * vertex_b */
      c_vb = t8_vec_dot (center, vertex_b);

      /* Compute N = C - <C,V>/<V,V> V
       * compute the norm of N
       * compute N*C */
      t8_vec_axpyz (vertex_b, center, normal, -1 * c_vb / vb_vb);
      norm = t8_vec_norm (normal);
#if 0
      t8_debugf ("normal: (%f,%f), norm: %f\n", normal[0], normal[1], norm);
#endif
      T8_ASSERT (norm != 0);
      c_n = t8_vec_dot (center, normal);

      /* If N*C > 0 then N points inwards, so we have to reverse it */
      if (c_n > 0) {
        norm *= -1;
      }
      /* divide normal by its normal to normalize it */
      t8_vec_ax (normal, 1. / norm);

      return;
    }
    break;
  case T8_ECLASS_QUAD:
    /* Consider this quad face divided in two triangles:
     * 2   3
     *  x--x
     *  |\ |
     *  | \|
     *  x--x
     * 0    1
     *
     * We approximate the normal of the quad face as the normal of
     * the triangle spanned by the corners 0, 1, and 2.
     */
  case T8_ECLASS_TRIANGLE:
    {
      /* We construct the normal as the cross product of two spanning
       * vectors for the triangle*/
      int                 corner, i;
      double              corner_vertices[3][3], center[3];
      double              norm, c_n;

      for (i = 0; i < 3; i++) {
        /* Compute the i-th corner */
        corner = ts->t8_element_get_face_corner (element, face, i);
        /* Compute the coordinates of this corner */
        t8_forest_element_coordinate (forest, ltreeid, element,
                                      corner, corner_vertices[i]);
      }
      /* Subtract vertex 0 from the other two */
      t8_vec_axpy (corner_vertices[0], corner_vertices[1], -1);
      t8_vec_axpy (corner_vertices[0], corner_vertices[2], -1);

      /* Compute the cross product of the two,
       * and the norm of the cross product */
      t8_vec_cross (corner_vertices[1], corner_vertices[2], normal);
      norm = t8_vec_norm (normal);
      T8_ASSERT (norm > 1e-14);
      /* Compute the coordinates of the center of the element */
      t8_forest_element_centroid (forest, ltreeid, element, center);
      /* Compute center = center - vertex_0 */
      t8_vec_axpy (corner_vertices[0], center, -1);
      /* Compute the dot-product of normal and center */
      c_n = t8_vec_dot (center, normal);
      /* if c_n is positiv, the computed normal points inwards, so we have to reverse it */
      if (c_n > 0) {
        norm = -norm;
      }
      /* Divide normal by norm to normalize it */
      t8_vec_ax (normal, 1. / norm);
    }
    break;
  default:
    SC_ABORT ("Not implemented.\n");
  }
}

int
t8_forest_element_point_inside (t8_forest_t forest, t8_locidx_t ltreeid,
                                const t8_element_t *element,
                                const double point[3], const double tolerance)
{
  const t8_eclass_t   tree_class = t8_forest_get_tree_class (forest, ltreeid);
  t8_eclass_scheme_c *ts = t8_forest_get_eclass_scheme (forest, tree_class);
  const t8_element_shape_t element_shape = ts->t8_element_shape (element);
  const int           num_faces = ts->t8_element_num_faces (element);
  int                 iface;
  int                 afacecorner;
  double              face_normal[3];
  double              dot_product;
  double              point_on_face[3];

  switch (element_shape) {
  case T8_ECLASS_VERTEX:
    {
      /* A point is 'inside' a vertex if they have the same coordinates */
      double              vertex_coords[3];
      /* Get the vertex coordinates */
      t8_forest_element_coordinate (forest, ltreeid, element,
                                    0, vertex_coords);
      /* Check whether the point and the vertex are within tolerance distance
       * to each other */
      if (t8_vec_dist (vertex_coords, point) > tolerance) {
        return 0;
      }
      return 1;
    }
  case T8_ECLASS_LINE:
    {
      /* A point p is inside a line that is defined by the edge nodes
       * p_0 and p_1
       * if and only if the linear system
       * (p_1 - p_0)x = p - p_0
       * has a solution x with 0 <= x <= 1
       */
      double              p_0[3], v[3], b[3];
      double              x = 0;        /* Initialized to prevent compiler warning. */
      int                 i;

      /* Compute the vertex coordinates of the line */
      t8_forest_element_coordinate (forest, ltreeid, element, 0, p_0);
      /* v = p_1 */
      t8_forest_element_coordinate (forest, ltreeid, element, 1, v);
      /* v = p_1 - p_0 */
      t8_vec_axpy (p_0, v, -1);
      /* b = p - p_0 */
      t8_vec_axpyz (p_0, point, b, -1);

      /* So x is the solution to
       * vx = b.
       * We can compute it as
       * x = b[i] / v[i]
       * if any v[i] is not 0.
       *
       * Otherwise the line is degenerated (which should not happen).
       */
      for (i = 0; i < 3; ++i) {
        if (v[i] != 0) {
          x = b[i] / v[i];
          break;                /* found a non-zero coordinate. We can stop now. */
        }
      }

      /* If i == 3 here, then v = 0 and hence the line is degenerated. */
      SC_CHECK_ABORT (i < 3,
                      "Degenerated line element. Both endpoints are the same.");

      if (x < -tolerance || x > 1 + tolerance) {
        /* x is not an admissible solution. */
        return 0;
      }
      /* we can check whether x gives us a solution by
       * checking whether
       *  vx = b
       * is actually true.
       */
      t8_vec_ax (v, x);
      if (t8_vec_dist (v, b) > tolerance) {
        /* Point does not lie on the line. */
        return 0;
      }
      /* The point is on the line. */
      return 1;
    }
  case T8_ECLASS_TRIANGLE:
    {
      /* A point p is inside the triangle that is spanned
       * by the vectors p_0 p_1 p_2 if and only if the linear system
       * (p_1 - p_0)x + (p_2 - p_0)y = p - p_0
       * has a solution with 0 <= x,y and x + y <= 1.
       *
       * We check whether such a solution exists by computing
       * certain determinants of 2x2 submatrizes of the 3x3 matrix
       *
       *  | v w e_3 | with v = p_1 - p_0, w = p_2 - p_0, and e_3 = (0 0 1)^t (third unit vector)
       */
      double              p_0[3], v[3], w[3], b[3];
      double              det_vwe3;
      double              x, y, z;
      T8_ASSERT (tolerance > 0);        /* negative values and zero are not allowed */

      /* Compute the vertex coordinates of the triangle */
      t8_forest_element_coordinate (forest, ltreeid, element, 0, p_0);
      /* v = p_1 */
      t8_forest_element_coordinate (forest, ltreeid, element, 1, v);
      /* w = p_2 */
      t8_forest_element_coordinate (forest, ltreeid, element, 2, w);
      /* v = v - p_0 = p_1 - p_0 */
      t8_vec_axpy (p_0, v, -1);
      /* w = w - p_0 = p_2 - p_0 */
      t8_vec_axpy (p_0, w, -1);
      /* b = p - p_0 */
      t8_vec_axpyz (p_0, point, b, -1);

      /* Let d = det (v w e_3) */
      det_vwe3 = v[0] * w[1] - v[1] * w[0];

      /* The system has a solution, we need to compute it and
       * check whether 0 <= x,y and x + y <= 1 */
      /* x = det (b w e_3) / d
       * y = det (v b e_3) / d
       */
      x = b[0] * w[1] - b[1] * w[0];
      x /= det_vwe3;
      y = v[0] * b[1] - v[1] * b[0];
      y /= det_vwe3;

      if (x < -tolerance || y < -tolerance || x + y > 1 + tolerance) {
        /* The solution is not admissible.
         * x < 0 or y < 0 or x + y > 1 */
        return 0;
      }
      /* The solution may be admissible, but we have to
       * check whether the result of
       *  (p_1 - p_0)x + (p_2 - p_0)y ( = vx + wy)
       * id actually p - p_0.
       * Since the system of equations is overrepresented (3 equations, 2 variables)
       * this may actually break.
       * If it breaks, it will break in the z coordinate of the result.
       */
      z = v[2] * x + w[2] * y;
      /* Must match the last coordinate of b = p - p_0 */
      if (fabs (z - b[2]) > tolerance) {
        /* Does not match. Point lies outside. */
        return 0;
      }
      /* All checks passed. Point lies inside. */
      return 1;
    }
    break;
  case T8_ECLASS_TET:
  case T8_ECLASS_HEX:
  case T8_ECLASS_PRISM:
  case T8_ECLASS_PYRAMID:
<<<<<<< HEAD
    {
      /* For bilinearly interpolated volume elements, a point is inside an element
       * if and only if it lies on the inner side of each face.
       * The inner side is defined as the side where the outside normal vector does not
       * point to.
       * The point is on this inner side if and only if the scalar product of
       * a point on the plane minus the point
       *                with
       * the outer normal of the face
       * is >= 0.
       *
       * In other words, let p be the point to check, n the outer normal and x a point
       * on the plane, then p is on the inner side if and only if
       *  <x - p, n> >= 0
       **/

      for (iface = 0; iface < num_faces; ++iface) {
        /* Compute the outer normal n of the face */
        t8_forest_element_face_normal (forest, ltreeid, element, iface,
                                       tree_vertices, face_normal);
        /* Compute a point x on the face */
        afacecorner = ts->t8_element_get_face_corner (element, iface, 0);
        t8_forest_element_coordinate (forest, ltreeid, element, tree_vertices,
                                      afacecorner, point_on_face);

        /* Set x = x - p */
        t8_vec_axpy (point, point_on_face, -1);
        /* Compute <x-p,n> */
        dot_product = t8_vec_dot (point_on_face, face_normal);
        if (dot_product < 0) {
          /* The point is outside of the element */
          return 0;
        }
=======

    /* For bilinearly interpolated volume elements, a point is inside an element
     * if and only if it lies on the inner side of each face.
     * The inner side is defined as the side where the outside normal vector does not
     * point to.
     * The point is on this inner side if and only if the scalar product of
     * a point on the plane minus the point
     *                with
     * the outer normal of the face
     * is >= 0.
     *
     * In other words, let p be the point to check, n the outer normal and x a point
     * on the plane, then p is on the inner side if and only if
     *  <x - p, n> >= 0
     **/

    for (iface = 0; iface < num_faces; ++iface) {
      /* Compute the outer normal n of the face */
      t8_forest_element_face_normal (forest, ltreeid, element, iface,
                                     face_normal);
      /* Compute a point x on the face */
      afacecorner = ts->t8_element_get_face_corner (element, iface, 0);
      t8_forest_element_coordinate (forest, ltreeid, element,
                                    afacecorner, point_on_face);

      /* Set x = x - p */
      t8_vec_axpy (point, point_on_face, -1);
      /* Compute <x-p,n> */
      dot_product = t8_vec_dot (point_on_face, face_normal);
      if (dot_product < 0) {
        /* The point is outside of the element */
        return 0;
>>>>>>> c2bb2f3d
      }
      /* For all faces the dot product with the outer normal is <= 0.
       * The point is inside the element. */
      return 1;
    }
  case T8_ECLASS_QUAD:
    {
      /* Point inside element check is currently not implemented for
       *  - T8_ECLASS_QUAD
       */
      SC_ABORTF
        ("Point inside check not implemented for elements of shape %s.\n",
         t8_eclass_to_string[element_shape]);
    }
  default:
    {
      /* This case should not happen */
      SC_ABORTF ("No valid element shape in point inside check");
    }
  }
}

/* For each tree in a forest compute its first and last descendant */
void
t8_forest_compute_desc (t8_forest_t forest)
{
  t8_locidx_t         itree_id, num_trees, num_elements;
  t8_tree_t           itree;
  t8_eclass_scheme_c *ts;
  t8_element_t       *element;

  T8_ASSERT (forest != NULL);
  /* Iterate over all trees */
  num_trees = t8_forest_get_num_local_trees (forest);
  for (itree_id = 0; itree_id < num_trees; itree_id++) {
    /* get a pointer to the tree */
    itree = t8_forest_get_tree (forest, itree_id);
    /* get the eclass scheme associated to tree */
    ts = forest->scheme_cxx->eclass_schemes[itree->eclass];
    /* get a pointer to the first element of itree */
    element = t8_element_array_index_locidx (&itree->elements, 0);
    /* get memory for the trees first descendant */
    ts->t8_element_new (1, &itree->first_desc);
    /* calculate the first descendant of the first element */
    ts->t8_element_first_descendant (element, itree->first_desc,
                                     forest->maxlevel);
    /* get a pointer to the last element of itree */
    num_elements = t8_element_array_get_count (&itree->elements);
    element =
      t8_element_array_index_locidx (&itree->elements, num_elements - 1);
    /* get memory for the trees first descendant */
    ts->t8_element_new (1, &itree->last_desc);
    /* calculate the last descendant of the first element */
    ts->t8_element_last_descendant (element, itree->last_desc,
                                    forest->maxlevel);
  }
}

/* Create the elements on this process given a uniform partition
 * of the coarse mesh. */
void
t8_forest_populate (t8_forest_t forest)
{
  t8_gloidx_t         child_in_tree_begin;
  t8_gloidx_t         child_in_tree_end;
  t8_locidx_t         count_elements;
  t8_locidx_t         num_tree_elements;
  t8_locidx_t         num_local_trees;
  t8_gloidx_t         jt, first_ctree;
  t8_gloidx_t         start, end, et;
  t8_tree_t           tree;
  t8_element_t       *element, *element_succ;
  t8_element_array_t *telements;
  t8_eclass_t         tree_class;
  t8_eclass_scheme_c *eclass_scheme;
  t8_gloidx_t         cmesh_first_tree, cmesh_last_tree;
  int                 is_empty;

  SC_CHECK_ABORT (forest->set_level <= forest->maxlevel,
                  "Given refinement level exceeds the maximum.\n");
  /* TODO: create trees and quadrants according to uniform refinement */
  t8_cmesh_uniform_bounds (forest->cmesh, forest->set_level,
                           forest->scheme_cxx,
                           &forest->first_local_tree,
                           &child_in_tree_begin, &forest->last_local_tree,
                           &child_in_tree_end, NULL);

  /* True if the forest has no elements */
  is_empty = forest->first_local_tree > forest->last_local_tree
    || (forest->first_local_tree == forest->last_local_tree
        && child_in_tree_begin >= child_in_tree_end);

  cmesh_first_tree = t8_cmesh_get_first_treeid (forest->cmesh);
  cmesh_last_tree = cmesh_first_tree +
    t8_cmesh_get_num_local_trees (forest->cmesh) - 1;

  if (!is_empty) {
    SC_CHECK_ABORT (forest->first_local_tree >= cmesh_first_tree
                    && forest->last_local_tree <= cmesh_last_tree,
                    "cmesh partition does not match the planned forest partition");
  }

  forest->global_num_elements = forest->local_num_elements = 0;
  /* create only the non-empty tree objects */
  if (is_empty) {
    /* This processor is empty
     * we still set the tree array to store 0 as the number of trees here */
    forest->trees = sc_array_new (sizeof (t8_tree_struct_t));
    count_elements = 0;
    /* Set the first local tree larger than the last local tree to
     * indicate empty forest */
    forest->first_local_tree = forest->last_local_tree + 1;
  }
  else {
    /* for each tree, allocate elements */
    num_local_trees = forest->last_local_tree - forest->first_local_tree + 1;
    forest->trees =
      sc_array_new_count (sizeof (t8_tree_struct_t), num_local_trees);
    first_ctree = t8_cmesh_get_first_treeid (forest->cmesh);
    for (jt = forest->first_local_tree, count_elements = 0;
         jt <= forest->last_local_tree; jt++) {
      tree = (t8_tree_t) t8_sc_array_index_locidx (forest->trees,
                                                   jt -
                                                   forest->first_local_tree);
      tree_class = tree->eclass =
        t8_cmesh_get_tree_class (forest->cmesh, jt - first_ctree);
      tree->elements_offset = count_elements;
      eclass_scheme = forest->scheme_cxx->eclass_schemes[tree_class];
      T8_ASSERT (eclass_scheme != NULL);
      telements = &tree->elements;
      /* calculate first and last element on this tree */
      start = (jt == forest->first_local_tree) ? child_in_tree_begin : 0;
      end = (jt == forest->last_local_tree) ? child_in_tree_end :
        eclass_scheme->t8_element_count_leafs_from_root (forest->set_level);
      num_tree_elements = end - start;
      T8_ASSERT (num_tree_elements > 0);
      /* Allocate elements for this processor. */
      t8_element_array_init_size (telements, eclass_scheme,
                                  num_tree_elements);
      element = t8_element_array_index_locidx (telements, 0);
      eclass_scheme->t8_element_set_linear_id (element, forest->set_level,
                                               start);
      count_elements++;
      for (et = start + 1; et < end; et++, count_elements++) {
        element_succ = t8_element_array_index_locidx (telements, et - start);
        eclass_scheme->t8_element_successor (element, element_succ,
                                             forest->set_level);
        /* TODO: process elements here */
        element = element_succ;
      }
    }
  }
  forest->local_num_elements = count_elements;
  /* TODO: if no tree has pyramid type we can optimize this to
   * global_num_elements = global_num_trees * 2^(dim*level)
   */
  t8_forest_comm_global_num_elements (forest);
  /* TODO: figure out global_first_position, global_first_quadrant without comm */
}

/* return nonzero if the first tree of a forest is shared with a smaller
 * process, or if the last tree is shared with a bigger process.
 * Which operation is performed is switched with the first_or_last parameter.
 * first_or_last = 0  --> the first tree
 * first_or_last = 1  --> the last tree
 * This is the case if and only if the first descendant of the first tree that we store is
 * not the first possible descendant of that tree.
 */
static int
t8_forest_tree_shared (t8_forest_t forest, int first_or_last)
{
  t8_tree_t           tree;
  t8_element_t       *desc, *element, *tree_desc;
  t8_eclass_t         eclass;
  t8_eclass_scheme_c *ts;
  int                 ret;

  T8_ASSERT (t8_forest_is_committed (forest));
  T8_ASSERT (first_or_last == 0 || first_or_last == 1);
  T8_ASSERT (forest != NULL);
  if (forest->local_num_elements <= 0 || forest->trees == NULL
      || forest->first_local_tree > forest->last_local_tree) {
    /* This forest is empty and therefore the first tree is not shared */
    return 0;
  }
  if (first_or_last == 0) {
    /* Get a pointer to the first tree */
    tree = (t8_tree_t) sc_array_index (forest->trees, 0);
  }
  else {
    /* Get a pointer to the last tree */
    tree = (t8_tree_t) sc_array_index (forest->trees,
                                       forest->trees->elem_count - 1);
  }
  /* Get the eclass scheme of the first tree */
  eclass = tree->eclass;
  /* Get the eclass scheme of the first tree */
  ts = t8_forest_get_eclass_scheme (forest, eclass);
  /* Calculate the first/last possible descendant of the first/last tree */
  /* we do this by first creating a level 0 child of the tree, then
   * calculating its first/last descendant */
  ts->t8_element_new (1, &element);
  ts->t8_element_set_linear_id (element, 0, 0);
  ts->t8_element_new (1, &desc);
  if (first_or_last == 0) {
    ts->t8_element_first_descendant (element, desc, forest->maxlevel);
  }
  else {
    ts->t8_element_last_descendant (element, desc, forest->maxlevel);
  }
  /* We can now check whether the first/last possible descendant matches the
   * first/last local descendant */
  tree_desc = first_or_last == 0 ? tree->first_desc : tree->last_desc;
  ret = ts->t8_element_compare (desc, tree_desc);
  /* clean-up */
  ts->t8_element_destroy (1, &element);
  ts->t8_element_destroy (1, &desc);
  /* If the descendants are the same then ret is zero and we return false.
   * We return true otherwise */
  return ret;
}

int
t8_forest_first_tree_shared (t8_forest_t forest)
{
  return t8_forest_tree_shared (forest, 0);
}

int
t8_forest_last_tree_shared (t8_forest_t forest)
{
  return t8_forest_tree_shared (forest, 1);
}

/* Allocate memory for trees and set their values as in from.
 * For each tree allocate enough element memory to fit the elements of from.
 * If copy_elements is true, copy the elements of from into the element memory.
 */
void
t8_forest_copy_trees (t8_forest_t forest, t8_forest_t from, int copy_elements)
{
  t8_tree_t           tree, fromtree;
  t8_gloidx_t         num_tree_elements;
  t8_locidx_t         jt, number_of_trees;
  t8_eclass_scheme_c *eclass_scheme;

  T8_ASSERT (forest != NULL);
  T8_ASSERT (from != NULL);
  T8_ASSERT (!forest->committed);
  T8_ASSERT (from->committed);

  number_of_trees = from->trees->elem_count;
  forest->trees =
    sc_array_new_size (sizeof (t8_tree_struct_t), number_of_trees);
  sc_array_copy (forest->trees, from->trees);
  for (jt = 0; jt < number_of_trees; jt++) {
    tree = (t8_tree_t) t8_sc_array_index_locidx (forest->trees, jt);
    fromtree = (t8_tree_t) t8_sc_array_index_locidx (from->trees, jt);
    tree->eclass = fromtree->eclass;
    eclass_scheme = forest->scheme_cxx->eclass_schemes[tree->eclass];
    num_tree_elements = t8_element_array_get_count (&fromtree->elements);
    t8_element_array_init_size (&tree->elements, eclass_scheme,
                                num_tree_elements);
    /* TODO: replace with t8_elem_copy (not existing yet), in order to
     * eventually copy additional pointer data stored in the elements?
     * -> i.m.o. we should not allow such pointer data at the elements */
    if (copy_elements) {
      t8_element_array_copy (&tree->elements, &fromtree->elements);
      tree->elements_offset = fromtree->elements_offset;
      /* Copy the first and last descendant */
      eclass_scheme->t8_element_new (1, &tree->first_desc);
      eclass_scheme->t8_element_copy (fromtree->first_desc, tree->first_desc);
      eclass_scheme->t8_element_new (1, &tree->last_desc);
      eclass_scheme->t8_element_copy (fromtree->last_desc, tree->last_desc);
    }
    else {
      t8_element_array_truncate (&tree->elements);
    }
  }
  forest->first_local_tree = from->first_local_tree;
  forest->last_local_tree = from->last_local_tree;
  if (copy_elements) {
    forest->local_num_elements = from->local_num_elements;
    forest->global_num_elements = from->global_num_elements;
  }
  else {
    forest->local_num_elements = 0;
    forest->global_num_elements = 0;
  }
}

/* Search for a linear element id (at forest->maxlevel) in a sorted array of
 * elements. If the element does not exist, return the largest index i
 * such that the element at position i has a smaller id than the given one.
 * If no such i exists, return -1.
 */
/* TODO: should return t8_locidx_t */
<<<<<<< HEAD
static              t8_locidx_t
t8_forest_bin_search_lower (t8_element_array_t * elements,
=======
static t8_locidx_t
t8_forest_bin_search_lower (t8_element_array_t *elements,
>>>>>>> c2bb2f3d
                            t8_linearidx_t element_id, int maxlevel)
{
  t8_element_t       *query;
  t8_linearidx_t      query_id;
  t8_locidx_t         low, high, guess;
  t8_eclass_scheme_c *ts;

  ts = t8_element_array_get_scheme (elements);
  /* At first, we check whether any element has smaller id than the
   * given one. */
  query = t8_element_array_index_int (elements, 0);
  query_id = ts->t8_element_get_linear_id (query, maxlevel);
  if (query_id > element_id) {
    /* No element has id smaller than the given one */
    return -1;
  }

  /* We now perform the binary search */
  low = 0;
  high = t8_element_array_get_count (elements) - 1;
  while (low < high) {
    guess = (low + high + 1) / 2;
    query = t8_element_array_index_int (elements, guess);
    query_id = ts->t8_element_get_linear_id (query, maxlevel);
    if (query_id == element_id) {
      /* we are done */
      return guess;
    }
    else if (query_id > element_id) {
      /* look further left */
      high = guess - 1;
    }
    else {
      /* look further right, but keep guess in the search range */
      low = guess;
    }
  }
  T8_ASSERT (low == high);
  return low;
}

t8_eclass_t
t8_forest_element_neighbor_eclass (t8_forest_t forest,
                                   t8_locidx_t ltreeid,
                                   const t8_element_t *elem, int face)
{
  t8_eclass_scheme_c *ts;
  t8_tree_t           tree;
  t8_ctree_t          coarse_tree;
  t8_eclass_t         eclass;
  int                 tree_face;
  t8_locidx_t         lcoarse_neighbor;
  t8_cmesh_t          cmesh;

  /* Get a pointer to the tree to read its element class */
  tree = t8_forest_get_tree (forest, ltreeid);
  eclass = tree->eclass;
  ts = t8_forest_get_eclass_scheme (forest, eclass);
  if (!ts->t8_element_is_root_boundary (elem, face)) {
    /* The neighbor element is inside the current tree. */
    return tree->eclass;
  }
  else {
    /* The neighbor is in a neighbor tree */
    /* If the face neighbor is not inside the tree, we have to find out the tree
     * face and the tree's face neighbor along that face. */
    tree_face = ts->t8_element_tree_face (elem, face);

    cmesh = t8_forest_get_cmesh (forest);
    /* Get the coarse tree corresponding to tree */
    coarse_tree = t8_forest_get_coarse_tree (forest, ltreeid);
    /* Get the (coarse) local id of the tree neighbor */
    lcoarse_neighbor = t8_cmesh_trees_get_face_neighbor (coarse_tree,
                                                         tree_face);
    T8_ASSERT (0 <= lcoarse_neighbor);
    if (lcoarse_neighbor < t8_cmesh_get_num_local_trees (cmesh)) {
      /* The tree neighbor is a local tree */
      return t8_cmesh_get_tree_class (cmesh, lcoarse_neighbor);
    }
    else {
      T8_ASSERT (lcoarse_neighbor - t8_cmesh_get_num_local_trees (cmesh)
                 < cmesh->num_ghosts);
      /* The tree neighbor is a ghost */
      return t8_cmesh_get_ghost_class (cmesh,
                                       lcoarse_neighbor
                                       -
                                       t8_cmesh_get_num_local_trees (cmesh));
    }
  }
}

t8_gloidx_t
t8_forest_element_face_neighbor (t8_forest_t forest,
                                 t8_locidx_t ltreeid,
                                 const t8_element_t *elem,
                                 t8_element_t *neigh,
                                 t8_eclass_scheme_c *neigh_scheme,
                                 int face, int *neigh_face)
{
  t8_eclass_scheme_c *ts;
  t8_tree_t           tree;
  t8_eclass_t         eclass;

  /* Get a pointer to the tree to read its element class */
  tree = t8_forest_get_tree (forest, ltreeid);
  eclass = tree->eclass;
  ts = t8_forest_get_eclass_scheme (forest, eclass);

#if 0                           /* print the general setting at the beginning */
  t8_debugf ("face: %i\n", face);
  t8_debugf ("current element:\n");
  ts->t8_element_print_element (elem);
#endif

  if (neigh_scheme == ts &&
      ts->t8_element_face_neighbor_inside (elem, neigh, face, neigh_face)) {
    /* The neighbor was constructed and is inside the current tree. */
#if 0                           /* print the resulting neighbor */
    t8_debugf ("neigh initialized:\n");
    ts->t8_element_print_element (neigh);
#endif
    return ltreeid + t8_forest_get_first_local_tree_id (forest);
  }
  else {
    /* The neighbor does not lie inside the current tree. The content of neigh
     * is undefined right now. */
    t8_eclass_scheme_c *boundary_scheme, *neighbor_scheme;
    t8_eclass_t         neigh_eclass, boundary_class;
    t8_element_t       *face_element;
    t8_cmesh_t          cmesh;
    t8_locidx_t         lctree_id, lcneigh_id;
    t8_locidx_t        *face_neighbor;
    t8_gloidx_t         global_neigh_id;
    t8_cghost_t         ghost;
    int8_t             *ttf;
    int                 tree_face, tree_neigh_face;
    int                 is_smaller, eclass_compare;
    int                 F, sign;

    cmesh = forest->cmesh;
    /* Get the scheme associated to the element class of the
     * boundary element. */
    /* Compute the face of elem_tree at which the face connection is. */
    tree_face = ts->t8_element_tree_face (elem, face);
    /* compute coarse tree id */
    lctree_id = t8_forest_ltreeid_to_cmesh_ltreeid (forest, ltreeid);
    if (t8_cmesh_tree_face_is_boundary (cmesh, lctree_id, tree_face)) {
      /* This face is a domain boundary. We do not need to continue */
      return -1;
    }
    /* Get the eclass scheme for the boundary */
    boundary_class = (t8_eclass_t) t8_eclass_face_types[eclass][tree_face];
    boundary_scheme = t8_forest_get_eclass_scheme (forest, boundary_class);
    /* Allocate the face element */
    boundary_scheme->t8_element_new (1, &face_element);
    /* Compute the face element. */

    ts->t8_element_boundary_face (elem, face, face_element, boundary_scheme);
    /* Get the coarse tree that contains elem.
     * Also get the face neighbor information of the coarse tree. */
    (void) t8_cmesh_trees_get_tree_ext (cmesh->trees,
                                        lctree_id, &face_neighbor, &ttf);
    /* Compute the local id of the face neighbor tree. */
    lcneigh_id = face_neighbor[tree_face];
    /* F is needed to compute the neighbor face number and the orientation.
     * tree_neigh_face = ttf % F
     * or = ttf / F
     */
    F = t8_eclass_max_num_faces[cmesh->dimension];
    /* compute the neighbor face */
    tree_neigh_face = ttf[tree_face] % F;
    if (lcneigh_id == lctree_id && tree_face == tree_neigh_face) {
      /* This face is a domain boundary and there is no neighbor */
      return -1;
    }
    /* We now compute the eclass of the neighbor tree. */
    if (lcneigh_id < t8_cmesh_get_num_local_trees (cmesh)) {
      /* The face neighbor is a local tree */
      /* Get the eclass of the neighbor tree */
      neigh_eclass = t8_cmesh_get_tree_class (cmesh, lcneigh_id);
      global_neigh_id = lcneigh_id + t8_cmesh_get_first_treeid (cmesh);
    }
    else {
      /* The face neighbor is a ghost tree */
      T8_ASSERT (cmesh->num_local_trees <= lcneigh_id
                 && lcneigh_id < cmesh->num_ghosts + cmesh->num_local_trees);
      /* Get the eclass of the neighbor tree */
      ghost = t8_cmesh_trees_get_ghost (cmesh->trees,
                                        lcneigh_id -
                                        t8_cmesh_get_num_local_trees (cmesh));
      neigh_eclass = ghost->eclass;
      global_neigh_id = ghost->treeid;
    }
    /* We need to find out which face is the smaller one that is the one
     * according to which the orientation was computed.
     * face_a is smaller then face_b if either eclass_a < eclass_b
     * or eclass_a = eclass_b and face_a < face_b. */
    /* -1 eclass < neigh_eclass, 0 eclass = neigh_eclass, 1 eclass > neigh_eclass */
    eclass_compare = t8_eclass_compare (eclass, neigh_eclass);
    is_smaller = 0;
    if (eclass_compare == -1) {
      /* The face in the current tree is the smaller one */
      is_smaller = 1;
    }
    else if (eclass_compare == 1) {
      /* The face in the other tree is the smaller one */
      is_smaller = 0;
    }
    else {

      T8_ASSERT (eclass_compare == 0);
      /* Check if the face of the current tree has a smaller index then
       * the face of the neighbor tree. */
      is_smaller = tree_face <= tree_neigh_face;
    }
    /* We now transform the face element to the other tree. */
    sign =
      t8_eclass_face_orientation[eclass][tree_face] ==
      t8_eclass_face_orientation[neigh_eclass][tree_neigh_face];
    boundary_scheme->t8_element_transform_face (face_element,
                                                face_element,
                                                ttf[tree_face] / F, sign,
                                                is_smaller);
    /* And now we extrude the face to the new neighbor element 
     * and compute neigh */
    neighbor_scheme = forest->scheme_cxx->eclass_schemes[neigh_eclass];
    *neigh_face =
      neighbor_scheme->t8_element_extrude_face (face_element,
                                                boundary_scheme, neigh,
                                                tree_neigh_face);

#if 0                           /* print the resulting neighbor */
    t8_debugf ("neigh initialized:\n");
    neighbor_scheme->t8_element_print_element (neigh);
#endif

    return global_neigh_id;
  }
}

t8_gloidx_t
t8_forest_element_half_face_neighbors (t8_forest_t forest,
                                       t8_locidx_t ltreeid,
                                       const t8_element_t *elem,
                                       t8_element_t *neighs[],
                                       t8_eclass_scheme_c *neigh_scheme,
                                       int face, int num_neighs,
                                       int dual_faces[])
{
  t8_eclass_scheme_c *ts;
  t8_tree_t           tree;
  t8_eclass_t         eclass;
  t8_element_t      **children_at_face;
  t8_gloidx_t         neighbor_tree = -1;
#ifdef T8_ENABLE_DEBUG
  t8_gloidx_t         last_neighbor_tree = -1;
#endif
  int                 num_children_at_face, child_it;
  int                 child_face;
  int                 neigh_face;

  /* Get the current tree and its element class */
  tree = t8_forest_get_tree (forest, ltreeid);
  eclass = tree->eclass;
  /* The eclass scheme for the current tree */
  ts = t8_forest_get_eclass_scheme (forest, eclass);
  SC_CHECK_ABORT (ts->t8_element_level (elem) <
                  t8_forest_get_maxlevel (forest),
                  "Trying to refine an element beyond its maximum allowed level.");
  /* The number of children of elem at face */
  T8_ASSERT (num_neighs == ts->t8_element_num_face_children (elem, face));
  num_children_at_face = num_neighs;
  /* Allocate memory for the children of elem that share a face with face. */
  children_at_face = T8_ALLOC (t8_element_t *, num_children_at_face);
  ts->t8_element_new (num_children_at_face, children_at_face);

  /* Construct the children of elem at face
   *
   *  a-----b                     x--b
   *  |     |           =>        |  |
   *  |     | <- face             x--x
   *  |     |                     |  |
   *  c-----d                     x--d
   *
   */
  ts->t8_element_children_at_face (elem, face, children_at_face,
                                   num_children_at_face, NULL);
  /* For each face_child build its neighbor */
  for (child_it = 0; child_it < num_children_at_face; child_it++) {
    /* The face number of the face of the child that coincides with face
     * is not necessarily the same as the face number of elem. (which is the integer face)
     * We thus have to compute the face number of the child first.
     */
    child_face = ts->t8_element_face_child_face (elem, face, child_it);
    neighbor_tree = t8_forest_element_face_neighbor (forest, ltreeid,
                                                     children_at_face
                                                     [child_it],
                                                     neighs[child_it],
                                                     neigh_scheme,
                                                     child_face, &neigh_face);
    if (dual_faces != NULL) {
      /* Store the dual face */
      dual_faces[child_it] = neigh_face;
    }
    /* For each of the neighbors, the neighbor tree must be the same. */
    T8_ASSERT (child_it == 0 || neighbor_tree == last_neighbor_tree);
#ifdef T8_ENABLE_DEBUG
    last_neighbor_tree = neighbor_tree;
#endif
  }
  /* Clean-up the memory */
  ts->t8_element_destroy (num_children_at_face, children_at_face);
  T8_FREE (children_at_face);
  return neighbor_tree;
}

void
t8_forest_leaf_face_neighbors (t8_forest_t forest, t8_locidx_t ltreeid,
                               const t8_element_t *leaf,
                               t8_element_t **pneighbor_leafs[],
                               int face, int *dual_faces[],
                               int *num_neighbors,
                               t8_locidx_t **pelement_indices,
                               t8_eclass_scheme_c **pneigh_scheme,
                               int forest_is_balanced)
{
  t8_eclass_t         neigh_class, eclass;
  t8_gloidx_t         gneigh_treeid;
  t8_locidx_t         lneigh_treeid = -1;
  t8_locidx_t         lghost_treeid =
    -1, *element_indices, element_index, ghost_element_index;
  t8_eclass_scheme_c *ts, *neigh_scheme;
  t8_element_array_t *element_array;
  t8_element_t       *ancestor, **neighbor_leafs;
  t8_linearidx_t      neigh_id;
  int                 num_children_at_face, at_maxlevel;
  int                 ineigh, *owners, different_owners, have_ghosts,
    neighbor_is_ghost = 0;

  /* TODO: implement is_leaf check to apply to leaf */
  T8_ASSERT (t8_forest_is_committed (forest));

  SC_CHECK_ABORT (forest_is_balanced, "leaf face neighbors is not implemented " "for unbalanced forests.\n");   /* TODO: write version for unbalanced forests */
  SC_CHECK_ABORT (forest->mpisize == 1 || forest->ghosts != NULL,
                  "Ghost structure is needed for t8_forest_leaf_face_neighbors "
                  "but was not found in forest.\n");

  if (forest_is_balanced || forest->is_transitioned) {
    /* In a balanced forest, the leaf neighbor of a leaf is either the neighbor element itself,
     * its parent or its children at the face. If subelements are used, the neighbor might
     * also be a subelement whose level differs at most by +-1. */
    eclass = t8_forest_get_tree_class (forest, ltreeid);
    ts = t8_forest_get_eclass_scheme (forest, eclass);
    /* At first we compute these children of the face neighbor elements of leaf. For this, we need the
     * neighbor tree's eclass, scheme, and tree id */
    neigh_class =
      t8_forest_element_neighbor_eclass (forest, ltreeid, leaf, face);
    neigh_scheme = *pneigh_scheme =
      t8_forest_get_eclass_scheme (forest, neigh_class);
    /* If we are at the maximum refinement level, we compute the neighbor instead */
    at_maxlevel =
      ts->t8_element_level (leaf) == t8_forest_get_maxlevel (forest);
    /* If leaf has maxlevel or the forest has hanging faces removed
     * we know that the leaf element has at most one neighbor at each face */
    if (at_maxlevel || forest->is_transitioned) {
      num_children_at_face = 1;
      neighbor_leafs = *pneighbor_leafs = T8_ALLOC (t8_element_t *, 1);
      *dual_faces = T8_ALLOC (int, 1);
      neigh_scheme->t8_element_new (num_children_at_face, neighbor_leafs);
      /* Compute virtual neighbor element and global treeid of the neighbor */
      gneigh_treeid =
        t8_forest_element_face_neighbor (forest, ltreeid, leaf,
                                         neighbor_leafs[0], neigh_scheme,
                                         face, *dual_faces);
    }
    else {
      /* Allocate neighbor element */
      num_children_at_face = ts->t8_element_num_face_children (leaf, face);
      neighbor_leafs = *pneighbor_leafs =
        T8_ALLOC (t8_element_t *, num_children_at_face);
      *dual_faces = T8_ALLOC (int, num_children_at_face);
      neigh_scheme->t8_element_new (num_children_at_face, neighbor_leafs);
      /* Compute virtual neighbor elements and global treeid of the neighbor */
      gneigh_treeid =
        t8_forest_element_half_face_neighbors (forest, ltreeid, leaf,
                                               neighbor_leafs,
                                               neigh_scheme, face,
                                               num_children_at_face,
                                               *dual_faces);
    }
    if (gneigh_treeid < 0) {
      /* There exists no face neighbor across this face, we return with this info */
      neigh_scheme->t8_element_destroy (1, neighbor_leafs);
      T8_FREE (neighbor_leafs);
      T8_FREE (*dual_faces);
      *dual_faces = NULL;
      *num_neighbors = 0;
      *pelement_indices = NULL;
      *pneighbor_leafs = NULL;
      return;
    }
    T8_ASSERT (gneigh_treeid >= 0
               && gneigh_treeid < forest->global_num_trees);
    /* We have computed the half face neighbor elements, we now compute their owners,
     * if they differ, we know that the half face neighbors are the neighbor leafs.
     * If the owners do not differ, we have to check if the neighbor leaf is their
     * parent or grandparent. */
    owners = T8_ALLOC (int, num_children_at_face);
    different_owners = 0;
    have_ghosts = 0;
    for (ineigh = 0; ineigh < num_children_at_face; ineigh++) {
      /* At first, we check whether the current rank owns the neighbor, since
       * this is a constant time check and it is the most common case */
      if (t8_forest_element_check_owner (forest, neighbor_leafs[ineigh],
                                         gneigh_treeid, neigh_class,
                                         forest->mpirank, at_maxlevel)) {
        owners[ineigh] = forest->mpirank;
        /* The neighbor tree is also a local tree. we store its local treeid */
        lneigh_treeid = t8_forest_get_local_id (forest, gneigh_treeid);
      }
      else {
        owners[ineigh] =
          t8_forest_element_find_owner (forest, gneigh_treeid,
                                        neighbor_leafs[ineigh], neigh_class);
        /* Store that at least one neighbor is a ghost */
        have_ghosts = 1;
      }
      if (ineigh > 0) {
        /* Check if all owners are the same for all neighbors or not */
        different_owners = different_owners
          || (owners[ineigh] != owners[ineigh - 1]);
      }
    }
    if (have_ghosts) {
      /* At least one neighbor is a ghost, we compute the ghost treeid of the neighbor
       * tree. */
      lghost_treeid =
        t8_forest_ghost_get_ghost_treeid (forest, gneigh_treeid);
      T8_ASSERT (lghost_treeid >= 0);
    }
    /* TODO: Maybe we do not need to compute the owners. It suffices to know
     *       whether the neighbor is owned by mpirank or not. */

    if (!different_owners) {
      /* The face neighbors belong to the same process, we thus need to determine
       * if they are leafs or their parent or grandparent. */
      neigh_id =
        neigh_scheme->t8_element_get_linear_id (neighbor_leafs[0],
                                                forest->maxlevel);
      if (owners[0] != forest->mpirank) {
        /* The elements are ghost elements of the same owner */
        neighbor_is_ghost = 1;
        element_array =
          t8_forest_ghost_get_tree_elements (forest, lghost_treeid);
        /* Find the index in element_array of the leaf ancestor of the first neighbor.
         * This is either the neighbor itself or its parent, or its grandparent */
        element_index =
          t8_forest_bin_search_lower (element_array, neigh_id,
                                      forest->maxlevel);
        /* Get the element */
        ancestor =
          t8_forest_ghost_get_element (forest, lghost_treeid, element_index);
        /* Add the number of ghost elements on previous ghost trees and the number
         * of local elements. */
        ghost_element_index = element_index;
        element_index +=
          t8_forest_ghost_get_tree_element_offset (forest, lghost_treeid);
        element_index += t8_forest_get_local_num_elements (forest);
        T8_ASSERT (forest->local_num_elements <= element_index
                   && element_index <
                   forest->local_num_elements +
                   t8_forest_get_num_ghosts (forest));
      }
      else {
        /* the elements are local elements */
        element_array =
          t8_forest_get_tree_element_array (forest, lneigh_treeid);
        /* Find the index in element_array of the leaf ancestor of the first neighbor.
         * This is either the neighbor itself or its parent, or its grandparent */
        element_index =
          t8_forest_bin_search_lower (element_array, neigh_id,
                                      forest->maxlevel);
        /* Get the element */
        ancestor =
          t8_forest_get_tree_element (t8_forest_get_tree
                                      (forest, lneigh_treeid), element_index);
        /* Add the element offset of this tree to the index */
        element_index +=
          t8_forest_get_tree_element_offset (forest, lneigh_treeid);
      }
      if ((neigh_scheme->t8_element_compare (ancestor, neighbor_leafs[0]) <
           0) || ts->t8_element_is_subelement (leaf)) {
        /* ancestor is a real ancestor, and thus the neighbor is either the
         * parent or grandparent of the half neighbors. we can return it and
         * the indices. 
         * If transition is used then it is possible that leaf or ancestor are subelements. 
         * In both cases further adjustments are required. */

        /* We need to determine the dual face */
        if (neigh_scheme->t8_element_level (ancestor) ==
            ts->t8_element_level (leaf)) {
          /* The ancestor is the same-level neighbor of leaf */
          if (!at_maxlevel) {
            /* its dual face is the face of the parent of the first neighbor leaf */
            *dual_faces[0] =
              neigh_scheme->t8_element_face_parent_face (neighbor_leafs[0],
                                                         *dual_faces[0]);
          }
        }
        else if (neigh_scheme->t8_element_level (ancestor) ==
                 ts->t8_element_level (leaf) + 1) {
          *dual_faces[0] =
            neigh_scheme->t8_element_face_parent_face (neighbor_leafs[0],
                                                       *dual_faces[0]);
        }
        else {
          /* The ancestor is the parent of the parent */

          /* TODO: sometimes the below assertion is triggered and we need to understand why - might be a bug with type 15. */
          T8_ASSERT (neigh_scheme->t8_element_level (ancestor) ==
                     ts->t8_element_level (leaf) - 1);

          *dual_faces[0] =
            neigh_scheme->t8_element_face_parent_face (neighbor_leafs[0],
                                                       *dual_faces[0]);
          if (!at_maxlevel) {
            /* We need to compute the dual face of the grandparent. */
            /* Construct the parent of the grand child */
            neigh_scheme->t8_element_parent (neighbor_leafs[0],
                                             neighbor_leafs[0]);
            /* Compute the face id of the parent's face */
            *dual_faces[0] =
              neigh_scheme->t8_element_face_parent_face (neighbor_leafs[0],
                                                         *dual_faces[0]);
          }
        }

        if (neigh_scheme->t8_element_is_subelement (ancestor)) {
          /* At this point, the neighbor transition cell is found. "ancestor" is one of its subelements. */
          /* We need to identify the right subelement within this transition cell by using the subelement index. */

          /* analogue, call its index "pseudo_neighbor_index" */
          T8_ASSERT (element_index < forest->global_num_elements);
          t8_locidx_t         pseudo_neigh_index = element_index;

          /* get the subelement id of the pseudo neighbor */
          int                 pseudo_neighbor_sub_id =
            ts->t8_element_get_subelement_id (ancestor);

          /* Get the subelement id of the real neighbor of leaf. 
           * This function will determine the sub_id of the real neighbor, given leaf, face and the pseudo_neighbor. */
          int                 leaf_neighbor_sub_id =
            ts->t8_element_find_neighbor_in_transition_cell (leaf,
                                                             ancestor,
                                                             face);

          if (!neighbor_is_ghost) {
            /* adjust the index of the pseudo neighbor to equal the index of the real neighbor */
            element_index =
              pseudo_neigh_index - pseudo_neighbor_sub_id +
              leaf_neighbor_sub_id;

            /* get the real neighbor */
            const t8_element_t *neighbor;
            neighbor =
              t8_forest_get_tree_element (t8_forest_get_tree
                                          (forest, lneigh_treeid),
                                          element_index -
                                          t8_forest_get_tree_element_offset
                                          (forest, lneigh_treeid));

            /* free memory */
            neigh_scheme->t8_element_destroy (num_children_at_face - 1,
                                              neighbor_leafs + 1);
            /* copy the neighbor */
            neigh_scheme->t8_element_copy (neighbor, neighbor_leafs[0]);

            /* set return values */
            *num_neighbors = 1; /* elements in transitioned forests should only have one neighbor */
            *pelement_indices = T8_ALLOC (t8_locidx_t, 1);
            (*pelement_indices)[0] = element_index;

            T8_FREE (owners);

            return;
          }
          else {                /* neighbor subelement is ghost -> there might not be the whole family inside the ghost array */
            int                 search_direction =
              (leaf_neighbor_sub_id > pseudo_neighbor_sub_id) ? 1 : -1;
            int                 id_diff_abs =
              (leaf_neighbor_sub_id -
               pseudo_neighbor_sub_id) * search_direction;

            bool                neighbor_found = false;
            int                 subelement_count = 0;
            while (!neighbor_found) {
              const t8_element_t *check_neighbor;
              check_neighbor =
                t8_forest_ghost_get_element (forest, lghost_treeid,
                                             ghost_element_index +
                                             search_direction *
                                             subelement_count);

              if (ts->t8_element_get_subelement_id (check_neighbor) == leaf_neighbor_sub_id) {  /* neighbor found */

                neighbor_found = true;

                /* both elements should be siblings or equal */
                T8_ASSERT (ts->
                           t8_element_get_transition_type (check_neighbor) ==
                           ts->t8_element_get_transition_type (ancestor));

                /* adjust element index */
                element_index =
                  element_index + search_direction * subelement_count;

                /* free memory */
                neigh_scheme->t8_element_destroy (num_children_at_face - 1,
                                                  neighbor_leafs + 1);
                /* copy the ancestor */
                neigh_scheme->t8_element_copy (check_neighbor,
                                               neighbor_leafs[0]);

                /* set return values */
                *num_neighbors = 1;
                *pelement_indices = T8_ALLOC (t8_locidx_t, 1);
                (*pelement_indices)[0] = element_index;

                T8_FREE (owners);

              }

              if (subelement_count > id_diff_abs) {     /* we assume that the real neighbor is a sibling subelement and hence we should find it here */
                SC_ABORT ("Ghost subelement neighbor not found!\n");
              }

              subelement_count++;

            }                   /* end while-loop to identify real ghost-subelement neighbor */

            return;

          }                     /* end of if neighbor is ghost */

        }                       /* end of the if neighbor is subelement case */

        /* free memory */
        neigh_scheme->t8_element_destroy (num_children_at_face - 1,
                                          neighbor_leafs + 1);
        /* copy the ancestor */
        neigh_scheme->t8_element_copy (ancestor, neighbor_leafs[0]);
        /* set return values */
        *num_neighbors = 1;
        *pelement_indices = T8_ALLOC (t8_locidx_t, 1);
        (*pelement_indices)[0] = element_index;

        T8_FREE (owners);
        return;

      }                         /* end of (t8_element_compare < 0) || leaf is subelement */

    }                           /* end of if !different owner */

    /* The leafs are the face neighbors that we are looking for. */
    /* The face neighbors either belong to different processes and thus must be leafs
     * in the forest, or the ancestor leaf of the first half neighbor is the half
     * neighbor itself and thus all half neighbors must be leafs.
     * Since the forest is balanced, we found all neighbor leafs.
     * It remains to compute their local ids */
    *num_neighbors = num_children_at_face;
    *pelement_indices = T8_ALLOC (t8_locidx_t, num_children_at_face);
    element_indices = *pelement_indices;
    for (ineigh = 0; ineigh < num_children_at_face; ineigh++) {
      /* Compute the linear id at maxlevel of the neighbor leaf */
      neigh_id =
        neigh_scheme->t8_element_get_linear_id (neighbor_leafs[ineigh],
                                                forest->maxlevel);
      /* Get a pointer to the element array in which the neighbor lies and search
       * for the element's index in this array.
       * This is either the local leaf array of the local tree or the corresponding leaf array
       * in the ghost structure */
      if (owners[ineigh] == forest->mpirank) {
        /* The neighbor is a local leaf */
        element_array =
          t8_forest_get_tree_element_array (forest, lneigh_treeid);
        /* Find the index of the neighbor in the array */
        element_indices[ineigh] =
          t8_forest_bin_search_lower (element_array, neigh_id,
                                      forest->maxlevel);
        T8_ASSERT (element_indices[ineigh] >= 0);
        /* We have to add the tree's element offset to the index found to get
         * the actual local element id */
        element_indices[ineigh] +=
          t8_forest_get_tree_element_offset (forest, lneigh_treeid);
#if T8_ENABLE_DEBUG
        /* We check whether the element is really the element at this local id */
        {
          t8_locidx_t         check_ltreeid;
          t8_element_t       *check_element;
          check_element =
            t8_forest_get_element (forest, element_indices[ineigh],
                                   &check_ltreeid);
          T8_ASSERT (check_ltreeid == lneigh_treeid);
          T8_ASSERT (!neigh_scheme->t8_element_compare (check_element,
                                                        neighbor_leafs
                                                        [ineigh]));
        }
#endif
      }
      else {
        /* The neighbor is a ghost */
        element_array =
          t8_forest_ghost_get_tree_elements (forest, lghost_treeid);
        /* Find the index of the neighbor in the array */
        element_indices[ineigh] =
          t8_forest_bin_search_lower (element_array, neigh_id,
                                      forest->maxlevel);

#if T8_ENABLE_DEBUG
        /* We check whether the element is really the element at this local id */
        {
          t8_element_t       *check_element;
          check_element =
            t8_forest_ghost_get_element (forest, lghost_treeid,
                                         element_indices[ineigh]);
          T8_ASSERT (!neigh_scheme->t8_element_compare (check_element,
                                                        neighbor_leafs
                                                        [ineigh]));
        }
#endif
        /* Add the element offset of previous ghosts to this index */
        element_indices[ineigh] +=
          t8_forest_ghost_get_tree_element_offset (forest, lghost_treeid);
        /* Add the number of all local elements to this index */
        element_indices[ineigh] += t8_forest_get_local_num_elements (forest);
      }
    }                           /* End for loop over neighbor leafs */
    T8_FREE (owners);
  }
  else {
    /* TODO: implement unbalanced version */
    SC_ABORT_NOT_REACHED ();
  }
}

void
t8_forest_print_all_leaf_neighbors (t8_forest_t forest)
{
  t8_locidx_t         ltree, ielem;
  t8_element_t       *leaf, **neighbor_leafs;
  int                 iface, num_neighbors, ineigh;
  t8_eclass_t         eclass;
  t8_eclass_scheme_c *ts, *neigh_scheme;
  t8_locidx_t        *element_indices;
  int                *dual_faces;
  char                buffer[BUFSIZ];
  int                 allocate_first_desc = 0, allocate_tree_offset = 0;
  int                 allocate_el_offset = 0;

  if (forest->tree_offsets == NULL) {
    allocate_tree_offset = 1;
    t8_forest_partition_create_tree_offsets (forest);
  }
  if (forest->global_first_desc == NULL) {
    allocate_first_desc = 1;
    t8_forest_partition_create_first_desc (forest);
  }
  if (forest->element_offsets == NULL) {
    allocate_el_offset = 1;
    t8_forest_partition_create_offsets (forest);
  }
  for (ielem = 0; ielem < t8_forest_get_local_num_elements (forest); ielem++) {
    /* Get a pointer to the ielem-th element, its eclass, treeid and scheme */
    leaf = t8_forest_get_element (forest, ielem, &ltree);
    eclass = t8_forest_get_tree_class (forest, ltree);
    ts = t8_forest_get_eclass_scheme (forest, eclass);
    t8_debugf
      ("This is t8_forest_print_all_leaf_neighbors. For the next step, we assume forest to not have any subelements.\n");
    /* Iterate over all faces */
    for (iface = 0; iface < ts->t8_element_num_faces (leaf); iface++) {
      t8_forest_leaf_face_neighbors (forest, ltree, leaf, &neighbor_leafs,
                                     iface, &dual_faces, &num_neighbors,
                                     &element_indices, &neigh_scheme, 1);
      t8_debugf
        ("Element %li across face %i has %i leaf neighbors (with dual faces).\n",
         (long) ielem, iface, num_neighbors);
      snprintf (buffer, BUFSIZ, "\tIndices:\t");
      for (ineigh = 0; ineigh < num_neighbors; ineigh++) {
        snprintf (buffer + strlen (buffer), BUFSIZ - strlen (buffer),
                  "%li  (%i)  ", (long) element_indices[ineigh],
                  dual_faces[iface]);
      }
      t8_debugf ("%s\n", buffer);
      if (num_neighbors > 0) {
        neigh_scheme->t8_element_destroy (num_neighbors, neighbor_leafs);

        T8_FREE (element_indices);
        T8_FREE (neighbor_leafs);
        T8_FREE (dual_faces);
      }
    }
  }
  if (allocate_tree_offset) {
    t8_shmem_array_destroy (&forest->tree_offsets);
  }
  if (allocate_first_desc) {
    t8_shmem_array_destroy (&forest->global_first_desc);
  }
  if (allocate_el_offset) {
    t8_shmem_array_destroy (&forest->element_offsets);
  }
}

/* Check if an element is owned by a specific rank */
int
t8_forest_element_check_owner (t8_forest_t forest,
                               t8_element_t *element,
                               t8_gloidx_t gtreeid, t8_eclass_t eclass,
                               int rank, int element_is_desc)
{
  t8_element_t       *first_desc;
  t8_eclass_scheme_c *ts;
  t8_linearidx_t      rfirst_desc_id, rnext_desc_id = -1, first_desc_id;
  int                 is_first, is_last, check_next;
  int                 next_nonempty;

  T8_ASSERT (t8_forest_is_committed (forest));
  T8_ASSERT (element != NULL);
  T8_ASSERT (0 <= gtreeid
             && gtreeid < t8_forest_get_num_global_trees (forest));

  /* Get a pointer to the first_global_trees array of forest */
  const t8_gloidx_t  *first_global_trees =
    t8_shmem_array_get_gloidx_array (forest->tree_offsets);

  if (t8_offset_in_range (gtreeid, rank, first_global_trees)) {
    /* The process has elements of that tree */
    is_first = (t8_offset_first (rank, first_global_trees) == gtreeid);
    is_last = (gtreeid == t8_offset_last (rank, first_global_trees));
    if (is_first || is_last) {
      /* We need to check if element is on the next rank only if the tree is the
       * last tree on this rank and the next rank has elements of this tree */
      next_nonempty = t8_offset_next_nonempty_rank (rank, forest->mpisize,
                                                    first_global_trees);
      check_next = is_last && next_nonempty < forest->mpisize &&
        t8_offset_in_range (gtreeid, next_nonempty, first_global_trees);
      /* The tree is either the first or the last tree on rank, we thus
       * have to check whether element is in the range of the tree */
      /* Get the eclass scheme of the tree */
      ts = t8_forest_get_eclass_scheme (forest, eclass);
      /* Compute the linear id of the first descendant of element */
      if (!element_is_desc) {
        ts->t8_element_new (1, &first_desc);
        ts->t8_element_first_descendant (element, first_desc,
                                         forest->maxlevel);
        first_desc_id =
          ts->t8_element_get_linear_id (first_desc, forest->maxlevel);
        ts->t8_element_destroy (1, &first_desc);
      }
      else {
        /* The element is its own first descendant */
        first_desc_id =
          ts->t8_element_get_linear_id (element, forest->maxlevel);
      }
      /* Get the id of the trees first descendant and the first descendant
       * of the next nonempty rank */
      rfirst_desc_id =
        *(t8_linearidx_t *) t8_shmem_array_index (forest->global_first_desc,
                                                  rank);
      if (check_next) {
        /* Get the id of the trees first descendant on the next nonempty rank */
        rnext_desc_id = *(t8_linearidx_t *)
          t8_shmem_array_index (forest->global_first_desc, next_nonempty);
      }
      /* The element is not in the tree if and only if
       *  is_first && first_desc_id > id (first_desc)
       *    or
       *  check_next && next_desc_id <= id (first_desc)
       */
      if ((is_first && rfirst_desc_id > first_desc_id)
          || (check_next && rnext_desc_id <= first_desc_id)) {
        /* The element is not on this rank */
        return 0;
      }
      /* The element is on this rank */
      return 1;
    }
    else {
      /* This rank holds all elements of the tree, thus the element must
       * belong to this rank */
      return 1;
    }
  }
  return 0;
}

/* The data that we use as key in the binary owner search.
 * It contains the linear id of the element that we look for and
 * a pointer to the forest, we also store the index of the biggest
 * owner process.
 */
struct find_owner_data_t
{
  t8_linearidx_t      linear_id;
  t8_forest_t         forest;
  int                 last_owner;
};

static int
t8_forest_element_find_owner_compare (const void *find_owner_data,
                                      const void *process)
{
  const struct find_owner_data_t *data =
    (const struct find_owner_data_t *) find_owner_data;
  t8_linearidx_t      linear_id = data->linear_id;
  t8_forest_t         forest = data->forest;
  int                 proc = *(int *) process;
  t8_linearidx_t      proc_first_desc_id;
  t8_linearidx_t      next_proc_first_desc_id;

  T8_ASSERT (0 <= proc && proc < forest->mpisize);
  /* Get the id of the first element on this process. */
  proc_first_desc_id =
    *(t8_linearidx_t *) t8_shmem_array_index (forest->global_first_desc,
                                              (size_t) proc);

  if (proc == data->last_owner) {
    /* If we are the last process owning the element's tree, then
     * we have either found the element or have to look further left. */
    return proc_first_desc_id <= linear_id ? 0 : -1;
  }
  else {
    T8_ASSERT (proc < data->last_owner);
    if (proc_first_desc_id > linear_id) {
      /* We have to look further left */
      return -1;
    }
    /* Get the linear id of the first element on the next process. */
    next_proc_first_desc_id =
      *(t8_linearidx_t *) t8_shmem_array_index (forest->global_first_desc,
                                                (size_t) proc + 1);
    if (next_proc_first_desc_id <= linear_id) {
      /* We have to look further right */
      return 1;
    }
    /* We have found the owner process */
    return 0;
  }
}

int
t8_forest_element_find_owner_ext (t8_forest_t forest,
                                  t8_gloidx_t gtreeid,
                                  t8_element_t *element,
                                  t8_eclass_t eclass, int lower_bound,
                                  int upper_bound, int guess,
                                  int element_is_desc)
{
  t8_element_t       *first_desc;
  t8_eclass_scheme_c *ts;
  t8_gloidx_t         current_first_tree;
  t8_linearidx_t      current_id, element_desc_id;
  t8_linearidx_t     *first_descs;
  int                 found = 0;
  int                 empty_dir = 1, last_guess, reached_bound;
  int                 next_nonempty;

  T8_ASSERT (t8_forest_is_committed (forest));
  T8_ASSERT (0 <= gtreeid
             && gtreeid < t8_forest_get_num_global_trees (forest));
  T8_ASSERT (element != NULL);
  T8_ASSERT (0 <= lower_bound && lower_bound <= upper_bound
             && upper_bound < forest->mpisize);
  T8_ASSERT (lower_bound <= guess && guess <= upper_bound);

  /* If the upper and lower bound only leave one process left, we can immediately
   * return this process as the owner */
  if (upper_bound == lower_bound) {
    return upper_bound;
  }
  ts = t8_forest_get_eclass_scheme (forest, eclass);
  if (element_is_desc) {
    /* The element is already its own first_descendant */
    first_desc = element;
  }
  else {
    /* Build the first descendant of element */
    ts->t8_element_new (1, &first_desc);
    ts->t8_element_first_descendant (element, first_desc, forest->maxlevel);
  }

  T8_ASSERT (forest->tree_offsets != NULL);
  T8_ASSERT (forest->global_first_desc != NULL);

  /* Get pointers to the arrays of first local trees and first local descendants */
  const t8_gloidx_t  *first_trees =
    t8_shmem_array_get_gloidx_array (forest->tree_offsets);
  first_descs =
    (t8_linearidx_t *) t8_shmem_array_get_array (forest->global_first_desc);
  /* Compute the linear id of the element's first descendant */
  element_desc_id =
    ts->t8_element_get_linear_id (first_desc,
                                  ts->t8_element_level (first_desc));
  /* Get a pointer to the element offset array */
  const t8_gloidx_t  *element_offsets =
    t8_shmem_array_get_gloidx_array (forest->element_offsets);

  /* binary search for the owner process using the first descendant and first tree array */
  while (!found) {
    T8_ASSERT (lower_bound <= upper_bound);
    if (upper_bound == lower_bound) {
      /* There is no candidate left, the search has ended */
      guess = upper_bound;
      found = 1;
    }
    else {
      last_guess = guess;
      while (t8_offset_empty (guess, element_offsets)) {
        /* skip empty processes */
        if ((empty_dir == -1 && guess <= lower_bound) ||
            (empty_dir == +1 && guess >= upper_bound)) {
          /* We look for smaller processes until guess = lower_bound,
           * and then look for greater processes
           * or vice versa. */
          /* we reached the top or bottom bound */
          reached_bound = empty_dir > 0 ? 1 : -1;
          /* change direction */
          empty_dir *= -1;
          /* reset guess */
          guess = last_guess;
          if (reached_bound > 0) {
            /* The upper bound was reached, we ommit all empty
             * ranks from the search. */
            upper_bound = last_guess;
          }
          else {
            /* The lower bound was reached, we ommit all empty
             * ranks from the search. */
            lower_bound = last_guess;
          }
        }
        guess += empty_dir;
      }
      /* The first tree of this process */
      current_first_tree = t8_offset_first (guess, first_trees);

      if (current_first_tree > gtreeid) {
        /* look further left */
        empty_dir = -1;
        upper_bound = guess - 1;
        /* guess is in the middle of both bounds */
        guess = (upper_bound + lower_bound) / 2;
      }
      else {
        current_id = first_descs[guess];
        if (current_first_tree == gtreeid && element_desc_id < current_id) {
          /* This guess has gtreeid as first tree
           * we compare the first descendant */
          /* look further left */
          empty_dir = -1;
          upper_bound = guess - 1;
          /* guess is in the middle of both bounds */
          guess = (upper_bound + lower_bound) / 2;
        }
        else {
          /* check if the element is on the next higher nonempty process */
          next_nonempty =
            t8_offset_next_nonempty_rank (guess, forest->mpisize,
                                          first_trees);
          current_first_tree = t8_offset_first (next_nonempty, first_trees);
          if (current_first_tree < gtreeid) {
            /* look further right */
            empty_dir = +1;
            lower_bound = next_nonempty;
            /* guess is in the middle of both bounds */
            guess = (upper_bound + lower_bound) / 2;
          }
          else {
            current_id = first_descs[next_nonempty];
            if (current_first_tree == gtreeid
                && current_id <= element_desc_id) {
              /* The next process has gtreeid as first tree
               * we compare the first descendants */
              /* The process we look for is >= guess + 1
               * look further right */
              empty_dir = +1;
              lower_bound = guess + 1;
              /* guess is in the middle of both bounds */
              guess = (upper_bound + lower_bound) / 2;
            }
            else {
              /* We now know:
               * first_tree of guess <= gtreeid
               * if first_tree of guess == gtreeid
               *    then first_desc of guess <= element_first_desc
               * first tree of guess + 1 >= gtreeid
               * if first tree of guess + 1 == gtreeid
               *    then first desc of guess + 1 > element_first_desc
               *
               * Thus the current guess must be the owner of element.
               */
              found = 1;
            }
          }
        }
      }
    }
  }

  /* clean-up */
  if (!element_is_desc) {
    ts->t8_element_destroy (1, &first_desc);
  }
  T8_ASSERT (t8_forest_element_check_owner
             (forest, element, gtreeid, eclass, guess, element_is_desc));
  return guess;
}

int
t8_forest_element_find_owner (t8_forest_t forest, t8_gloidx_t gtreeid,
                              t8_element_t *element, t8_eclass_t eclass)
{
  return t8_forest_element_find_owner_ext (forest, gtreeid, element,
                                           eclass, 0, forest->mpisize - 1,
                                           (forest->mpisize - 1) / 2, 0);
}

/* This is a deprecated version of the element_find_owner algorithm which
 * searches for the owners of the coarse tree first */
int
t8_forest_element_find_owner_old (t8_forest_t forest,
                                  t8_gloidx_t gtreeid,
                                  t8_element_t *element,
                                  t8_eclass_t eclass,
                                  sc_array_t *all_owners_of_tree)
{
  sc_array_t         *owners_of_tree, owners_of_tree_wo_first;
  int                 proc, proc_next;
  t8_linearidx_t      element_desc_lin_id;
  t8_element_t       *element_first_desc;
  t8_eclass_scheme_c *ts;
  ssize_t             proc_index;
  struct find_owner_data_t find_owner_data;

  if (forest->tree_offsets == NULL) {
    /* If the offset of global tree ids is not created, create it now.
     * Once created, we do not delete it in this function, since we expect
     * multiple calls to find_owner in a row.
     */
    t8_forest_partition_create_tree_offsets (forest);
  }
  if (forest->global_first_desc == NULL) {
    /* If the offset of first global ids is not created, create it now.
     * Once created, we do not delete it in this function, since we expect
     * multiple calls to find_owner in a row.
     */
    t8_forest_partition_create_first_desc (forest);
  }

  /* In owners_of_tree we will store all processes that have elements of the
   * tree gtreeid. */
  if (all_owners_of_tree == NULL) {
    owners_of_tree = sc_array_new (sizeof (int));
  }
  else {
    owners_of_tree = all_owners_of_tree;
  }
  if (owners_of_tree->elem_count == 0) {
    /* Compute the owners and store them (sorted) in owners_of_tree */
    /* TODO: This is only useful, if cmesh is partitioned */
    /* TODO: Isnt it better to only store the first and the last owner? */
    t8_offset_all_owners_of_tree (forest->mpisize, gtreeid,
                                  t8_shmem_array_get_gloidx_array
                                  (forest->tree_offsets), owners_of_tree);
  }
  /* Get the eclass_scheme and the element's first descendant's linear_id */
  ts = t8_forest_get_eclass_scheme (forest, eclass);
  /* Compute the first descendant of the element */
  ts->t8_element_new (1, &element_first_desc);
  ts->t8_element_first_descendant (element, element_first_desc,
                                   forest->maxlevel);
  /* Compute the linear of the first descendant */
  element_desc_lin_id =
    ts->t8_element_get_linear_id (element_first_desc, forest->maxlevel);

  /* The first owner of the tree may not have the tree as its first tree and
   * thus its first_descendant entry may not relate to this tree.
   * We thus check by hand if this process owns the element and exclude it
   * from the array. */
  proc = *(int *) sc_array_index (owners_of_tree, 0);
  if (owners_of_tree->elem_count == 1) {
    /* There is only this proc as possible owner. */
    ts->t8_element_destroy (1, &element_first_desc);
    if (all_owners_of_tree == NULL) {
      sc_array_destroy (owners_of_tree);
    }
    return proc;
  }
  else {
    /* Get the next owning process. Its first descendant is in fact an element
     * of the tree. If it is bigger than the descendant we look for, then
     * proc is the owning process of element. */
    proc_next = *(int *) sc_array_index (owners_of_tree, 1);
    if (*(t8_linearidx_t *)
        t8_shmem_array_index (forest->global_first_desc, (size_t) proc_next)
        > element_desc_lin_id) {
      ts->t8_element_destroy (1, &element_first_desc);
      if (all_owners_of_tree == NULL) {
        sc_array_destroy (owners_of_tree);
      }
      return proc;
    }
  }
  /* Exclude the first process from the array. */
  sc_array_init_view (&owners_of_tree_wo_first, owners_of_tree, 1,
                      owners_of_tree->elem_count - 1);
  /* We binary search in the owners array for the process that owns the element. */
  find_owner_data.forest = forest;
  find_owner_data.last_owner =
    *(int *) sc_array_index (&owners_of_tree_wo_first,
                             owners_of_tree_wo_first.elem_count - 1);
  find_owner_data.linear_id = element_desc_lin_id;

  proc_index = sc_array_bsearch (&owners_of_tree_wo_first, &find_owner_data,
                                 t8_forest_element_find_owner_compare);
  if (0 > proc_index || proc_index >= forest->mpisize) {
    /* The element was not found */
    SC_ABORT ("Try to find an element that does not exist in the forest.\n");
    return -1;
  }
  /* Get the process and return it. */
  proc =
    *(int *) sc_array_index_ssize_t (&owners_of_tree_wo_first, proc_index);
  /* clean-up */
  ts->t8_element_destroy (1, &element_first_desc);
  if (all_owners_of_tree == NULL) {
    sc_array_destroy (owners_of_tree);
  }
  return proc;
}

/* Recursively find all owners of descendants of a given element that touch a given face.
 * We do this by constructing the first and last possible descendants of the element that
 * touch the face. If those belong to different processes, we construct all children
 * of the element that touch the face.
 * We pass those children to the recursion in order of their linear id to be sure
 * that we add owners in ascending order.
 * first_desc/last_desc should either point to the first/last descendant of element or be NULL
 */
static void
t8_forest_element_owners_at_face_recursion (t8_forest_t forest,
                                            t8_gloidx_t gtreeid,
                                            const t8_element_t *element,
                                            t8_eclass_t eclass,
                                            t8_eclass_scheme_c *ts, int face,
                                            sc_array_t *owners,
                                            int lower_bound, int upper_bound,
                                            t8_element_t *first_desc,
                                            t8_element_t *last_desc)
{
  t8_element_t       *first_face_desc, *last_face_desc, **face_children;
  int                 first_owner, last_owner;
  int                 num_children, ichild;
  int                 child_face;
  int                 last_owner_entry;

  T8_ASSERT (element != NULL);
  /* Create first and last descendants at face */
  if (first_desc == NULL) {
    ts->t8_element_new (1, &first_face_desc);
    ts->t8_element_first_descendant_face (element, face, first_face_desc,
                                          forest->maxlevel);
  }
  else {
    first_face_desc = first_desc;
  }
  if (last_desc == NULL) {
    ts->t8_element_new (1, &last_face_desc);
    ts->t8_element_last_descendant_face (element, face, last_face_desc,
                                         forest->maxlevel);
  }
  else {
    last_face_desc = last_desc;
  }
#ifdef T8_ENABLE_DEBUG
  {
    /* Check if the computed or given descendants are the correct descendant */
    t8_element_t       *test_desc;

    ts->t8_element_new (1, &test_desc);
    ts->t8_element_last_descendant_face (element, face, test_desc,
                                         forest->maxlevel);
    T8_ASSERT (!ts->t8_element_compare (test_desc, last_face_desc));
    ts->t8_element_first_descendant_face (element, face, test_desc,
                                          forest->maxlevel);
    T8_ASSERT (!ts->t8_element_compare (test_desc, first_face_desc));
    ts->t8_element_destroy (1, &test_desc);
  }
#endif

  /* owner of first and last descendants */
  first_owner =
    t8_forest_element_find_owner_ext (forest, gtreeid, first_face_desc,
                                      eclass, lower_bound, upper_bound,
                                      lower_bound, 1);
  last_owner =
    t8_forest_element_find_owner_ext (forest, gtreeid, last_face_desc, eclass,
                                      lower_bound, upper_bound, upper_bound,
                                      1);

  /* It is impossible for an element with bigger id to belong to a smaller process */
  T8_ASSERT (first_owner <= last_owner);

  if (first_owner == last_owner) {
    /* This element has a unique owner, no recursion is necessary */
    /* Add the owner to the array of owners */
    /* TODO: check if this process is already listed. If we traverse the face children
     * in SFC order, we can just check the last entry in owners here */
    if (owners->elem_count > 0) {
      /* Get the last process that we added as owner */
      last_owner_entry =
        *(int *) sc_array_index (owners, owners->elem_count - 1);
    }
    else {
      last_owner_entry = -1;
    }
    if (first_owner != last_owner_entry) {
      /* We did not count this process as an owner, thus we add it */
      *(int *) sc_array_push (owners) = first_owner;
    }
    T8_ASSERT (t8_forest_element_check_owner
               (forest, first_face_desc, gtreeid, eclass, first_owner, 1));
    T8_ASSERT (t8_forest_element_check_owner
               (forest, last_face_desc, gtreeid, eclass, first_owner, 1));
    /* free memory */
    ts->t8_element_destroy (1, &first_face_desc);
    ts->t8_element_destroy (1, &last_face_desc);
    return;
  }
  else {
    T8_ASSERT (ts->t8_element_level (element) <
               t8_forest_get_maxlevel (forest));
    /* This element has different owners, we have to create its face
     * children and continue with the recursion. */
    num_children = ts->t8_element_num_face_children (element, face);
    /* allocate memory */
    face_children = T8_ALLOC (t8_element_t *, num_children);
    ts->t8_element_new (num_children, face_children);
    /* construct the children of element that touch face */
    ts->t8_element_children_at_face (element, face, face_children,
                                     num_children, NULL);
    for (ichild = 0; ichild < num_children; ichild++) {
      /* the face number of the child may not be the same as face */
      child_face = ts->t8_element_face_child_face (element, face, ichild);
      /* find owners of this child */
      /* For the first child, we reuse the first descendant */
      first_desc = (ichild == 0 ? first_face_desc : NULL);
      /* For the last child, we reuse the last descendant */
      last_desc = (ichild == num_children - 1 ? last_face_desc : NULL);
      t8_forest_element_owners_at_face_recursion (forest, gtreeid,
                                                  face_children[ichild],
                                                  eclass, ts, child_face,
                                                  owners,
                                                  lower_bound, upper_bound,
                                                  first_desc, last_desc);
    }
    ts->t8_element_destroy (num_children, face_children);
    T8_FREE (face_children);
  }
}

void
t8_forest_element_owners_at_face (t8_forest_t forest, t8_gloidx_t gtreeid,
                                  const t8_element_t *element,
                                  t8_eclass_t eclass, int face,
                                  sc_array_t *owners)
{
  t8_eclass_scheme_c *ts;
  int                 lower_bound, upper_bound;

  ts = t8_forest_get_eclass_scheme (forest, eclass);
  if (owners->elem_count > 0) {
    /* Compute lower and upper bound for the owners */
    lower_bound = *(int *) sc_array_index (owners, 0);
    upper_bound = *(int *) sc_array_index (owners, 1);
    sc_array_resize (owners, 0);
  }
  else {
    lower_bound = 0;
    upper_bound = forest->mpisize - 1;
  }
  T8_ASSERT (0 <= lower_bound && upper_bound < forest->mpisize);
  if (lower_bound == upper_bound) {
    /* There is no need to search, the owner is unique */
    T8_ASSERT (0 <= lower_bound && lower_bound < forest->mpisize);
    *(int *) sc_array_push (owners) = lower_bound;
    return;
  }
  if (lower_bound > upper_bound) {
    /* There is no owner */
    return;
  }
  /* call the recursion */
  t8_forest_element_owners_at_face_recursion (forest, gtreeid, element,
                                              eclass, ts, face, owners,
                                              lower_bound, upper_bound,
                                              NULL, NULL);
}

void
t8_forest_element_owners_bounds (t8_forest_t forest, t8_gloidx_t gtreeid,
                                 const t8_element_t *element,
                                 t8_eclass_t eclass, int *lower, int *upper)
{
  t8_eclass_scheme_c *ts;
  t8_element_t       *first_desc, *last_desc;

  if (*lower >= *upper) {
    /* Either there is no owner or it is unique. */
    return;
  }

  /* Compute the first and last descendant of element */
  ts = t8_forest_get_eclass_scheme (forest, eclass);
  ts->t8_element_new (1, &first_desc);
  ts->t8_element_first_descendant (element, first_desc, forest->maxlevel);
  ts->t8_element_new (1, &last_desc);
  ts->t8_element_last_descendant (element, last_desc, forest->maxlevel);

  /* Compute their owners as bounds for all of element's owners */
  *lower = t8_forest_element_find_owner_ext (forest, gtreeid, first_desc,
                                             eclass, *lower, *upper, *lower,
                                             1);
  *upper =
    t8_forest_element_find_owner_ext (forest, gtreeid, last_desc, eclass,
                                      *lower, *upper, *upper, 1);
}

void
t8_forest_element_owners_at_face_bounds (t8_forest_t forest,
                                         t8_gloidx_t gtreeid,
                                         const t8_element_t *element,
                                         t8_eclass_t eclass, int face,
                                         int *lower, int *upper)
{
  t8_eclass_scheme_c *ts;
  t8_element_t       *first_face_desc, *last_face_desc;

  if (*lower >= *upper) {
    /* Either there is no owner or it is unique. */
    return;
  }

  ts = t8_forest_get_eclass_scheme (forest, eclass);
  ts->t8_element_new (1, &first_face_desc);
  ts->t8_element_first_descendant_face (element, face, first_face_desc,
                                        forest->maxlevel);
  ts->t8_element_new (1, &last_face_desc);
  ts->t8_element_last_descendant_face (element, face, last_face_desc,
                                       forest->maxlevel);

  /* owner of first and last descendants */
  *lower =
    t8_forest_element_find_owner_ext (forest, gtreeid, first_face_desc,
                                      eclass, *lower, *upper, *lower, 1);
  *upper =
    t8_forest_element_find_owner_ext (forest, gtreeid, last_face_desc, eclass,
                                      *lower, *upper, *upper, 1);
  ts->t8_element_destroy (1, &first_face_desc);
  ts->t8_element_destroy (1, &last_face_desc);
}

void
t8_forest_element_owners_at_neigh_face (t8_forest_t forest,
                                        t8_locidx_t ltreeid,
                                        const t8_element_t *element,
                                        int face, sc_array_t *owners)
{
  t8_eclass_scheme_c *neigh_scheme;
  t8_eclass_t         neigh_class;
  t8_element_t       *face_neighbor;
  int                 dual_face;
  t8_gloidx_t         neigh_tree;

  /* Find out the eclass of the face neighbor tree and allocate memory for
   * the neighbor element */
  neigh_class =
    t8_forest_element_neighbor_eclass (forest, ltreeid, element, face);
<<<<<<< HEAD
  T8_ASSERT (neigh_class >= T8_ECLASS_ZERO && neigh_class < T8_ECLASS_COUNT);
=======
  T8_ASSERT (T8_ECLASS_ZERO <= neigh_class && neigh_class < T8_ECLASS_COUNT);
>>>>>>> c2bb2f3d
  neigh_scheme = t8_forest_get_eclass_scheme (forest, neigh_class);
  neigh_scheme->t8_element_new (1, &face_neighbor);
  neigh_tree =
    t8_forest_element_face_neighbor (forest, ltreeid, element, face_neighbor,
                                     neigh_scheme, face, &dual_face);
  if (neigh_tree >= 0) {
    /* There is a face neighbor */
    t8_forest_element_owners_at_face (forest, neigh_tree, face_neighbor,
                                      neigh_class, dual_face, owners);
  }
  else {
    /* There is no face neighbor, we indicate this by setting the
     * array to 0 */
    sc_array_resize (owners, 0);
  }
  neigh_scheme->t8_element_destroy (1, &face_neighbor);
}

void
t8_forest_element_owners_at_neigh_face_bounds (t8_forest_t forest,
                                               t8_locidx_t ltreeid,
                                               const t8_element_t *element,
                                               int face, int *lower,
                                               int *upper)
{
  t8_eclass_scheme_c *neigh_scheme;
  t8_eclass_t         neigh_class;
  t8_element_t       *face_neighbor;
  int                 dual_face;
  t8_gloidx_t         neigh_tree;

  if (*lower >= *upper) {
    /* There is no owner or it is unique */
    return;
  }
  /* Find out the eclass of the face neighbor tree and allocate memory for
   * the neighbor element */
  neigh_class =
    t8_forest_element_neighbor_eclass (forest, ltreeid, element, face);
  neigh_scheme = t8_forest_get_eclass_scheme (forest, neigh_class);
  neigh_scheme->t8_element_new (1, &face_neighbor);
  neigh_tree =
    t8_forest_element_face_neighbor (forest, ltreeid, element, face_neighbor,
                                     neigh_scheme, face, &dual_face);
  if (neigh_tree >= 0) {
    /* There is a face neighbor */
    t8_forest_element_owners_at_face_bounds (forest, neigh_tree,
                                             face_neighbor, neigh_class,
                                             dual_face, lower, upper);
  }
  else {
    /* There is no face neighbor */
    *lower = 1;
    *upper = 0;
  }
  neigh_scheme->t8_element_destroy (1, &face_neighbor);
}

int
t8_forest_element_has_leaf_desc (t8_forest_t forest, t8_gloidx_t gtreeid,
                                 const t8_element_t *element,
                                 t8_eclass_scheme_c *ts)
{
  t8_locidx_t         ltreeid;
  t8_element_array_t *elements;
  t8_element_t       *last_desc, *elem_found;
  t8_locidx_t         ghost_treeid;
  t8_linearidx_t      last_desc_id, elem_id;
  int                 index, level, level_found;

  T8_ASSERT (t8_forest_is_committed (forest));

  /* Compute the linear id of the last descendant of element at
   * forest maxlevel.
   * We then check whether the forest has any element with id between
   * the id of element and the id of the last descendant */
  /* TODO: element interface function t8_element_last_desc_id */
  ts->t8_element_new (1, &last_desc);
  /* TODO: set level in last_descendant */
  ts->t8_element_last_descendant (element, last_desc, forest->maxlevel);
  last_desc_id = ts->t8_element_get_linear_id (last_desc, forest->maxlevel);
  /* Get the level of the element */
  level = ts->t8_element_level (element);
  /* Get the local id of the tree. If the tree is not a local tree,
   * then the number returned is negative */
  ltreeid = t8_forest_get_local_id (forest, gtreeid);
  if (ltreeid >= 0) {
    /* The tree is a local tree */
    /* Get the elements */
    elements = t8_forest_get_tree_element_array (forest, ltreeid);

    index =
      t8_forest_bin_search_lower (elements, last_desc_id, forest->maxlevel);
    if (index >= 0) {
      /* There exists an element in the array with id <= last_desc_id,
       * If also elem_id < id, then we found a true decsendant of element */
      elem_found = t8_element_array_index_locidx (elements, index);
      elem_id = ts->t8_element_get_linear_id (elem_found, forest->maxlevel);
      level_found = ts->t8_element_level (elem_found);
      if (ts->t8_element_get_linear_id (element, forest->maxlevel)
          <= elem_id && level < level_found) {
        /* The element is a true descendant */
        T8_ASSERT (ts->t8_element_level (elem_found) >
                   ts->t8_element_level (element));
        /* clean-up */
        ts->t8_element_destroy (1, &last_desc);
        return 1;
      }
    }
  }
  if (forest->ghosts != NULL) {
    /* Check if the tree is a ghost tree and if so, check its elements
     * as well */
    ghost_treeid = t8_forest_ghost_get_ghost_treeid (forest, gtreeid);
    if (ghost_treeid >= 0) {
      /* The tree is a ghost tree */
      elements = t8_forest_ghost_get_tree_elements (forest, ghost_treeid);
      index =
        t8_forest_bin_search_lower (elements, last_desc_id, forest->maxlevel);
      if (index >= 0) {
        /* There exists an element in the array with id <= last_desc_id,
         * If also elem_id < id, then we found a true decsendant of element */
        elem_found = t8_element_array_index_int (elements, index);
        elem_id = ts->t8_element_get_linear_id (elem_found, forest->maxlevel);
        level_found = ts->t8_element_level (elem_found);
        if (ts->t8_element_get_linear_id (element, forest->maxlevel)
            <= elem_id && level < level_found) {
          /* The element is a true descendant */
          T8_ASSERT (ts->t8_element_level (elem_found) >
                     ts->t8_element_level (element));
          /* clean-up */
          ts->t8_element_destroy (1, &last_desc);
          return 1;
        }
      }
    }
  }
  return 0;
}

T8_EXTERN_C_END ();<|MERGE_RESOLUTION|>--- conflicted
+++ resolved
@@ -209,133 +209,7 @@
   /* Get the tree's class and scheme */
   tree_class = t8_forest_get_tree_class (forest, ltree_id);
   ts = t8_forest_get_eclass_scheme (forest, tree_class);
-<<<<<<< HEAD
-  /* Get the dimension */
-  dim = t8_eclass_to_dimension[tree_class];
-  len = 1. / ts->t8_element_root_len (element);
-  ts->t8_element_vertex_coords (element, corner_number, corner_coords);
-  /* Check whether we support this tree_class */
-  T8_ASSERT (tree_class == T8_ECLASS_VERTEX
-             || tree_class == T8_ECLASS_TRIANGLE
-             || tree_class == T8_ECLASS_TET
-             || tree_class == T8_ECLASS_QUAD
-             || tree_class == T8_ECLASS_HEX
-             || tree_class == T8_ECLASS_LINE
-             || tree_class == T8_ECLASS_PRISM
-             || tree_class == T8_ECLASS_PYRAMID);
-  /* Compute the coordinates, depending on the class of the tree */
-
-  switch (tree_class) {
-  case T8_ECLASS_VERTEX:
-    T8_ASSERT (corner_number == 0);
-    /* A vertex has exactly one corner, and we already know its coordinates, since they are
-     * the same as the trees coordinates. */
-    for (i = 0; i < 3; i++) {
-      coordinates[i] = corner_coords[i];
-    }
-    break;
-  case T8_ECLASS_LINE:
-    corner_coords[2] = 0;
-    corner_coords[1] = 0;
-    for (i = 0; i < 3; i++) {
-      coordinates[i] =
-        len * (vertices[3 + i] - vertices[i]) * corner_coords[0] +
-        vertices[i];
-    }
-    break;
-  case T8_ECLASS_TRIANGLE:
-    corner_coords[2] = 0;
-  case T8_ECLASS_TET:
-    for (i = 0; i < 3; i++) {
-      coordinates[i] =
-        len * (vertices[3 + i] - vertices[i]) * corner_coords[0] +
-        (dim ==
-         3 ? len * (vertices[9 + i] -
-                    vertices[6 + i]) * corner_coords[1] : 0.) +
-        len * (vertices[6 + i] - vertices[3 + i]) * corner_coords[dim - 1]
-        + vertices[i];
-    }
-    break;
-  case T8_ECLASS_PRISM:
-    /*Prisminterpolation, via height, and triangle */
-    /*Get a triangle at the specific height */
-    double              tri_vertices[9];
-    for (i = 0; i < 9; i++) {
-      tri_vertices[i] =
-        len * (vertices[9 + i] - vertices[i]) * corner_coords[2] +
-        vertices[i];
-    }
-    /*And interpolate on the triangle */
-    for (i = 0; i < 3; i++) {
-      coordinates[i] =
-        len * (tri_vertices[3 + i] - tri_vertices[i]) * corner_coords[0] +
-        len * (tri_vertices[6 + i] - tri_vertices[3 + i]) * corner_coords[1]
-        + tri_vertices[i];
-    }
-    break;
-  case T8_ECLASS_QUAD:
-    corner_coords[2] = 0;
-  case T8_ECLASS_HEX:
-    /* Store the coordinates of the corner scaled to the unit square/cube */
-    /* vertex_coords = len * corner_coords */
-    for (i = 0; i < 3; i++) {
-      vertex_coords[i] = len * corner_coords[i];
-    }
-    t8_forest_bilinear_interpolation ((const double *) vertex_coords,
-                                      vertices, dim, coordinates);
-    break;
-  case T8_ECLASS_PYRAMID:
-    double              ray[3], lambda, quad_coords[3], length, length2;
-    length = 0;
-    length2 = 0;
-    quad_coords[2] = 0;
-
-    for (i = 0; i < 3; i++) {
-      vertex_coords[i] = len * corner_coords[i];
-    }
-    /*In this case, thex vertex is the tip of the parentpyramid and we don't have to compute
-     * anything.*/
-    if (vertex_coords[0] == 1. && vertex_coords[1] == 1.
-        && vertex_coords[2] == 1.) {
-      for (i = 0; i < 3; i++) {
-        coordinates[i] = vertices[12 + i];
-      }
-      break;
-    }
-    /* Project vertex_coord onto x-y-plane */
-    for (i = 0; i < 3; i++) {
-      ray[i] = 1 - vertex_coords[i];
-    }
-    lambda = vertex_coords[2] / ray[2];
-    for (i = 0; i < 2; i++) {
-      /*Compute coords of vertex in the plane */
-      quad_coords[i] = vertex_coords[i] - lambda * ray[i];
-      length += (1 - quad_coords[i]) * (1 - quad_coords[i]);
-    }
-    length += 1;
-    /*compute the ratio */
-    for (i = 0; i < 3; i++) {
-      length2 +=
-        (vertex_coords[i] - quad_coords[i]) * (vertex_coords[i] -
-                                               quad_coords[i]);
-    }
-    lambda = sqrt (length2) / sqrt (length);;
-
-    /*Interpolate on quad */
-    t8_forest_bilinear_interpolation ((const double *) quad_coords, vertices,
-                                      2, coordinates);
-    /*Project it back */
-    for (i = 0; i < 3; i++) {
-      coordinates[i] += (vertices[12 + i] - coordinates[i]) * lambda;
-    }
-    break;
-
-  default:
-    SC_ABORT ("Forest coordinate computation is supported only for "
-              "vertices/lines/triangles/tets/quads/prisms/hexes/pyramids.");
-  }
-  return;
-=======
+
   /* Compute the vertex coordinates inside [0,1]^dim reference cube. */
   ts->t8_element_vertex_reference_coords (element, corner_number,
                                           vertex_coords);
@@ -343,9 +217,16 @@
   gtreeid = t8_forest_global_tree_id (forest, ltree_id);
   /* Get the cmesh */
   cmesh = t8_forest_get_cmesh (forest);
+
+  ts->t8_element_print_element(element);
+
   /* Evalute the geometry */
+  /* Flo1314_TODO: solve the following issue - here we compute "coordinates" based on the reference coordinates "vertex_coords". */
   t8_geometry_evaluate (cmesh, gtreeid, vertex_coords, coordinates);
->>>>>>> c2bb2f3d
+  /* workaround since t8_geometry_evaluate is not working at the moment -> we can now plot meshes in the reference space [0,1]^2 */
+  //coordinates[0] = vertex_coords[0];
+  //coordinates[1] = vertex_coords[1];
+  //coordinates[2] = vertex_coords[2];
 }
 
 /* Compute the diameter of an element. */
@@ -409,12 +290,7 @@
   memset (coordinates, 0, 3 * sizeof (double));
   /* get the number of corners of element */
   num_corners = ts->t8_element_num_corners (element);
-<<<<<<< HEAD
-  if (ts->t8_element_shape (element) == T8_ECLASS_TET) {
-    num_corners = 4;
-  }
-=======
->>>>>>> c2bb2f3d
+
   for (icorner = 0; icorner < num_corners; icorner++) {
     /* For each corner, add its coordinates to the centroids coordinates. */
     t8_forest_element_coordinate (forest, ltreeid, element, icorner,
@@ -555,15 +431,9 @@
       T8_ASSERT (corner_a != 0 && corner_b != 0);
       T8_ASSERT (corner_a != corner_b);
       /* Compute the coordinates of vertex 0, a and b */
-<<<<<<< HEAD
-      t8_forest_element_coordinate (forest, ltreeid, element, vertices,
-                                    start_corner, coordinates[0]);
-      t8_forest_element_coordinate (forest, ltreeid, element, vertices,
-=======
       t8_forest_element_coordinate (forest, ltreeid, element,
                                     0, coordinates[0]);
       t8_forest_element_coordinate (forest, ltreeid, element,
->>>>>>> c2bb2f3d
                                     corner_a, coordinates[1]);
       t8_forest_element_coordinate (forest, ltreeid, element,
                                     corner_b, coordinates[2]);
@@ -977,7 +847,6 @@
                                     corner_a, vertex_a);
       t8_forest_element_coordinate (forest, ltreeid, element,
                                     corner_b, vertex_b);
-<<<<<<< HEAD
 
       if (ts->t8_element_is_subelement (element)) {     /* the recent element is a subelement and we need an adjustement of the construction of C */
         int                 long_face =
@@ -987,7 +856,7 @@
           double              vertex_c[3];
           int                 corner_c = (corner_b + 1) % 3;
           t8_forest_element_coordinate (forest, ltreeid, element,
-                                        tree_vertices, corner_c, vertex_c);
+                                        corner_c, vertex_c);
           center[0] = vertex_c[0];
           center[1] = vertex_c[1];
         }
@@ -1000,10 +869,10 @@
             ts->t8_element_get_face_corner (element, long_face, 1);
           /* Compute the coordinates of the endnotes */
           t8_forest_element_coordinate (forest, ltreeid, element,
-                                        tree_vertices, corner_a_long,
+                                        corner_a_long,
                                         vertex_a_long);
           t8_forest_element_coordinate (forest, ltreeid, element,
-                                        tree_vertices, corner_b_long,
+                                        corner_b_long,
                                         vertex_b_long);
 
           /* Compute the average of those coordinates */
@@ -1016,8 +885,7 @@
       }
       else {                    /* the recent element is no subelement */
         /* Compute the center */
-        t8_forest_element_centroid (forest, ltreeid, element, tree_vertices,
-                                    center);
+        t8_forest_element_centroid (forest, ltreeid, element, center);
       }
 #if 0
       t8_debugf
@@ -1025,10 +893,6 @@
          corner_a, corner_b, vertex_a[0], vertex_a[1], vertex_b[0],
          vertex_b[1], center[0], center[1]);
 #endif
-=======
-      /* Compute the center */
-      t8_forest_element_centroid (forest, ltreeid, element, center);
->>>>>>> c2bb2f3d
 
       /* Compute the difference with V_a.
        * Compute the dot products */
@@ -1275,7 +1139,6 @@
   case T8_ECLASS_HEX:
   case T8_ECLASS_PRISM:
   case T8_ECLASS_PYRAMID:
-<<<<<<< HEAD
     {
       /* For bilinearly interpolated volume elements, a point is inside an element
        * if and only if it lies on the inner side of each face.
@@ -1295,10 +1158,10 @@
       for (iface = 0; iface < num_faces; ++iface) {
         /* Compute the outer normal n of the face */
         t8_forest_element_face_normal (forest, ltreeid, element, iface,
-                                       tree_vertices, face_normal);
+                                       face_normal);
         /* Compute a point x on the face */
         afacecorner = ts->t8_element_get_face_corner (element, iface, 0);
-        t8_forest_element_coordinate (forest, ltreeid, element, tree_vertices,
+        t8_forest_element_coordinate (forest, ltreeid, element,
                                       afacecorner, point_on_face);
 
         /* Set x = x - p */
@@ -1309,40 +1172,6 @@
           /* The point is outside of the element */
           return 0;
         }
-=======
-
-    /* For bilinearly interpolated volume elements, a point is inside an element
-     * if and only if it lies on the inner side of each face.
-     * The inner side is defined as the side where the outside normal vector does not
-     * point to.
-     * The point is on this inner side if and only if the scalar product of
-     * a point on the plane minus the point
-     *                with
-     * the outer normal of the face
-     * is >= 0.
-     *
-     * In other words, let p be the point to check, n the outer normal and x a point
-     * on the plane, then p is on the inner side if and only if
-     *  <x - p, n> >= 0
-     **/
-
-    for (iface = 0; iface < num_faces; ++iface) {
-      /* Compute the outer normal n of the face */
-      t8_forest_element_face_normal (forest, ltreeid, element, iface,
-                                     face_normal);
-      /* Compute a point x on the face */
-      afacecorner = ts->t8_element_get_face_corner (element, iface, 0);
-      t8_forest_element_coordinate (forest, ltreeid, element,
-                                    afacecorner, point_on_face);
-
-      /* Set x = x - p */
-      t8_vec_axpy (point, point_on_face, -1);
-      /* Compute <x-p,n> */
-      dot_product = t8_vec_dot (point_on_face, face_normal);
-      if (dot_product < 0) {
-        /* The point is outside of the element */
-        return 0;
->>>>>>> c2bb2f3d
       }
       /* For all faces the dot product with the outer normal is <= 0.
        * The point is inside the element. */
@@ -1640,13 +1469,8 @@
  * If no such i exists, return -1.
  */
 /* TODO: should return t8_locidx_t */
-<<<<<<< HEAD
-static              t8_locidx_t
-t8_forest_bin_search_lower (t8_element_array_t * elements,
-=======
 static t8_locidx_t
 t8_forest_bin_search_lower (t8_element_array_t *elements,
->>>>>>> c2bb2f3d
                             t8_linearidx_t element_id, int maxlevel)
 {
   t8_element_t       *query;
@@ -3135,11 +2959,7 @@
    * the neighbor element */
   neigh_class =
     t8_forest_element_neighbor_eclass (forest, ltreeid, element, face);
-<<<<<<< HEAD
-  T8_ASSERT (neigh_class >= T8_ECLASS_ZERO && neigh_class < T8_ECLASS_COUNT);
-=======
   T8_ASSERT (T8_ECLASS_ZERO <= neigh_class && neigh_class < T8_ECLASS_COUNT);
->>>>>>> c2bb2f3d
   neigh_scheme = t8_forest_get_eclass_scheme (forest, neigh_class);
   neigh_scheme->t8_element_new (1, &face_neighbor);
   neigh_tree =
