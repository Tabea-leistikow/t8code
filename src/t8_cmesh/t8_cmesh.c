/*
  This file is part of t8code.
  t8code is a C library to manage a collection (a forest) of multiple
  connected adaptive space-trees of general element classes in parallel.

  Copyright (C) 2015 the developers

  t8code is free software; you can redistribute it and/or modify
  it under the terms of the GNU General Public License as published by
  the Free Software Foundation; either version 2 of the License, or
  (at your option) any later version.

  t8code is distributed in the hope that it will be useful,
  but WITHOUT ANY WARRANTY; without even the implied warranty of
  MERCHANTABILITY or FITNESS FOR A PARTICULAR PURPOSE.  See the
  GNU General Public License for more details.

  You should have received a copy of the GNU General Public License
  along with t8code; if not, write to the Free Software Foundation, Inc.,
  51 Franklin Street, Fifth Floor, Boston, MA 02110-1301, USA.
*/

#include <sc_statistics.h>
#include <t8_cmesh.h>
#include <t8_cmesh/t8_cmesh_geometry.h>
#include <t8_geometry/t8_geometry_implementations/t8_geometry_linear.h>
#include <t8_geometry/t8_geometry_implementations/t8_geometry_linear_axis_aligned.h>
#include <t8_refcount.h>
#include <t8_data/t8_shmem.h>
#include <t8_vec.h>
#include <t8_eclass.h>
#ifdef T8_WITH_METIS
#include <metis.h>

#endif
#include "t8_cmesh_trees.h"

/** \file t8_cmesh.c
 *
 * TODO: document this file
 */

int
t8_cmesh_is_initialized (t8_cmesh_t cmesh)
{
  if (!(cmesh != NULL && t8_refcount_is_active (&cmesh->rc) && !cmesh->committed)) {
    return 0;
  }

#ifdef T8_ENABLE_DEBUG
  /* TODO: check conditions that must always hold after init and before commit */
  if (0) {
    return 0;
  }
#endif

  return 1;
}

/* For a committed cmesh check whether the entries of num_trees_per_eclass
 * and num_local_trees_per_eclass are valid.
 * Thus, num_local_trees_per_eclass[i] <= num_trees_per_eclass[i]
 * and the sum of the local trees must match cmesh->num_local_trees
 * and the sum of the global trees must match cmesh->num_trees.
 *
 * Returns true, if everything is fine.
 */
#ifdef T8_ENABLE_DEBUG
static int
t8_cmesh_check_trees_per_eclass (t8_cmesh_t cmesh)
{
  int ieclass;
  t8_gloidx_t glo_trees = 0;
  t8_locidx_t lo_trees = 0;
  int ret = 0;

  T8_ASSERT (t8_cmesh_is_committed (cmesh));
  for (ieclass = 0; ieclass < T8_ECLASS_COUNT; ieclass++) {
    ret = ret && cmesh->num_local_trees_per_eclass[ieclass] <= cmesh->num_trees_per_eclass[ieclass];
    lo_trees += cmesh->num_local_trees_per_eclass[ieclass];
    glo_trees += cmesh->num_trees_per_eclass[ieclass];
  }
  return !ret && lo_trees == cmesh->num_local_trees && glo_trees == cmesh->num_trees;
}
#endif

int
t8_cmesh_is_committed (const t8_cmesh_t cmesh)
{
  static int is_checking = 0;

  /* We run into a stackoverflow if routines that we call here,
   * also call t8_cmesh_is_committed.
   * We prevent this with the static variable is_checking.
   * This variable lives beyond one execution of t8_cmesh_is_committed.
   * We use it as a form of lock to prevent entering an infinite recursion.
   */
  /* TODO: This is_checking is not thread safe. If two threads call cmesh routines
   *       that call t8_cmesh_is_committed, only one of them will correctly check the cmesh. */
  if (!is_checking) {
    is_checking = 1;

    if (!(cmesh != NULL && t8_refcount_is_active (&cmesh->rc) && cmesh->committed)) {
      is_checking = 0;
      return 0;
    }

#ifdef T8_ENABLE_DEBUG
    /* TODO: check more conditions that must always hold after commit */
    if ((!t8_cmesh_trees_is_face_consistent (cmesh, cmesh->trees)) || (!t8_cmesh_no_negative_volume (cmesh))
        || (!t8_cmesh_check_trees_per_eclass (cmesh))) {
      is_checking = 0;
      return 0;
    }
    if (t8_cmesh_get_num_local_trees (cmesh) > 0 && t8_cmesh_is_empty (cmesh)) {
      is_checking = 0;
      return 0;
    }
#endif
    is_checking = 0;
  }
  return 1;
}

/* Check whether a given communicator assigns the same rank and mpisize
 * as stored in a given cmesh. */
int
t8_cmesh_comm_is_valid (t8_cmesh_t cmesh, sc_MPI_Comm comm)
{
  int mpiret, mpisize, mpirank;

  mpiret = sc_MPI_Comm_rank (comm, &mpirank);
  SC_CHECK_MPI (mpiret);
  mpiret = sc_MPI_Comm_size (comm, &mpisize);
  SC_CHECK_MPI (mpiret);
  if (mpisize != cmesh->mpisize || mpirank != cmesh->mpirank) {
    return 0;
  }
  return 1;
}

void
t8_cmesh_init (t8_cmesh_t *pcmesh)
{
  t8_cmesh_t cmesh;
  T8_ASSERT (pcmesh != NULL);

  cmesh = *pcmesh = T8_ALLOC_ZERO (t8_cmesh_struct_t, 1);
  t8_refcount_init (&cmesh->rc);

  /* sensible (hard error) defaults */
  cmesh->set_partition_level = -1;
  cmesh->dimension = -1; /*< ok; force user to select dimension */
  cmesh->mpirank = -1;
  cmesh->mpisize = -1;
  cmesh->first_tree = -1;
  cmesh->first_tree_shared = -1;
  cmesh->face_knowledge = 3; /*< sensible default TODO document */
  t8_stash_init (&cmesh->stash);
  /* Set the geometry handler to NULL.
   * It will get initialized either when a geometry is registered
   * or when the cmesh gets committed. */
  cmesh->geometry_handler = NULL;

  T8_ASSERT (t8_cmesh_is_initialized (cmesh));
}

void
t8_cmesh_set_derive (t8_cmesh_t cmesh, t8_cmesh_t set_from)
{
  T8_ASSERT (t8_cmesh_is_initialized (cmesh));
  T8_ASSERT (set_from == NULL || t8_cmesh_is_committed (set_from));

  if (cmesh->set_from != NULL) {
    /* If we overwrite a previously set cmesh, then we unref it. */
    t8_cmesh_unref (&cmesh->set_from);
  }
  cmesh->set_from = set_from;

  if (set_from != NULL) {
    t8_cmesh_set_dimension (cmesh, set_from->dimension);
  }
}

t8_shmem_array_t
t8_cmesh_alloc_offsets (int mpisize, sc_MPI_Comm comm)
{
  t8_shmem_array_t offsets;
#ifdef T8_ENABLE_DEBUG
  int mpisize_debug, mpiret;
  mpiret = sc_MPI_Comm_size (comm, &mpisize_debug);
  SC_CHECK_MPI (mpiret);
  T8_ASSERT (mpisize == mpisize_debug);
#endif

  t8_shmem_array_init (&offsets, sizeof (t8_gloidx_t), mpisize + 1, comm);
  t8_debugf ("Allocating shared array with type %s\n", sc_shmem_type_to_string[sc_shmem_get_type (comm)]);
  return offsets;
}

void
t8_cmesh_set_partition_range (t8_cmesh_t cmesh, int set_face_knowledge, t8_gloidx_t first_local_tree,
                              t8_gloidx_t last_local_tree)
{
  T8_ASSERT (t8_cmesh_is_initialized (cmesh));

  SC_CHECK_ABORT (set_face_knowledge == -1 || set_face_knowledge == 3,
                  "Face knowledge other than three is not implemented yet.");
  cmesh->face_knowledge = set_face_knowledge;
  if (first_local_tree < 0) {
    /* the first tree is shared */
    cmesh->first_tree = -first_local_tree - 1;
    cmesh->first_tree_shared = 1;
  }
  else {
    /* The first tree is not shared */
    cmesh->first_tree = first_local_tree;
    cmesh->first_tree_shared = 0;
  }
  cmesh->num_local_trees = last_local_tree - cmesh->first_tree + 1;
  cmesh->set_partition = 1;
  /* Overwrite previous partition settings */
  if (cmesh->tree_offsets != NULL) {
    t8_shmem_array_destroy (&cmesh->tree_offsets);
    cmesh->tree_offsets = NULL;
  }
  cmesh->set_partition_level = -1;
}

void
t8_cmesh_set_partition_offsets (t8_cmesh_t cmesh, t8_shmem_array_t tree_offsets)
{
  T8_ASSERT (t8_cmesh_is_initialized (cmesh));

  if (cmesh->tree_offsets != NULL && cmesh->tree_offsets != tree_offsets) {
    /* We overwrite a previously set offset array, so
     * we need to free its memory first. */
    t8_shmem_array_destroy (&cmesh->tree_offsets);
  }
  cmesh->tree_offsets = tree_offsets;
  cmesh->set_partition = 1;
  if (tree_offsets != NULL) {
    /* We overwrite any previously partition settings */
    cmesh->first_tree = -1;
    cmesh->first_tree_shared = -1;
    cmesh->num_local_trees = -1;
    cmesh->set_partition_level = -1;
  }
}

void
t8_cmesh_set_partition_uniform (t8_cmesh_t cmesh, int element_level, t8_scheme_cxx_t *ts)
{
  T8_ASSERT (t8_cmesh_is_initialized (cmesh));
  T8_ASSERT (element_level >= -1);
  T8_ASSERT (ts != NULL);

  cmesh->set_partition = 1;
  cmesh->set_partition_level = element_level;
  cmesh->set_partition_scheme = ts;
  if (element_level >= 0) {
    /* We overwrite any previous partition settings */
    cmesh->first_tree = -1;
    cmesh->num_local_trees = -1;
    if (cmesh->tree_offsets != NULL) {
      t8_shmem_array_destroy (&cmesh->tree_offsets);
      cmesh->tree_offsets = NULL;
    }
  }
}

t8_gloidx_t
t8_cmesh_get_first_treeid (t8_cmesh_t cmesh)
{
  return cmesh->first_tree;
}

int
t8_cmesh_treeid_is_local_tree (const t8_cmesh_t cmesh, const t8_locidx_t ltreeid)
{
  T8_ASSERT (t8_cmesh_is_committed (cmesh));

  return 0 <= ltreeid && ltreeid < t8_cmesh_get_num_local_trees (cmesh);
}

int
t8_cmesh_treeid_is_ghost (const t8_cmesh_t cmesh, const t8_locidx_t ltreeid)
{
  T8_ASSERT (t8_cmesh_is_committed (cmesh));
  const t8_locidx_t num_trees = t8_cmesh_get_num_local_trees (cmesh);
  const t8_locidx_t num_ghosts = t8_cmesh_get_num_ghosts (cmesh);

  return num_trees <= ltreeid && ltreeid < num_trees + num_ghosts;
}

t8_locidx_t
t8_cmesh_ltreeid_to_ghostid (const t8_cmesh_t cmesh, const t8_locidx_t ltreeid)
{
  T8_ASSERT (t8_cmesh_is_committed (cmesh));
  T8_ASSERT (t8_cmesh_treeid_is_ghost (cmesh, ltreeid));

  return ltreeid - t8_cmesh_get_num_local_trees (cmesh);
}

/* TODO: should get a gloidx?
 *       place after commit */
t8_ctree_t
t8_cmesh_get_tree (t8_cmesh_t cmesh, t8_locidx_t ltree_id)
{
  T8_ASSERT (t8_cmesh_is_committed (cmesh));
  T8_ASSERT (t8_cmesh_treeid_is_local_tree (cmesh, ltree_id));

  return t8_cmesh_trees_get_tree (cmesh->trees, ltree_id);
}

/* Returns the first local tree.
 * Returns NULL if there are no local trees. */
/* TODO: hide */
t8_ctree_t
t8_cmesh_get_first_tree (t8_cmesh_t cmesh)
{
  T8_ASSERT (t8_cmesh_is_committed (cmesh));

  return cmesh->num_local_trees > 0 ? t8_cmesh_get_tree (cmesh, 0) : NULL;
}

/* returns the next local tree in the cmesh (by treeid)
 * after a given tree.
 * The given tree must be a valid and owned tree.
 * If the given tree is the last local tree, NULL is returned */
/* TODO: hide */
t8_ctree_t
t8_cmesh_get_next_tree (t8_cmesh_t cmesh, t8_ctree_t tree)
{
  T8_ASSERT (cmesh != NULL);
  T8_ASSERT (tree != NULL);
  T8_ASSERT (t8_cmesh_treeid_is_local_tree (cmesh, tree->treeid));
  T8_ASSERT (cmesh->committed);
  return tree->treeid < cmesh->num_local_trees - 1 ? t8_cmesh_get_tree (cmesh, tree->treeid + 1) : NULL;
}

void
t8_cmesh_set_attribute (t8_cmesh_t cmesh, t8_gloidx_t gtree_id, int package_id, int key, void *data, size_t data_size,
                        int data_persists)
{
  T8_ASSERT (t8_cmesh_is_initialized (cmesh));

  t8_stash_add_attribute (cmesh->stash, gtree_id, package_id, key, data_size, data, !data_persists);
}

void
t8_cmesh_set_attribute_string (t8_cmesh_t cmesh, t8_gloidx_t gtree_id, int package_id, int key, const char *string)
{
  T8_ASSERT (t8_cmesh_is_initialized (cmesh));

  /* The size is the string's length + the terminating '\0' */
  size_t size = strlen (string) + 1;
  /* Add the string as an attribute. */
  t8_cmesh_set_attribute (cmesh, gtree_id, package_id, key, (void *) string, size, 0);
}

void
t8_cmesh_set_attribute_gloidx_array (t8_cmesh_t cmesh, t8_gloidx_t gtree_id, int package_id, int key,
                                     const t8_gloidx_t *data, size_t data_count, int data_persists)
{
  T8_ASSERT (t8_cmesh_is_initialized (cmesh));

  const size_t data_size = data_count * sizeof (*data);
  t8_stash_add_attribute (cmesh->stash, gtree_id, package_id, key, data_size, (void *) data, !data_persists);
}

double *
t8_cmesh_get_tree_vertices (t8_cmesh_t cmesh, t8_locidx_t ltreeid)
{
  T8_ASSERT (t8_cmesh_is_committed (cmesh));
  T8_ASSERT (t8_cmesh_treeid_is_local_tree (cmesh, ltreeid) || t8_cmesh_treeid_is_ghost (cmesh, ltreeid));

  return (double *) t8_cmesh_get_attribute (cmesh, t8_get_package_id (), T8_CMESH_VERTICES_ATTRIBUTE_KEY, ltreeid);
}

void *
t8_cmesh_get_attribute (const t8_cmesh_t cmesh, const int package_id, const int key, const t8_locidx_t ltree_id)
{
  T8_ASSERT (t8_cmesh_is_committed (cmesh));
  T8_ASSERT (t8_cmesh_treeid_is_local_tree (cmesh, ltree_id) || t8_cmesh_treeid_is_ghost (cmesh, ltree_id));
  const int is_ghost = t8_cmesh_treeid_is_ghost (cmesh, ltree_id);

  return t8_cmesh_trees_get_attribute (
    cmesh->trees, is_ghost ? t8_cmesh_ltreeid_to_ghostid (cmesh, ltree_id) : ltree_id, package_id, key, NULL, is_ghost);
}

t8_gloidx_t *
t8_cmesh_get_attribute_gloidx_array (const t8_cmesh_t cmesh, const int package_id, const int key,
                                     const t8_locidx_t ltree_id, const size_t data_count)
{
  T8_ASSERT (0 <= data_count);
  return (t8_gloidx_t *) t8_cmesh_get_attribute (cmesh, package_id, key, ltree_id);
}

t8_shmem_array_t
t8_cmesh_get_partition_table (t8_cmesh_t cmesh)
{
  T8_ASSERT (t8_cmesh_is_committed (cmesh));
  if (!cmesh->set_partition) {
    /* The mesh is not partitioned. We return NULL. */
    return NULL;
  }
  /* If the mesh is not stored, NULL is returned, otherwise the
   * partition array. */
  return cmesh->tree_offsets;
}

void
t8_cmesh_set_dimension (t8_cmesh_t cmesh, int dim)
{
  T8_ASSERT (t8_cmesh_is_initialized (cmesh));
  T8_ASSERT (0 <= dim && dim <= T8_ECLASS_MAX_DIM);

  cmesh->dimension = dim;
}

void
t8_cmesh_set_tree_class (t8_cmesh_t cmesh, t8_gloidx_t gtree_id, t8_eclass_t tree_class)
{
  T8_ASSERT (t8_cmesh_is_initialized (cmesh));
  T8_ASSERT (gtree_id >= 0);

  /* If we insert the first tree, set the dimension of the cmesh
   * to this tree's dimension. Otherwise check whether the dimension
   * of the tree to be inserted equals the dimension of the cmesh. */
  if (cmesh->dimension == -1) {
    cmesh->dimension = t8_eclass_to_dimension[tree_class];
  }
  else {
    /* TODO: This makes it illegal to set a tree to i.e. quad and change it
     *       to hex later. Even if we replace all trees with another dimension.
     *       We could move this check to commit. */
    /* TODO: If cmesh is partitioned and this part has no trees then the
     *       dimension remains unset forever. */
    T8_ASSERT (t8_eclass_to_dimension[tree_class] == cmesh->dimension);
  }

  t8_stash_add_class (cmesh->stash, gtree_id, tree_class);
#ifdef T8_ENABLE_DEBUG
  cmesh->inserted_trees++;
#endif
}

/* Given a set of vertex coordinates for a tree of a given eclass.
 * Query whether the geometric volume of the tree with this coordinates
 * would be negative.
 * Returns true if a tree of the given eclass with the given vertex
 * coordinates does have negative volume.
 */
int
t8_cmesh_tree_vertices_negative_volume (const t8_eclass_t eclass, const double *vertices, const int num_vertices)
{
  double v_1[3], v_2[3], v_j[3], cross[3], sc_prod;
  int i, j;

  T8_ASSERT (num_vertices == t8_eclass_num_vertices[eclass]);

  if (t8_eclass_to_dimension[eclass] <= 2) {
    /* Only three dimensional eclass do have a volume */
    return 0;
  }

  T8_ASSERT (eclass == T8_ECLASS_TET || eclass == T8_ECLASS_HEX || eclass == T8_ECLASS_PRISM
             || eclass == T8_ECLASS_PYRAMID);
  T8_ASSERT (num_vertices >= 4);

  /*
   *      6 ______  7  For Hexes and pyramids, if the vertex 4 is below the 0-1-2-3 plane,
   *       /|     /     the volume is negative. This is the case if and only if
   *    4 /_____5/|     the scalar product of v_4 with the cross product of v_1 and v_2 is
   *      | | _ |_|     smaller 0:
   *      | 2   | / 3   < v_4, v_1 x v_2 > < 0
   *      |/____|/
   *     0      1
   *
   *
   *    For tets/prisms, if the vertex 3 is below/above the 0-1-2 plane, the volume
   *    is negative. This is the case if and only if
   *    the scalar product of v_3 with the cross product of v_1 and v_2 is
   *    greater 0:
   *
   *    < v_3, v_1 x v_2 > > 0
   *
   */

  /* build the vectors v_i as vertices_i - vertices_0 */

  if (eclass == T8_ECLASS_TET || eclass == T8_ECLASS_PRISM) {
    /* In the tet/prism case, the third vector is v_3 */
    j = 3;
  }
  else {
    /* For pyramids and Hexes, the third vector is v_4 */
    j = 4;
  }
  for (i = 0; i < 3; i++) {
    v_1[i] = vertices[3 + i] - vertices[i];
    v_2[i] = vertices[6 + i] - vertices[i];
    v_j[i] = vertices[3 * j + i] - vertices[i];
  }
  /* compute cross = v_1 x v_2 */
  t8_vec_cross (v_1, v_2, cross);
  /* Compute sc_prod = <v_j, cross> */
  sc_prod = t8_vec_dot (v_j, cross);

  T8_ASSERT (sc_prod != 0);
  return eclass == T8_ECLASS_TET ? sc_prod > 0 : sc_prod < 0;
}

#ifdef T8_ENABLE_DEBUG
/* After a cmesh is committed, check whether all trees in a cmesh do have positive volume.
 * Returns true if all trees have positive volume.
 */
bool
t8_cmesh_no_negative_volume (t8_cmesh_t cmesh)
{
  bool res = false;

  if (cmesh == NULL) {
    return 0;
  }
<<<<<<< HEAD

  if (t8_geom_handler_get_num_geometries (cmesh->geometry_handler) > 0) {
    /* Iterate over all trees, get their vertices and check the volume */
    for (t8_locidx_t itree = 0; itree < cmesh->num_local_trees; itree++) {
      const int ret = t8_geometry_tree_negative_volume (cmesh, itree);
=======
  /* Iterate over all trees, get their vertices and check the volume */
  for (itree = 0; itree < cmesh->num_local_trees; itree++) {
    vertices = t8_cmesh_get_tree_vertices (cmesh, itree);
    ret = 1;
    if (vertices != NULL) {
      /* Vertices are set */
      eclass = t8_cmesh_get_tree_class (cmesh, itree);
      const t8_gloidx_t gtree_id = t8_cmesh_get_global_id (cmesh, itree);
      if (t8_geometry_get_type (cmesh, gtree_id) == T8_GEOMETRY_TYPE_LINEAR_AXIS_ALIGNED) {
        /* Tree has negative volume if the diagonal goes from v_max to v_min and not vice versa */
        ret = vertices[3] < vertices[0] && vertices[4] < vertices[1] && vertices[5] < vertices[2];
      }
      else {
        ret = t8_cmesh_tree_vertices_negative_volume (eclass, vertices, t8_eclass_num_vertices[eclass]);
      }
>>>>>>> 800648f5
      if (ret) {
        t8_debugf ("Detected negative volume in tree %li\n", (long) itree);
      }
      res |= ret; /* res is true if one ret value is true */
    }
    return !res;
  }
  else {
    return true;
  }
}
#endif

void
t8_cmesh_set_tree_vertices (t8_cmesh_t cmesh, const t8_gloidx_t gtree_id, const double *vertices,
                            const int num_vertices)
{
  T8_ASSERT (cmesh != NULL);
  T8_ASSERT (vertices != NULL);
  T8_ASSERT (!cmesh->committed);

  t8_stash_add_attribute (cmesh->stash, gtree_id, t8_get_package_id (), T8_CMESH_VERTICES_ATTRIBUTE_KEY,
                          3 * num_vertices * sizeof (double), (void *) vertices, 1);
}

void
t8_cmesh_set_join (t8_cmesh_t cmesh, t8_gloidx_t gtree1, t8_gloidx_t gtree2, int face1, int face2, int orientation)
{
  T8_ASSERT (0 <= orientation);

  t8_stash_add_facejoin (cmesh->stash, gtree1, gtree2, face1, face2, orientation);
}

/* Allocate a cmesh profile if not yet present and set default
 * values. */
static void
t8_cmesh_init_profile (t8_cmesh_t cmesh)
{
  if (cmesh->profile == NULL) {
    /* Allocate new profile if it is not enabled already */
    cmesh->profile = T8_ALLOC_ZERO (t8_cprofile_struct_t, 1);
  }
  /* Set default values */
  cmesh->profile->commit_runtime = 0;
  cmesh->profile->first_tree_shared = -1; /* invalid until commit */
  cmesh->profile->geometry_evaluate_runtime = 0;
  cmesh->profile->geometry_evaluate_num_calls = 0;
  cmesh->profile->partition_bytes_sent = 0;
  cmesh->profile->partition_ghosts_recv = 0;
  cmesh->profile->partition_ghosts_shipped = 0;
  cmesh->profile->partition_procs_sent = 0;
  cmesh->profile->partition_runtime = 0;
  cmesh->profile->partition_trees_recv = 0;
  cmesh->profile->partition_trees_shipped = 0;
}

void
t8_cmesh_set_profiling (t8_cmesh_t cmesh, int set_profiling)
{
  T8_ASSERT (t8_cmesh_is_initialized (cmesh));

  if (set_profiling) {
    t8_cmesh_init_profile (cmesh);
  }
  else {
    /* Free any profile that is already set */
    if (cmesh->profile != NULL) {
      T8_FREE (cmesh->profile);
    }
  }
}

/* returns true if cmesh_a equals cmesh_b */
int
t8_cmesh_is_equal (t8_cmesh_t cmesh_a, t8_cmesh_t cmesh_b)
/* TODO: rewrite */
{
  int is_equal;
  T8_ASSERT (cmesh_a != NULL && cmesh_b != NULL);

  if (cmesh_a == cmesh_b) {
    return 1;
  }
  /* check entries that are numbers */
  is_equal = cmesh_a->committed != cmesh_b->committed || cmesh_a->dimension != cmesh_b->dimension
             || cmesh_a->set_partition != cmesh_b->set_partition || cmesh_a->mpirank != cmesh_b->mpirank
             || cmesh_a->mpisize != cmesh_b->mpisize || cmesh_a->num_trees != cmesh_b->num_trees
             || cmesh_a->num_local_trees != cmesh_b->num_local_trees || cmesh_a->num_ghosts != cmesh_b->num_ghosts
             || cmesh_a->first_tree != cmesh_b->first_tree;
  if (is_equal != 0) {
    return 0;
  }
  /* check arrays */
  is_equal
    = memcmp (cmesh_a->num_trees_per_eclass, cmesh_b->num_trees_per_eclass, T8_ECLASS_COUNT * sizeof (t8_gloidx_t));
  is_equal = is_equal
             || memcmp (cmesh_a->num_local_trees_per_eclass, cmesh_b->num_local_trees_per_eclass,
                        T8_ECLASS_COUNT * sizeof (t8_locidx_t));

  /* check tree_offsets */
  if (cmesh_a->tree_offsets != NULL) {
    if (cmesh_b->tree_offsets == NULL) {
      return 0;
    }
    else {
      is_equal = is_equal || !t8_shmem_array_is_equal (cmesh_a->tree_offsets, cmesh_b->tree_offsets);
    }
  }
  if (is_equal != 0) {
    return 0;
  }
  /* check trees */
  if (cmesh_a->committed && !t8_cmesh_trees_is_equal (cmesh_a, cmesh_a->trees, cmesh_b->trees)) {
    /* if we have committed check tree arrays */
    return 0;
  }
  else {
    if (!cmesh_a->committed && !t8_stash_is_equal (cmesh_a->stash, cmesh_b->stash)) {
      /* if we have not committed check stash arrays */
      return 0;
    }
  }
  return 1;
}

int
t8_cmesh_is_empty (t8_cmesh_t cmesh)
{
  return cmesh->num_trees == 0;
}

t8_cmesh_t
t8_cmesh_bcast (t8_cmesh_t cmesh_in, int root, sc_MPI_Comm comm)
{
  int mpirank, mpisize, mpiret;
  int iclass;
  t8_cmesh_t cmesh_out = NULL; /* NULL initializer prevents compiler warning. */

  struct
  {
    t8_cmesh_struct_t cmesh;
    t8_gloidx_t num_trees_per_eclass[T8_ECLASS_COUNT];
    size_t stash_elem_counts[3];
    int pre_commit; /* True, if cmesh on root is not committed yet. */
#ifdef T8_ENABLE_DEBUG
    sc_MPI_Comm comm;
#endif
  } meta_info;

  /* TODO: Send the tree's vertices */

  /* TODO: rewrite */

  mpiret = sc_MPI_Comm_rank (comm, &mpirank);
  SC_CHECK_MPI (mpiret);
  mpiret = sc_MPI_Comm_size (comm, &mpisize);
  SC_CHECK_MPI (mpiret);

  T8_ASSERT (0 <= root && root < mpisize);
  T8_ASSERT (mpirank == root || cmesh_in == NULL);
  T8_ASSERT (mpirank != root || cmesh_in != NULL);
  T8_ASSERT (mpirank != root || cmesh_in->set_partition == 0);
  /* The cmesh on the calling process must not be owned by something
   * else. */
  /* TODO: would it be useful to allow bcast even if the cmesh is referenced?
   * But then the bcasted version on other procs would have a different refcount
   * than the cmesh on the root */
  T8_ASSERT (mpirank != root || cmesh_in->rc.refcount == 1);

  /* At first we broadcast all meta information. */
  if (mpirank == root) {
    /* Check whether geometries are set. If so, abort.
     * We cannot broadcast the geometries, since they are pointers to derived 
     * classes that we cannot know of on the receiving process.
     * Geometries must therefore be added after broadcasting. */
    SC_CHECK_ABORT (cmesh_in->geometry_handler == NULL,
                    "Error: Broadcasting a cmesh with registered geometries is not possible.\n"
                    "We recommend to broadcast first and register the geometries after.\n");
    memcpy (&meta_info.cmesh, cmesh_in, sizeof (*cmesh_in));
    for (iclass = 0; iclass < T8_ECLASS_COUNT; iclass++) {
      meta_info.num_trees_per_eclass[iclass] = cmesh_in->num_trees_per_eclass[iclass];
      T8_ASSERT (cmesh_in->num_local_trees_per_eclass[iclass] == cmesh_in->num_trees_per_eclass[iclass]);
    }
    if (t8_cmesh_is_committed (cmesh_in)) {
      meta_info.pre_commit = 0;
    }
    else {
      meta_info.pre_commit = 1;
      meta_info.stash_elem_counts[0] = cmesh_in->stash->attributes.elem_count;
      meta_info.stash_elem_counts[1] = cmesh_in->stash->classes.elem_count;
      meta_info.stash_elem_counts[2] = cmesh_in->stash->joinfaces.elem_count;
    }

    /* Root returns the input cmesh */
    cmesh_out = cmesh_in;
  }
  /* TODO: we could optimize this by using IBcast */
  mpiret = sc_MPI_Bcast (&meta_info, sizeof (meta_info), sc_MPI_BYTE, root, comm);

  SC_CHECK_MPI (mpiret);
#ifdef T8_ENABLE_DEBUG
  mpiret = sc_MPI_Comm_dup (comm, &(meta_info.comm));
  SC_CHECK_MPI (mpiret);
#endif

  SC_CHECK_MPI (mpiret);

  /* If not root store information in new cmesh and allocate memory for arrays. */
  if (mpirank != root) {
    t8_cmesh_init (&cmesh_out);
    cmesh_out->dimension = meta_info.cmesh.dimension;
    cmesh_out->face_knowledge = meta_info.cmesh.face_knowledge;
    cmesh_out->set_partition = meta_info.cmesh.set_partition;
    cmesh_out->set_partition_level = meta_info.cmesh.set_partition_level;
    cmesh_out->num_trees = meta_info.cmesh.num_trees;
    cmesh_out->num_local_trees = cmesh_out->num_trees;
    cmesh_out->first_tree = 0;
    cmesh_out->first_tree_shared = 0;
    cmesh_out->num_ghosts = 0;
    T8_ASSERT (cmesh_out->set_partition == 0);
    if (meta_info.cmesh.profile != NULL) {
      t8_cmesh_set_profiling (cmesh_in, 1);
    }
    for (iclass = 0; iclass < T8_ECLASS_COUNT; iclass++) {
      cmesh_out->num_trees_per_eclass[iclass] = meta_info.num_trees_per_eclass[iclass];
      cmesh_out->num_local_trees_per_eclass[iclass] = meta_info.num_trees_per_eclass[iclass];
    }
#ifdef T8_ENABLE_DEBUG
    int result;
    mpiret = sc_MPI_Comm_compare (comm, meta_info.comm, &result);
    SC_CHECK_MPI (mpiret);
    T8_ASSERT (result == sc_MPI_CONGRUENT);
#endif
  }
  if (meta_info.pre_commit) {
    /* broadcast all the stashed information about trees/neighbors/attributes */
    t8_stash_bcast (cmesh_out->stash, root, comm, meta_info.stash_elem_counts);
  }
  else {
    /* broadcast the stored information about the trees */
    t8_cmesh_trees_bcast (cmesh_out, root, comm);
    if (mpirank != root) {
      /* destroy stash and set to committed */
      t8_stash_destroy (&cmesh_out->stash);
      cmesh_out->committed = 1;
    }
  }

  cmesh_out->mpirank = mpirank;
  cmesh_out->mpisize = mpisize;
  /* Final checks */
#ifdef T8_ENABLE_DEBUG
  mpiret = sc_MPI_Comm_free (&meta_info.comm);
  SC_CHECK_MPI (mpiret);
  if (!meta_info.pre_commit) {
    T8_ASSERT (t8_cmesh_is_committed (cmesh_out));
    T8_ASSERT (t8_cmesh_comm_is_valid (cmesh_out, comm));
  }
#endif
  return cmesh_out;
}

#ifdef T8_WITH_METIS
void
t8_cmesh_reorder (t8_cmesh_t cmesh, sc_MPI_Comm comm)
{
  int mpisize, mpiret;
  idx_t idx_mpisize;
  idx_t ncon = 1, elements;
  idx_t volume, *partition, ipart, newpart;
  int num_faces, iface, count_face;
  idx_t *xadj, *adjncy;
  int success;
  t8_locidx_t *new_number, itree, *tree_per_part_off, *tree_per_part;
  t8_locidx_t *face_neighbor;
  t8_locidx_t neigh_id;
  t8_ctree_t tree;

  /* cmesh must be committed and not partitioned */
  T8_ASSERT (cmesh->committed);
  T8_ASSERT (!cmesh->set_partition);

  mpiret = sc_MPI_Comm_size (comm, &mpisize);
  idx_mpisize = mpisize;
  SC_CHECK_MPI (mpiret);

  elements = cmesh->num_trees;
  T8_ASSERT ((t8_locidx_t) elements == cmesh->num_trees);

  /* Count the number of tree-to-tree connections via a face */
  num_faces = 0;
  for (itree = 0; itree < cmesh->num_trees; itree++) {
    tree = t8_cmesh_trees_get_tree_ext (cmesh->trees, itree, &face_neighbor, NULL);
    for (iface = 0; iface < t8_eclass_num_faces[tree->eclass]; iface++) {
      if (face_neighbor[iface] >= 0)
        num_faces++;
    }
  }

  /* xadj and adjncy store the face-connections in a CSR format
   * xadj[treeid] = offset of the tree in adjncy
   * adjncy[xadj[treeid]]...adjncy[xadj[treeid]-1] are the trees with which
   * the tree has a face connection */
  xadj = T8_ALLOC_ZERO (idx_t, elements + 1);
  adjncy = T8_ALLOC (idx_t, num_faces);

  /* fill xadj and adjncy arrays */
  for (itree = 0, count_face = 0; itree < cmesh->num_trees; itree++) {
    tree = t8_cmesh_get_tree (cmesh, itree);
    xadj[itree + 1] = xadj[itree];
    for (iface = 0; iface < t8_eclass_num_faces[tree->eclass]; iface++) {
      if (face_neighbor[iface] >= 0) {
        adjncy[count_face++] = face_neighbor[iface];
        xadj[itree + 1]++;
      }
    }
  }

  /* partition stores the new partition number for each element */
  partition = T8_ALLOC (idx_t, elements);
  /* partition the elements in mpisize many partitions */
  success = METIS_PartGraphRecursive (&elements, &ncon, xadj, adjncy, NULL, NULL, NULL, &idx_mpisize, NULL, NULL, NULL,
                                      &volume, partition);
  T8_ASSERT (success == METIS_OK);
  /* memory to store the new treeid of a tree */
  new_number = T8_ALLOC (t8_locidx_t, cmesh->num_trees);
  /* Store the number of trees pointer partition */
  tree_per_part = T8_ALLOC_ZERO (t8_locidx_t, mpisize);
  /* Store the treeid offset of each partition. */
  tree_per_part_off = T8_ALLOC_ZERO (t8_locidx_t, mpisize + 1);
  tree_per_part_off[0] = 0;
  /* compute tree_per_part and prepare tree_per_part_off */
  for (itree = 0; itree < cmesh->num_trees; itree++) {
    tree_per_part[partition[itree]]++;
    tree_per_part_off[partition[itree] + 1]++;
  }
  /* compute tree_per_part_off */
  for (ipart = 1; ipart <= mpisize; ipart++) {
    tree_per_part_off[ipart] += tree_per_part_off[ipart - 1];
  }
  /* Compute for each tree its new treeid */
  for (itree = 0; itree < cmesh->num_trees; itree++) {
    newpart = partition[itree];
    T8_ASSERT (tree_per_part[newpart] > 0);
    new_number[itree] = tree_per_part_off[newpart + 1] - tree_per_part[newpart];
    tree_per_part[newpart]--;
  }
  /* Set for each tree its new treeid and the new ids of its neighbors */
  for (itree = 0; itree < cmesh->num_trees; itree++) {
    tree = t8_cmesh_trees_get_tree_ext (cmesh->trees, itree, &face_neighbor, NULL);
    tree->treeid = new_number[itree];
    for (iface = 0; iface < t8_eclass_num_faces[tree->eclass]; iface++) {
      neigh_id = face_neighbor[iface];
      if (neigh_id >= 0) {
        face_neighbor[iface] = new_number[neigh_id];
      }
    }
  }
  T8_FREE (partition);
  T8_FREE (xadj);
  T8_FREE (adjncy);
  T8_FREE (new_number);
  T8_FREE (tree_per_part);
  T8_FREE (tree_per_part_off);
}
#endif

int
t8_cmesh_is_partitioned (t8_cmesh_t cmesh)
{
  T8_ASSERT (t8_cmesh_is_committed (cmesh));

  return cmesh->set_partition != 0;
}

t8_gloidx_t
t8_cmesh_get_num_trees (t8_cmesh_t cmesh)
{
  T8_ASSERT (cmesh != NULL);
  T8_ASSERT (cmesh->committed);

  return cmesh->num_trees;
}

t8_locidx_t
t8_cmesh_get_num_local_trees (t8_cmesh_t cmesh)
{
  T8_ASSERT (cmesh != NULL);
  T8_ASSERT (t8_cmesh_is_committed (cmesh));

  return cmesh->num_local_trees;
}

t8_locidx_t
t8_cmesh_get_num_ghosts (t8_cmesh_t cmesh)
{
  T8_ASSERT (cmesh != NULL);
  T8_ASSERT (t8_cmesh_is_committed (cmesh));

  return cmesh->num_ghosts;
}

int
t8_cmesh_tree_face_is_boundary (const t8_cmesh_t cmesh, const t8_locidx_t ltreeid, const int face)
{
  int8_t *ttf;

  T8_ASSERT (t8_cmesh_is_committed (cmesh));

  if (t8_cmesh_treeid_is_local_tree (cmesh, ltreeid)) {
    /* The local tree id belongs to a tree */
    t8_locidx_t *face_neighbor;
    (void) t8_cmesh_trees_get_tree_ext (cmesh->trees, ltreeid, &face_neighbor, &ttf);

    if (face_neighbor[face] == ltreeid && ttf[face] == face) {
      /* The tree is connected to itself at the same face.
       * Thus this is a domain boundary */
      return 1;
    }
  }
  else {
    /* The local tree id belongs to a ghost */
    T8_ASSERT (t8_cmesh_treeid_is_ghost (cmesh, ltreeid));

    t8_gloidx_t *face_neighbor;
    const t8_locidx_t lghostid = t8_cmesh_ltreeid_to_ghostid (cmesh, ltreeid);
    (void) t8_cmesh_trees_get_ghost_ext (cmesh->trees, lghostid, &face_neighbor, &ttf);

    if (face_neighbor[face] == t8_cmesh_get_global_id (cmesh, ltreeid) && ttf[face] == face) {
      /* The ghost is connected to itself at the same face.
       * Thus this is a domain boundary */
      return 1;
    }
  }

  return 0;
}

t8_eclass_t
t8_cmesh_get_tree_class (t8_cmesh_t cmesh, t8_locidx_t ltree_id)
{
  t8_ctree_t tree;

  T8_ASSERT (t8_cmesh_is_committed (cmesh));
  T8_ASSERT (t8_cmesh_treeid_is_local_tree (cmesh, ltree_id));

  tree = t8_cmesh_get_tree (cmesh, ltree_id);
  return tree->eclass;
}

t8_eclass_t
t8_cmesh_get_ghost_class (t8_cmesh_t cmesh, t8_locidx_t lghost_id)
{
  t8_cghost_t ghost;

  T8_ASSERT (cmesh != NULL);
  T8_ASSERT (cmesh->committed);
  T8_ASSERT (0 <= lghost_id && lghost_id < cmesh->num_ghosts);

  ghost = t8_cmesh_trees_get_ghost (cmesh->trees, lghost_id);
  return ghost->eclass;
}

t8_gloidx_t
t8_cmesh_get_global_id (const t8_cmesh_t cmesh, const t8_locidx_t local_id)
{
  T8_ASSERT (0 <= local_id && local_id < cmesh->num_ghosts + cmesh->num_local_trees);
  if (local_id < cmesh->num_local_trees) {
    return local_id + cmesh->first_tree;
  }
  else {
    return t8_cmesh_trees_get_ghost (cmesh->trees, local_id - cmesh->num_local_trees)->treeid;
  }
}

t8_locidx_t
t8_cmesh_get_local_id (t8_cmesh_t cmesh, t8_gloidx_t global_id)
{
  t8_gloidx_t temp_local_id;
  T8_ASSERT (t8_cmesh_is_committed (cmesh));
  T8_ASSERT (0 <= global_id && global_id < cmesh->num_trees);

  if (!cmesh->set_partition) {
    /* If the cmesh is not partitioned the local id is the global id */
    return global_id;
  }
  temp_local_id = global_id - cmesh->first_tree;
  /* Check that we do not get wrong numbers when converting to locidx */
  T8_ASSERT ((t8_locidx_t) temp_local_id == temp_local_id);
  if (t8_cmesh_treeid_is_local_tree (cmesh, temp_local_id)) {
    /* The tree is a local tree */
    return temp_local_id;
  }
  else {
    /* The tree may be a ghost tree */
    return t8_cmesh_trees_get_ghost_local_id (cmesh->trees, global_id);
  }
}

/* Given a local tree id and a face number, get information about the face neighbor tree.
 * \param [in]      cmesh     The cmesh to be considered.
 * \param [in]      ltreeid   The local id of a tree or a ghost.
 * \param [in]      face      A face number of the tree/ghost.
 * \param [out]     dual_face If not NULL, the face number of the neighbor tree at this connection.
 * \param [out]     orientation If not NULL, the face orientation of the connection.
 * \return                    If non-negative: The local id of the neighbor tree or ghost.
 *                            If negative: There is no neighbor across this face. \a dual_face and
 *                            \a orientation remain unchanged.
 * \note If \a ltreeid is a ghost and it has a neighbor which is neither a local tree or ghost,
 *       then the return value will be negative.
 *       This, a negative return value does not necessarily mean that this is a domain boundary.
 *       To find out whether a tree is a domain boundary or not \see t8_cmesh_tree_face_is_boundary.
 */
t8_locidx_t
t8_cmesh_get_face_neighbor (const t8_cmesh_t cmesh, const t8_locidx_t ltreeid, const int face, int *dual_face,
                            int *orientation)
{
  T8_ASSERT (t8_cmesh_is_committed (cmesh));
  T8_ASSERT (t8_cmesh_treeid_is_local_tree (cmesh, ltreeid) || t8_cmesh_treeid_is_ghost (cmesh, ltreeid));
  const int is_ghost = t8_cmesh_treeid_is_ghost (cmesh, ltreeid);
  int8_t ttf;
  t8_locidx_t face_neigh;
  int dual_face_temp, orientation_temp;

  /* If this is a domain boundary, return -1 */
  if (t8_cmesh_tree_face_is_boundary (cmesh, ltreeid, face)) {
    return -1;
  }

  if (!is_ghost) {
    /* The local tree id belongs to a local tree (not a ghost) */
    /* Get the tree */
    const t8_ctree_t tree = t8_cmesh_get_tree (cmesh, ltreeid);

#ifdef T8_ENABLE_DEBUG
    /* Get the eclass */
    t8_eclass_t eclass = tree->eclass;
    /* Check that face is valid */
    T8_ASSERT (0 <= face && face < t8_eclass_num_faces[eclass]);
#endif

    /* Get the local id of the face neighbor */
    face_neigh = t8_cmesh_trees_get_face_neighbor_ext (tree, face, &ttf);
  }
  else {
    /* The local tree id belongs to a ghost */
    const t8_locidx_t lghostid = ltreeid - t8_cmesh_get_num_local_trees (cmesh);
    /* Get the ghost */
    const t8_cghost_t ghost = t8_cmesh_trees_get_ghost (cmesh->trees, lghostid);

    t8_gloidx_t global_face_neigh;

#ifdef T8_ENABLE_DEBUG
    /* Get the eclass */
    t8_eclass_t eclass = ghost->eclass;
    /* Check that face is valid */
    T8_ASSERT (0 <= face && face < t8_eclass_num_faces[eclass]);
#endif

    /* Get the global id of the face neighbor */
    global_face_neigh = t8_cmesh_trees_get_ghost_face_neighbor_ext (ghost, face, &ttf);
    /* Convert it into a local id */
    face_neigh = t8_cmesh_get_local_id (cmesh, global_face_neigh);

    /* TODO: Check whether this face is a boundary face */
    if (face_neigh < 0) {
      /* The neighbor is not local, return -1 */
      return -1;
    }
  }

  /* Decode the ttf information to get the orientation and the dual face */
  t8_cmesh_tree_to_face_decode (cmesh->dimension, ttf, &dual_face_temp, &orientation_temp);
  if (dual_face != NULL) {
    *dual_face = dual_face_temp;
  }
  if (orientation != NULL) {
    *orientation = orientation_temp;
  }
  /* Return the face neighbor */
  return face_neigh;
}

void
t8_cmesh_print_profile (t8_cmesh_t cmesh)
{
  T8_ASSERT (t8_cmesh_is_committed (cmesh));
  if (cmesh->profile != NULL) {
    /* Only print something if profiling is enabled */
    sc_statinfo_t stats[T8_CPROFILE_NUM_STATS];
    t8_cprofile_t *profile = cmesh->profile;

    /* Set the stats */
    sc_stats_set1 (&stats[0], profile->partition_trees_shipped, "cmesh: Number of trees sent.");
    sc_stats_set1 (&stats[1], profile->partition_ghosts_shipped, "cmesh: Number of ghosts sent.");
    sc_stats_set1 (&stats[2], profile->partition_trees_recv, "cmesh: Number of trees received.");
    sc_stats_set1 (&stats[3], profile->partition_ghosts_recv, "cmesh: Number of ghosts received.");
    sc_stats_set1 (&stats[4], profile->partition_bytes_sent, "cmesh: Number of bytes sent.");
    sc_stats_set1 (&stats[5], profile->partition_procs_sent, "cmesh: Number of processes sent to.");
    sc_stats_set1 (&stats[6], profile->first_tree_shared, "cmesh: First tree is shared.");
    sc_stats_set1 (&stats[7], profile->partition_runtime, "cmesh: Partition runtime.");
    sc_stats_set1 (&stats[8], profile->commit_runtime, "cmesh: Commit runtime.");
    sc_stats_set1 (&stats[9], profile->geometry_evaluate_num_calls, "cmesh: Number of geometry evaluations.");
    sc_stats_set1 (&stats[10], profile->geometry_evaluate_runtime, "cmesh: Accumulated geometry evaluation runtime.");
    /* compute stats */
    sc_stats_compute (sc_MPI_COMM_WORLD, T8_CPROFILE_NUM_STATS, stats);
    /* print stats */
    t8_logf (SC_LC_GLOBAL, SC_LP_STATISTICS, "Printing stats for cmesh.\n");
    sc_stats_print (t8_get_package_id (), SC_LP_STATISTICS, T8_CPROFILE_NUM_STATS, stats, 1, 1);
  }
}

static void
t8_cmesh_reset (t8_cmesh_t *pcmesh)
{
  t8_cmesh_t cmesh;

  T8_ASSERT (pcmesh != NULL);
  cmesh = *pcmesh;
  T8_ASSERT (cmesh != NULL);
  T8_ASSERT (cmesh->rc.refcount == 0);

  /* free tree_offset */
  if (cmesh->tree_offsets != NULL) {
#if T8_ENABLE_DEBUG
    sc_MPI_Comm comm;
    /* Check whether a correct communicator was stored at tree_offsets.
     * This is useful for debugging. */
    if (t8_cmesh_is_committed (cmesh)) {
      comm = t8_shmem_array_get_comm (cmesh->tree_offsets);
      T8_ASSERT (t8_cmesh_comm_is_valid (cmesh, comm));
    }
#endif
    /* Destroy the shared memory array */
    t8_shmem_array_destroy (&cmesh->tree_offsets);
  }
  /*TODO: write this */
  if (!cmesh->committed) {
    t8_stash_destroy (&cmesh->stash);
    if (cmesh->set_from != NULL) {
      /* We unref our reference of set_from */
      t8_cmesh_unref (&cmesh->set_from);
    }
  }
  else {
    if (cmesh->trees != NULL) {
      t8_cmesh_trees_destroy (&cmesh->trees);
    }
    T8_ASSERT (cmesh->set_from == NULL);
  }
  if (cmesh->profile != NULL) {
    T8_FREE (cmesh->profile);
  }

  /* unref the partition scheme (if set) */
  if (cmesh->set_partition_scheme != NULL) {
    t8_scheme_cxx_unref (&cmesh->set_partition_scheme);
  }

  /* Unref the geometry handler. */
  if (cmesh->geometry_handler != NULL) {
    t8_geom_handler_unref (&cmesh->geometry_handler);
  }

  T8_FREE (cmesh);
  *pcmesh = NULL;
}

void
t8_cmesh_ref (t8_cmesh_t cmesh)
{
  T8_ASSERT (cmesh != NULL);
  t8_refcount_ref (&cmesh->rc);
}

void
t8_cmesh_unref (t8_cmesh_t *pcmesh)
{
  t8_cmesh_t cmesh;
  T8_ASSERT (pcmesh != NULL);
  cmesh = *pcmesh;
  T8_ASSERT (cmesh != NULL);
  if (t8_refcount_unref (&cmesh->rc)) {
    t8_cmesh_reset (pcmesh);
  }
}

void
t8_cmesh_destroy (t8_cmesh_t *pcmesh)
{
  T8_ASSERT (pcmesh != NULL && *pcmesh != NULL && t8_refcount_is_last (&(*pcmesh)->rc));
  t8_cmesh_unref (pcmesh);
  T8_ASSERT (*pcmesh == NULL);
}

void
t8_cmesh_translate_coordinates (const double *coords_in, double *coords_out, int num_vertices, double translate[3])
{
  int i;

  for (i = 0; i < num_vertices; i++) {
    coords_out[3 * i] = coords_in[3 * i] + translate[0];
    coords_out[3 * i + 1] = coords_in[3 * i + 1] + translate[1];
    coords_out[3 * i + 2] = coords_in[3 * i + 2] + translate[2];
  }
}

/* TODO: This is just a helper function that was needed when we changed the vertex interface
 *       to use attributes. Before we stored a list of vertex coordinates in the cmesh and each tree indexed into this list.
 *       Now each tree carries the coordinates of its vertices.
 *       This function translates from the first approached to the second
 *       and was introduced to avoid rewriting the already existing cmesh_new... functions below.
 *       It would be nice to eventually rewrite these functions correctly.
 */
void
t8_cmesh_new_translate_vertices_to_attributes (const t8_locidx_t *tvertices, const double *vertices,
                                               double *attr_vertices, const int num_vertices)
{
  int i;
  for (i = 0; i < num_vertices; i++) {
    attr_vertices[3 * i] = vertices[3 * tvertices[i]];
    attr_vertices[3 * i + 1] = vertices[3 * tvertices[i] + 1];
    attr_vertices[3 * i + 2] = vertices[3 * tvertices[i] + 2];
  }
}

/* Compute y = ax + b on an array of doubles, interpreting
 * each 3 as one vector x */
void
t8_cmesh_coords_axb (const double *coords_in, double *coords_out, int num_vertices, double alpha, const double b[3])
{
  int i;

  for (i = 0; i < num_vertices; i++) {
    t8_vec_axpyz (coords_in + i * 3, b, coords_out + i * 3, alpha);
  }
}

#ifdef T8_ENABLE_DEBUG
/**
 * \warning This function is only available in debug-modus and should only 
 * be used in debug-modus.
 * 
 * Prints the vertices of each local tree. 
 * 
 * \param[in] cmesh   source-cmesh, which trees get printed.
 */
static void
t8_cmesh_print_local_trees (const t8_cmesh_t cmesh)
{
  const t8_locidx_t num_local_trees = t8_cmesh_get_num_local_trees (cmesh);
  for (t8_locidx_t itree = 0; itree < num_local_trees; itree++) {
    double *vertices = t8_cmesh_get_tree_vertices (cmesh, itree);
    const t8_eclass_t tree_class = t8_cmesh_get_tree_class (cmesh, itree);
    const int num_vertices = t8_eclass_num_vertices[tree_class];
    const t8_gloidx_t gtree = t8_cmesh_get_global_id (cmesh, itree);
    for (int ivertex = 0; ivertex < num_vertices; ivertex++) {
      const int vert_x = 3 * ivertex;
      const int vert_y = 3 * ivertex + 1;
      const int vert_z = 3 * ivertex + 2;
      t8_debugf ("[Global_tree: %li, local_tree: %i, vertex: %i] eclass: %s\t %f, %f, %f\n", gtree, itree, ivertex,
                 t8_eclass_to_string[tree_class], vertices[vert_x], vertices[vert_y], vertices[vert_z]);
    }
    t8_debugf ("\n");
  }
}
#endif

void
t8_cmesh_debug_print_trees (const t8_cmesh_t cmesh, sc_MPI_Comm comm)
{
#ifdef T8_ENABLE_DEBUG
  /* This function is probably rather slow, linear in the number of processes and therefore
   * only available if the debug-modus is enabled. */
  T8_ASSERT (cmesh != NULL);
  T8_ASSERT (t8_cmesh_is_committed (cmesh));
  if (t8_cmesh_is_partitioned (cmesh)) {
    /* The cmesh is partitioned */
    int rank;
    int size;
    int mpiret;
    mpiret = sc_MPI_Comm_rank (comm, &rank);
    SC_CHECK_MPI (mpiret);
    mpiret = sc_MPI_Comm_size (comm, &size);
    SC_CHECK_MPI (mpiret);
    const int send_rank = (rank + 1) % size;
    const int recv_rank = rank - 1;
    /* Print the local trees in process-order. */
    if (rank != 0) {
      int source_rank;
      /* Send the rank as an additional check */
      mpiret = sc_MPI_Recv (&source_rank, 1, sc_MPI_INT, recv_rank, 0, comm, sc_MPI_STATUS_IGNORE);
      SC_CHECK_MPI (mpiret);
      T8_ASSERT (source_rank == (rank - 1));
    }
    t8_cmesh_print_local_trees (cmesh);
    if (rank != (size - 1)) {
      mpiret = sc_MPI_Send (&rank, 1, sc_MPI_INT, send_rank, 0, comm);
      SC_CHECK_MPI (mpiret);
    }
  }
  else {
    /* The cmesh is not partitioned, only one rank prints the trees. */
    if (cmesh->mpirank == 0) {
      t8_cmesh_print_local_trees (cmesh);
    }
  }

#else
  t8_global_errorf ("Do not call t8_cmesh_debug_print_trees if t8code is not compiled with --enable-debug.\n");
#endif /* T8_ENABLE_DEBUG */
}<|MERGE_RESOLUTION|>--- conflicted
+++ resolved
@@ -524,29 +524,10 @@
   if (cmesh == NULL) {
     return 0;
   }
-<<<<<<< HEAD
-
   if (t8_geom_handler_get_num_geometries (cmesh->geometry_handler) > 0) {
     /* Iterate over all trees, get their vertices and check the volume */
     for (t8_locidx_t itree = 0; itree < cmesh->num_local_trees; itree++) {
       const int ret = t8_geometry_tree_negative_volume (cmesh, itree);
-=======
-  /* Iterate over all trees, get their vertices and check the volume */
-  for (itree = 0; itree < cmesh->num_local_trees; itree++) {
-    vertices = t8_cmesh_get_tree_vertices (cmesh, itree);
-    ret = 1;
-    if (vertices != NULL) {
-      /* Vertices are set */
-      eclass = t8_cmesh_get_tree_class (cmesh, itree);
-      const t8_gloidx_t gtree_id = t8_cmesh_get_global_id (cmesh, itree);
-      if (t8_geometry_get_type (cmesh, gtree_id) == T8_GEOMETRY_TYPE_LINEAR_AXIS_ALIGNED) {
-        /* Tree has negative volume if the diagonal goes from v_max to v_min and not vice versa */
-        ret = vertices[3] < vertices[0] && vertices[4] < vertices[1] && vertices[5] < vertices[2];
-      }
-      else {
-        ret = t8_cmesh_tree_vertices_negative_volume (eclass, vertices, t8_eclass_num_vertices[eclass]);
-      }
->>>>>>> 800648f5
       if (ret) {
         t8_debugf ("Detected negative volume in tree %li\n", (long) itree);
       }
