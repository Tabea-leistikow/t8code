/*
  This file is part of t8code.
  t8code is a C library to manage a collection (a forest) of multiple
  connected adaptive space-trees of general element classes in parallel.

  Copyright (C) 2015 the developers

  t8code is free software; you can redistribute it and/or modify
  it under the terms of the GNU General Public License as published by
  the Free Software Foundation; either version 2 of the License, or
  (at your option) any later version.

  t8code is distributed in the hope that it will be useful,
  but WITHOUT ANY WARRANTY; without even the implied warranty of
  MERCHANTABILITY or FITNESS FOR A PARTICULAR PURPOSE.  See the
  GNU General Public License for more details.

  You should have received a copy of the GNU General Public License
  along with t8code; if not, write to the Free Software Foundation, Inc.,
  51 Franklin Street, Fifth Floor, Boston, MA 02110-1301, USA.
*/

#include <sc_statistics.h>
#include <t8_cmesh.h>
#include <t8_cmesh_vtk.h>
#include <t8_refcount.h>
#include <t8_data/t8_shmem.h>
#include <t8_vec.h>
#include <sc_functions.h>
#ifdef T8_WITH_METIS
#include <metis.h>

#endif
#include "t8_cmesh_trees.h"

/** \file t8_cmesh.c
 *
 * TODO: document this file
 */

int
t8_cmesh_is_initialized (t8_cmesh_t cmesh)
{
  if (!(cmesh != NULL && t8_refcount_is_active (&cmesh->rc) &&
        !cmesh->committed)) {
    return 0;
  }

#ifdef T8_ENABLE_DEBUG
  /* TODO: check conditions that must always hold after init and before commit */
  if (0) {
    return 0;
  }
#endif

  return 1;
}

/* For a committed cmesh check whether the entries of num_trees_per_eclass
 * and num_local_trees_per_eclass are valid.
 * Thus, num_local_trees_per_eclass[i] <= num_trees_per_eclass[i]
 * and the sum of the local trees must match cmesh->num_local_trees
 * and the sum of the global trees must match cmesh->num_trees.
 *
 * Returns true, if everything is fine.
 */
#ifdef T8_ENABLE_DEBUG
static int
t8_cmesh_check_trees_per_eclass (t8_cmesh_t cmesh)
{
  int                 ieclass;
  t8_gloidx_t         glo_trees = 0;
  t8_locidx_t         lo_trees = 0;
  int                 ret = 0;

  T8_ASSERT (t8_cmesh_is_committed (cmesh));
  for (ieclass = 0; ieclass < T8_ECLASS_COUNT; ieclass++) {
    ret = ret && cmesh->num_local_trees_per_eclass[ieclass] <=
      cmesh->num_trees_per_eclass[ieclass];
    lo_trees += cmesh->num_local_trees_per_eclass[ieclass];
    glo_trees += cmesh->num_trees_per_eclass[ieclass];
  }
  return !ret && lo_trees == cmesh->num_local_trees
    && glo_trees == cmesh->num_trees;
}
#endif

int
t8_cmesh_is_committed (t8_cmesh_t cmesh)
{
  static int          is_checking = 0;

  /* We run into a stackoverflow if routines that we call here,
   * also call t8_cmesh_is_committed.
   * We prevent this with the static variable is_checking.
   * This variable lives beyond one execution of t8_cmesh_is_committed.
   * We use it as a form of lock to prevent entering an infinite recursion.
   */
  if (!is_checking) {
    is_checking = 1;

    if (!(cmesh != NULL && t8_refcount_is_active (&cmesh->rc) &&
          cmesh->committed)) {
      is_checking = 0;
      return 0;
    }

#ifdef T8_ENABLE_DEBUG
    /* TODO: check more conditions that must always hold after commit */
    if ((!t8_cmesh_trees_is_face_consistend (cmesh, cmesh->trees)) ||
        (!t8_cmesh_no_negative_volume (cmesh))
        || (!t8_cmesh_check_trees_per_eclass (cmesh))) {
      is_checking = 0;
      return 0;
    }
#endif
    is_checking = 0;
  }
  return 1;
}

#if 0
/* Compute a hash value for a ghost tree. */
/* deprecated */
static unsigned
t8_cmesh_ghost_hash_fn (const void *ghost, const void *data)
{
  t8_cmesh_t          cmesh;
  t8_cghost_t         G;

  T8_ASSERT (data != NULL);
  cmesh = (t8_cmesh_t) data;
  T8_ASSERT (cmesh->num_ghosts > 0);
  T8_ASSERT (cmesh->set_partition);
  T8_ASSERT (cmesh->num_local_trees > 0);

  G = (t8_cghost_t) ghost;
  /* TODO: is this a reasonable hash value? */
  return G->treeid % cmesh->num_ghosts;
}

static int
t8_cmesh_ghost_equal_fn (const void *ghost1, const void *ghost2,
                         const void *data)
{
  t8_cghost_t         G1, G2;

  G1 = (t8_cghost_t) ghost1;
  G2 = (t8_cghost_t) ghost2;

  return G1->treeid == G2->treeid;
}
#endif

/* Check whether a given communicator assigns the same rank and mpisize
 * as stored in a given cmesh. */
int
t8_cmesh_comm_is_valid (t8_cmesh_t cmesh, sc_MPI_Comm comm)
{
  int                 mpiret, mpisize, mpirank;

  mpiret = sc_MPI_Comm_rank (comm, &mpirank);
  SC_CHECK_MPI (mpiret);
  mpiret = sc_MPI_Comm_size (comm, &mpisize);
  SC_CHECK_MPI (mpiret);
  if (mpisize != cmesh->mpisize || mpirank != cmesh->mpirank) {
    return 0;
  }
  return 1;
}

void
t8_cmesh_init (t8_cmesh_t * pcmesh)
{
  t8_cmesh_t          cmesh;
  T8_ASSERT (pcmesh != NULL);

  cmesh = *pcmesh = T8_ALLOC_ZERO (t8_cmesh_struct_t, 1);
  t8_refcount_init (&cmesh->rc);

  /* sensible (hard error) defaults */
  cmesh->set_refine_level = 0;  /*< sensible default TODO document */
  cmesh->set_partition_level = -1;
  cmesh->dimension = -1;        /*< ok; force user to select dimension */
  cmesh->mpirank = -1;
  cmesh->mpisize = -1;
  cmesh->first_tree = -1;
  cmesh->first_tree_shared = -1;
  cmesh->face_knowledge = 3;    /*< sensible default TODO document */
  t8_stash_init (&cmesh->stash);

  T8_ASSERT (t8_cmesh_is_initialized (cmesh));
}

#if 0
/* This function is not part of the interface. The number of trees is always clear
 * from the number of calls to t8_cmesh_set_tree_class.
 * It is set in t8_cmesh_commit */
/* TODO: rename num_trees to global_num_trees or num_gtrees etc.
 *       to always distinguish between local and global.
 *       Do this everywhere in the code.
 */
static void
t8_cmesh_set_num_trees (t8_cmesh_t cmesh, t8_gloidx_t num_trees)
{
  T8_ASSERT (t8_cmesh_is_initialized (cmesh));

  /* If the cmesh is entered as a partitioned cmesh,
   * this function sets the local number of trees;
   * (TODO ^^^ would require locidx -- better provide two arguments)
   * the global number then must have been set in cmesh_set_partition.
   * Otherwise the global number of trees is set here.
   * TODO: make this function behave consistently independent on prior
   *       calls to set_partition.
   *       We want the user to be free in the sequence of calls
   *       as much as possible.
   */
  if (cmesh->set_partition) {
    /* num_trees == 0 is allowed */
    T8_ASSERT (cmesh->num_trees > 0);
    T8_ASSERT (cmesh->num_local_trees == 0);
    cmesh->num_local_trees = num_trees;
  }
  else {
    /* num_trees == 0 is allowed */
    T8_ASSERT (cmesh->num_trees >= 0);
    cmesh->num_trees = cmesh->num_local_trees = num_trees;
  }
  /* As soon as we know the number of trees, we allocate
   * the ctree array.
   * TODO?
   */
}
#endif

void
t8_cmesh_set_derive (t8_cmesh_t cmesh, t8_cmesh_t set_from)
{
  T8_ASSERT (t8_cmesh_is_initialized (cmesh));
  T8_ASSERT (set_from == NULL || t8_cmesh_is_committed (set_from));

  if (cmesh->set_from != NULL) {
    /* If we overwrite a previously set cmesh, then we unref it. */
    t8_cmesh_unref (&cmesh->set_from);
  }
  cmesh->set_from = set_from;

  if (set_from != NULL) {
    t8_cmesh_set_dimension (cmesh, set_from->dimension);
  }
}

#if 0
/* TODO: deprecated, remove */
void
t8_cmesh_set_partition (t8_cmesh_t cmesh, int set_partition,
                        int set_face_knowledge,
                        t8_gloidx_t first_local_tree,
                        t8_gloidx_t last_local_tree,
                        t8_gloidx_t * tree_offsets)
{
  T8_ASSERT (t8_cmesh_is_initialized (cmesh));
  T8_ASSERT (0 <= set_face_knowledge && set_face_knowledge <= 3);
  /* TODO: allow -1 for set_face_knowledge to keep it unchanged?
   *      update: unchanged from what? face_knowledge is only important for the
   * information on the stash. When the cmesh is derived there is no
   * stash. A committed cmesh has always face_knowledge 3. */

  /* TODO: Careful with tese assumptions; allow the user maximum flexibility */
#if 0
  T8_ASSERT (cmesh->num_trees == 0);
  T8_ASSERT (cmesh->num_local_trees == 0);
  T8_ASSERT (cmesh->first_tree == 0);
#endif

  /* set cmesh->set_partition to 0 or 1 (no; we always treat nonzero as true) */
  cmesh->set_partition = set_partition;
  /* TODO: this is how to query boolean variables */
  if (set_partition) {
    cmesh->first_tree = first_local_tree;
    cmesh->num_local_trees = last_local_tree - first_local_tree + 1;
    /* Since num_local_trees is a locidx we have to check whether we did create an
     * overflow in the previous computation */
    T8_ASSERT (cmesh->num_local_trees ==
               last_local_tree - first_local_tree + 1);
    cmesh->face_knowledge = set_face_knowledge;
    /* Right now no other face_knowledge is supported */
    SC_CHECK_ABORTF (set_face_knowledge == 3, "Level %i of face knowledge"
                     "is not supported.\n", set_face_knowledge);
    cmesh->tree_offsets = tree_offsets;
  }
}
#endif

t8_shmem_array_t
t8_cmesh_alloc_offsets (int mpisize, sc_MPI_Comm comm)
{
  t8_shmem_array_t    offsets;
#ifdef T8_ENABLE_DEBUG
  int                 mpisize_debug, mpiret;
  mpiret = sc_MPI_Comm_size (comm, &mpisize_debug);
  SC_CHECK_MPI (mpiret);
  T8_ASSERT (mpisize == mpisize_debug);
  t8_debugf ("Allocating shared array with type %s\n",
             sc_shmem_type_to_string[sc_shmem_get_type (comm)]);
#endif

  t8_shmem_array_init (&offsets, sizeof (t8_gloidx_t), mpisize + 1, comm);
  return offsets;
}

void
t8_cmesh_set_partition_range (t8_cmesh_t cmesh, int set_face_knowledge,
                              t8_gloidx_t first_local_tree,
                              t8_gloidx_t last_local_tree)
{
  T8_ASSERT (t8_cmesh_is_initialized (cmesh));

  SC_CHECK_ABORT (set_face_knowledge == -1 || set_face_knowledge == 3,
                  "Face knowledge other than three is not implemented yet.");
  cmesh->face_knowledge = set_face_knowledge;
  if (first_local_tree < 0) {
    /* the first tree is shared */
    cmesh->first_tree = -first_local_tree - 1;
    cmesh->first_tree_shared = 1;
  }
  else {
    /* The first tree is not shared */
    cmesh->first_tree = first_local_tree;
    cmesh->first_tree_shared = 0;
  }
  cmesh->num_local_trees = last_local_tree - first_local_tree + 1;
  cmesh->set_partition = 1;
  /* Overwrite previous partition settings */
  if (cmesh->tree_offsets != NULL) {
    cmesh->first_tree = -1;
    cmesh->first_tree_shared = -1;
    t8_shmem_array_destroy (&cmesh->tree_offsets);
    cmesh->tree_offsets = NULL;
  }
  cmesh->set_partition_level = -1;
}

void
t8_cmesh_set_partition_offsets (t8_cmesh_t cmesh,
                                t8_shmem_array_t tree_offsets)
{
  T8_ASSERT (t8_cmesh_is_initialized (cmesh));

  if (cmesh->tree_offsets != NULL && cmesh->tree_offsets != tree_offsets) {
    /* We overwrite a previouly set offset array, so
     * we need to free its memory first. */
    t8_shmem_array_destroy (&cmesh->tree_offsets);
  }
  cmesh->tree_offsets = tree_offsets;
  cmesh->set_partition = 1;
  if (tree_offsets != NULL) {
    /* We overwrite any previously partition settings */
    cmesh->first_tree = -1;
    cmesh->first_tree_shared = -1;
    cmesh->num_local_trees = -1;
    cmesh->set_partition_level = -1;
  }
}

void
t8_cmesh_set_partition_uniform (t8_cmesh_t cmesh, int element_level,
                                t8_scheme_cxx_t * ts)
{
  T8_ASSERT (t8_cmesh_is_initialized (cmesh));
  T8_ASSERT (element_level >= -1);
  T8_ASSERT (ts != NULL);

  cmesh->set_partition = 1;
  cmesh->set_partition_level = element_level;
  cmesh->set_partition_scheme = ts;
  if (element_level >= 0) {
    /* We overwrite any previous partition settings */
    cmesh->first_tree = -1;
    cmesh->num_local_trees = -1;
    if (cmesh->tree_offsets != NULL) {
      t8_shmem_array_destroy (&cmesh->tree_offsets);
      cmesh->tree_offsets = NULL;
    }
  }
}

#if 0
/* No longer needed */
void
t8_cmesh_set_partition_from (t8_cmesh_t cmesh, const t8_cmesh_t cmesh_from,
                             int level, t8_gloidx_t * tree_offsets)
{
  T8_ASSERT (t8_cmesh_is_initialized (cmesh));
  T8_ASSERT (t8_cmesh_is_committed (cmesh_from));
  T8_ASSERT (cmesh_from->set_partition);

  cmesh->set_from = cmesh_from;
  cmesh->set_partition = 1;
  cmesh->face_knowledge = cmesh_from->face_knowledge;
  if (level >= 0) {
    cmesh->set_partition_level = level;
  }
  else {
    cmesh->tree_offsets = tree_offsets;
  }
  cmesh->from_method |= T8_CMESH_PARTITION;
}
#endif

void
t8_cmesh_set_refine (t8_cmesh_t cmesh, int level, t8_scheme_cxx_t * scheme)
{
  T8_ASSERT (t8_cmesh_is_initialized (cmesh));
  T8_ASSERT (level >= 0);
  T8_ASSERT (scheme != NULL);

  cmesh->set_refine_level = level;
  cmesh->set_refine_scheme = scheme;
}

t8_gloidx_t
t8_cmesh_get_first_treeid (t8_cmesh_t cmesh)
{
  return cmesh->first_tree;
}

/* TODO: should get a gloidx?
 *       place after commit */
t8_ctree_t
t8_cmesh_get_tree (t8_cmesh_t cmesh, t8_locidx_t ltree_id)
{
  T8_ASSERT (t8_cmesh_is_committed (cmesh));
  T8_ASSERT (0 <= ltree_id && ltree_id < cmesh->num_local_trees);

  return t8_cmesh_trees_get_tree (cmesh->trees, ltree_id);
}

/* Returns the first local tree.
 * Returns NULL if there are no local trees. */
/* TODO: hide */
t8_ctree_t
t8_cmesh_get_first_tree (t8_cmesh_t cmesh)
{
  T8_ASSERT (t8_cmesh_is_committed (cmesh));

  return cmesh->num_local_trees > 0 ? t8_cmesh_get_tree (cmesh, 0) : NULL;
}

/* returns the next local tree in the cmesh (by treeid)
 * after a given tree.
 * The given tree must be a valid and owned tree.
 * If the given tree is the last local tree, NULL is returned */
/* TODO: hide */
t8_ctree_t
t8_cmesh_get_next_tree (t8_cmesh_t cmesh, t8_ctree_t tree)
{
  T8_ASSERT (cmesh != NULL);
  T8_ASSERT (tree != NULL);
  T8_ASSERT (0 <= tree->treeid && tree->treeid < cmesh->num_local_trees);
  T8_ASSERT (cmesh->committed);
  return tree->treeid <
    cmesh->num_local_trees -
    1 ? t8_cmesh_get_tree (cmesh, tree->treeid + 1) : NULL;
}

void
t8_cmesh_set_attribute (t8_cmesh_t cmesh, t8_gloidx_t gtree_id,
                        int package_id, int key, void *data, size_t data_size,
                        int data_persists)
{
  T8_ASSERT (cmesh != NULL);
  T8_ASSERT (!cmesh->committed);

  t8_stash_add_attribute (cmesh->stash, gtree_id, package_id, key, data_size,
                          data, data_persists);
}

double             *
t8_cmesh_get_tree_vertices (t8_cmesh_t cmesh, t8_locidx_t ltreeid)
{
  T8_ASSERT (t8_cmesh_is_committed (cmesh));
  T8_ASSERT (0 <= ltreeid && ltreeid < cmesh->num_local_trees);

  return (double *) t8_cmesh_get_attribute (cmesh, t8_get_package_id (), 0,
                                            ltreeid);
}

void               *
t8_cmesh_get_attribute (t8_cmesh_t cmesh, int package_id, int key,
                        t8_locidx_t ltree_id)
{
  int                 is_ghost;

  T8_ASSERT (cmesh->committed);
  T8_ASSERT (0 <= ltree_id &&
             ltree_id < cmesh->num_ghosts + cmesh->num_local_trees);
  is_ghost = ltree_id >= cmesh->num_local_trees;
  if (is_ghost) {
    ltree_id = ltree_id - cmesh->num_local_trees;
  }
  return t8_cmesh_trees_get_attribute (cmesh->trees, ltree_id, package_id,
                                       key, NULL, is_ghost);
}

t8_shmem_array_t
t8_cmesh_get_partition_table (t8_cmesh_t cmesh)
{
  T8_ASSERT (t8_cmesh_is_committed (cmesh));
  if (!cmesh->set_partition) {
    /* The mesh is not partitioned. We return NULL. */
    return NULL;
  }
  /* If the mesh is not stored, NULL is returned, otherwise the
   * partition array. */
  return cmesh->tree_offsets;
}

#if 0
/* Check whether a given tree_id belongs to a tree in the cmesh.
 * If partitioned only local trees are allowed.
 */
static int
t8_cmesh_tree_id_is_owned (t8_cmesh_t cmesh, t8_locidx_t tree_id)
{
  T8_ASSERT (cmesh->committed);
  if (cmesh->set_partition) {
    return cmesh->first_tree <= tree_id
      && tree_id < cmesh->first_tree + cmesh->num_local_trees;
  }
  else {
    return 0 <= tree_id && tree_id < cmesh->num_trees;
  }
}

#endif

#if 0
/* Given a tree_id return the index of the specified tree in
 * cmesh's tree array
 */
static              t8_locidx_t
t8_cmesh_tree_index (t8_cmesh_t cmesh, t8_locidx_t tree_id)
{
  return cmesh->set_partition ? tree_id - cmesh->first_tree : tree_id;
}
#endif

void
t8_cmesh_set_dimension (t8_cmesh_t cmesh, int dim)
{
  T8_ASSERT (t8_cmesh_is_initialized (cmesh));
  T8_ASSERT (0 <= dim && dim <= T8_ECLASS_MAX_DIM);

  cmesh->dimension = dim;
}

void
t8_cmesh_set_tree_class (t8_cmesh_t cmesh, t8_gloidx_t gtree_id,
                         t8_eclass_t tree_class)
{
  T8_ASSERT (t8_cmesh_is_initialized (cmesh));
  T8_ASSERT (gtree_id >= 0);

  /* If we insert the first tree, set the dimension of the cmesh
   * to this tree's dimension. Otherwise check whether the dimension
   * of the tree to be inserted equals the dimension of the cmesh. */
  if (cmesh->dimension == -1) {
    cmesh->dimension = t8_eclass_to_dimension[tree_class];
  }
  else {
    /* TODO: This makes it illegal to set a tree to i.e. quad and change it
     *       to hex later. Even if we replace all trees with another dimension.
     *       We could move this check to commit. */
    /* TODO: If cmesh is partitioned and this part has no trees then the
     *       dimension remains unset forever. */
    T8_ASSERT (t8_eclass_to_dimension[tree_class] == cmesh->dimension);
  }

  t8_stash_add_class (cmesh->stash, gtree_id, tree_class);
#ifdef T8_ENABLE_DEBUG
  cmesh->inserted_trees++;
#endif
}

/* Compute erg = v_1 . v_2
 * the 3D scalar product.
 */
static double
t8_cmesh_tree_vertices_dot (double *v_1, double *v_2)
{
  double              erg = 0;
  int                 i;

  for (i = 0; i < 3; i++) {
    erg += v_1[i] * v_2[i];
  }
  return erg;
}

/* Compute erg = v_1 x v_2
 * the 3D cross product.
 */
static void
t8_cmesh_tree_vertices_cross (double *v_1, double *v_2, double *erg)
{
  int                 i;

  for (i = 0; i < 3; i++) {
    erg[i] = v_1[(i + 1) % 3] * v_2[(i + 2) % 3]
      - v_1[(i + 2) % 3] * v_2[(i + 1) % 3];
  }
}

/* Given a set of vertex coordinates for a tree of a given eclass.
 * Query whether the geometric volume of the tree with this coordinates
 * would be negative.
 * Returns true if a tree of the given eclass with the given vertex
 * coordinates does have negative volume.
 */
int
t8_cmesh_tree_vertices_negative_volume (t8_eclass_t eclass,
                                        double *vertices, int num_vertices)
{
  double              v_1[3], v_2[3], v_j[3], cross[3], sc_prod;
  int                 i, j;

  T8_ASSERT (num_vertices == t8_eclass_num_vertices[eclass]);

  if (t8_eclass_to_dimension[eclass] <= 2) {
    /* Only three dimensional eclass do have a volume */
    return 0;
  }

  T8_ASSERT (eclass == T8_ECLASS_TET || eclass == T8_ECLASS_HEX
             || eclass == T8_ECLASS_PRISM || eclass == T8_ECLASS_PYRAMID);
  T8_ASSERT (num_vertices >= 4);

  /*
   *      6 ______  7  For Hexes and pyramids, if the vertex 4 is below the 0-1-2-3 plane,
   *       /|     /     the volume is negative. This is the case if and only if
   *    4 /_____5/|     the scalar product of v_4 with the cross product of v_1 and v_2 is
   *      | | _ |_|     smaller 0:
   *      | 2   | / 3   < v_4, v_1 x v_2 > < 0
   *      |/____|/
   *     0      1
   *
   *
   *    For tets/prisms, if the vertex 3 is below/above the 0-1-2 plane, the volume
   *    is negative. This is the case if and only if
   *    the scalar product of v_3 with the cross product of v_1 and v_2 is
   *    greater 0:
   *
   *    < v_3, v_1 x v_2 > > 0
   *
   */

  /* build the vectors v_i as vertices_i - vertices_0 */

  if (eclass == T8_ECLASS_TET || eclass == T8_ECLASS_PRISM) {
    /* In the tet/prism case, the third vector is v_3 */
    j = 3;
  }
  else {
    /* For pyramids and Hexes, the third vector is v_4 */
    j = 4;
  }
  for (i = 0; i < 3; i++) {
    v_1[i] = vertices[3 + i] - vertices[i];
    v_2[i] = vertices[6 + i] - vertices[i];
    v_j[i] = vertices[3 * j + i] - vertices[i];
  }

  /* compute cross = v_1 x v_2 */
  t8_cmesh_tree_vertices_cross (v_1, v_2, cross);
  /* Compute sc_prod = <v_j, cross> */
  sc_prod = t8_cmesh_tree_vertices_dot (v_j, cross);

  T8_ASSERT (sc_prod != 0);
  return eclass == T8_ECLASS_TET ? sc_prod > 0 : sc_prod < 0;
}

#ifdef T8_ENABLE_DEBUG
/* After a cmesh is committed, check whether all trees in a cmesh do have positive volume.
 * Returns true if all trees have positive volume.
 */
int
t8_cmesh_no_negative_volume (t8_cmesh_t cmesh)
{
  t8_locidx_t         itree;
  double             *vertices;
  t8_eclass_t         eclass;
  int                 ret, res = 0;

  if (cmesh == NULL) {
    return 0;
  }
  /* Iterate over all trees, get their vertices and check the volume */
  for (itree = 0; itree < cmesh->num_local_trees; itree++) {
    vertices = t8_cmesh_get_tree_vertices (cmesh, itree);
    ret = 1;
    if (vertices != NULL) {
      /* Vertices are set */
      eclass = t8_cmesh_get_tree_class (cmesh, itree);
      ret = t8_cmesh_tree_vertices_negative_volume (eclass, vertices,
                                                    t8_eclass_num_vertices
                                                    [eclass]);
      if (ret) {
        t8_debugf ("Detected negative volume in tree %li\n", (long) itree);
      }
      res |= ret;               /* res is true if one ret value is true */
    }
  }
  return !res;
}
#endif

void
t8_cmesh_set_tree_vertices (t8_cmesh_t cmesh, t8_locidx_t ltree_id,
                            int package_id, int key,
                            double *vertices, int num_vertices)
{
  T8_ASSERT (cmesh != NULL);
  T8_ASSERT (vertices != NULL);
  T8_ASSERT (!cmesh->committed);

  t8_stash_add_attribute (cmesh->stash, ltree_id, package_id, key,
                          3 * num_vertices * sizeof (double),
                          (void *) vertices, 1);
}

void
t8_cmesh_set_join (t8_cmesh_t cmesh, t8_gloidx_t gtree1, t8_gloidx_t gtree2,
                   int face1, int face2, int orientation)
{
  T8_ASSERT (0 <= orientation);

  t8_stash_add_facejoin (cmesh->stash, gtree1, gtree2, face1, face2,
                         orientation);
}

void
t8_cmesh_set_profiling (t8_cmesh_t cmesh, int set_profiling)
{
  T8_ASSERT (t8_cmesh_is_initialized (cmesh));

  if (set_profiling) {
    if (cmesh->profile == NULL) {
      /* Only do something if profiling is not enabled already */
      cmesh->profile = T8_ALLOC_ZERO (t8_cprofile_struct_t, 1);
    }
  }
  else {
    /* Free any profile that is already set */
    if (cmesh->profile != NULL) {
      T8_FREE (cmesh->profile);
    }
  }
}

/* returns true if cmesh_a equals cmesh_b */
int
t8_cmesh_is_equal (t8_cmesh_t cmesh_a, t8_cmesh_t cmesh_b)
/* TODO: rewrite */
{
  int                 is_equal;
  T8_ASSERT (cmesh_a != NULL && cmesh_b != NULL);

  if (cmesh_a == cmesh_b) {
    return 1;
  }
  /* check entries that are numbers */
  is_equal = cmesh_a->committed != cmesh_b->committed || cmesh_a->dimension !=
    cmesh_b->dimension ||
    cmesh_a->set_partition != cmesh_b->set_partition ||
    cmesh_a->mpirank != cmesh_b->mpirank ||
    cmesh_a->mpisize != cmesh_b->mpisize ||
    cmesh_a->num_trees != cmesh_b->num_trees ||
    cmesh_a->num_local_trees != cmesh_b->num_local_trees ||
    cmesh_a->num_ghosts != cmesh_b->num_ghosts ||
    cmesh_a->first_tree != cmesh_b->first_tree;
#if 0
  /* TODO: The inserted variables are counters that are only active if the
   * cmesh is committed from scratch. If a cmesh is commited via cmesh_copy,
   * then these counters are not active. So even for equal cmeshes
   * these counters must not store the same value. */
#ifdef T8_ENABLE_DEBUG
  is_equal = is_equal || cmesh_a->inserted_trees != cmesh_b->inserted_trees ||
    cmesh_a->inserted_ghosts != cmesh_b->inserted_ghosts;
#endif
#endif
  if (is_equal != 0) {
    return 0;
  }
  /* check arrays */
  is_equal = memcmp (cmesh_a->num_trees_per_eclass,
                     cmesh_b->num_trees_per_eclass,
                     T8_ECLASS_COUNT * sizeof (t8_gloidx_t));
  is_equal = is_equal || memcmp (cmesh_a->num_local_trees_per_eclass,
                                 cmesh_b->num_local_trees_per_eclass,
                                 T8_ECLASS_COUNT * sizeof (t8_locidx_t));

  /* check tree_offsets */
  if (cmesh_a->tree_offsets != NULL) {
    if (cmesh_b->tree_offsets == NULL) {
      return 0;
    }
    else {
      is_equal = is_equal || !t8_shmem_array_is_equal (cmesh_a->tree_offsets,
                                                       cmesh_b->tree_offsets);
    }
  }
  if (is_equal != 0) {
    return 0;
  }
  /* check trees */
  if (cmesh_a->committed &&
      !t8_cmesh_trees_is_equal (cmesh_a, cmesh_a->trees, cmesh_b->trees)) {
    /* if we have committed check tree arrays */
    return 0;
  }
  else {
    if (!cmesh_a->committed &&
        !t8_stash_is_equal (cmesh_a->stash, cmesh_b->stash)) {
      /* if we have not committed check stash arrays */
      return 0;
    }
  }
  return 1;
}

#if 0
/* broadcast the tree attributes of a cmesh on root to all processors */
/* TODO: can we optimize it by just sending the memory of the mempools? */
static void
t8_cmesh_bcast_attributes (t8_cmesh_t cmesh_in, int root, sc_MPI_Comm comm)
{
  int                 mpirank, mpisize, mpiret;
  int                 has_attr;
  t8_ctree_t          tree;

  mpiret = sc_MPI_Comm_rank (comm, &mpirank);
  SC_CHECK_MPI (mpiret);
  mpiret = sc_MPI_Comm_size (comm, &mpisize);
  SC_CHECK_MPI (mpiret);

  for (tree = t8_cmesh_get_first_tree (cmesh_in); tree != NULL;
       tree = t8_cmesh_get_next_tree (cmesh_in, tree)) {
    if (mpirank == root && tree->attribute != NULL) {
      has_attr = 1;
    }
    else {
      has_attr = 0;
    }
    mpiret = sc_MPI_Bcast (&has_attr, 1, sc_MPI_INT, root, comm);
    SC_CHECK_MPI (mpiret);
    if (has_attr) {
      if (mpirank != root) {
        tree->attribute =
          sc_mempool_alloc (cmesh_in->tree_attributes_mem[tree->eclass]);
      }
      mpiret = sc_MPI_Bcast (tree->attribute,
                             t8_cmesh_get_attribute_size (cmesh_in,
                                                          tree->eclass),
                             sc_MPI_BYTE, root, comm);
      SC_CHECK_MPI (mpiret);
    }
  }
}
#endif

t8_cmesh_t
t8_cmesh_bcast (t8_cmesh_t cmesh_in, int root, sc_MPI_Comm comm)
{
  int                 mpirank, mpisize, mpiret;
  int                 iclass;
  t8_cmesh_t          cmesh_out;

  struct
  {
    t8_cmesh_struct_t   cmesh;
    t8_gloidx_t         num_trees_per_eclass[T8_ECLASS_COUNT];
    size_t              stash_elem_counts[3];
    int                 pre_commit;     /* True, if cmesh on root is not committed yet. */
#ifdef T8_ENABLE_DEBUG
    sc_MPI_Comm         comm;
#endif
  } meta_info;

  /* TODO: BUG: running with two processes and a cmesh of one T8_ECLASS_LINE,
   *       the on both processes the face_neigbors and vertices arrays of
   *       the single tree point to the same physical memory.
   *       (face_neighbors on both processes are equal and vertices on both
   *        processes are equal)
   */
  /* TODO: Send the tree's vertices */

  /* TODO: rewrite */

  mpiret = sc_MPI_Comm_rank (comm, &mpirank);
  SC_CHECK_MPI (mpiret);
  mpiret = sc_MPI_Comm_size (comm, &mpisize);
  SC_CHECK_MPI (mpiret);

  T8_ASSERT (0 <= root && root < mpisize);
  T8_ASSERT (mpirank == root || cmesh_in == NULL);
  T8_ASSERT (mpirank != root || cmesh_in != NULL);
  T8_ASSERT (mpirank != root || cmesh_in->set_partition == 0);
  /* The cmesh on the calling process must not be owned by something
   * else. */
  /* TODO: would it be useful to allow bcast even if the cmesh is referenced?
   * But then the bcasted version on other procs would have a different refcount
   * than the cmesh on the root */
  T8_ASSERT (mpirank != root || cmesh_in->rc.refcount == 1);

  /* At first we broadcast all meta information. */
  if (mpirank == root) {
    memcpy (&meta_info.cmesh, cmesh_in, sizeof (*cmesh_in));
    for (iclass = 0; iclass < T8_ECLASS_COUNT; iclass++) {
      meta_info.num_trees_per_eclass[iclass] =
        cmesh_in->num_trees_per_eclass[iclass];
      T8_ASSERT (cmesh_in->num_local_trees_per_eclass[iclass] ==
                 cmesh_in->num_trees_per_eclass[iclass]);
    }
    if (t8_cmesh_is_committed (cmesh_in)) {
      meta_info.pre_commit = 0;
    }
    else {
      meta_info.pre_commit = 1;
      meta_info.stash_elem_counts[0] = cmesh_in->stash->attributes.elem_count;
      meta_info.stash_elem_counts[1] = cmesh_in->stash->classes.elem_count;
      meta_info.stash_elem_counts[2] = cmesh_in->stash->joinfaces.elem_count;
    }
#ifdef T8_ENABLE_DEBUG
    meta_info.comm = comm;
#endif
    /* Root returns the input cmesh */
    cmesh_out = cmesh_in;
  }
  /* TODO: we could optimize this by using IBcast */
  mpiret = sc_MPI_Bcast (&meta_info, sizeof (meta_info), sc_MPI_BYTE, root,
                         comm);
  SC_CHECK_MPI (mpiret);

  /* If not root store information in new cmesh and allocate memory for arrays. */
  if (mpirank != root) {
    t8_cmesh_init (&cmesh_out);
    cmesh_out->dimension = meta_info.cmesh.dimension;
    cmesh_out->face_knowledge = meta_info.cmesh.face_knowledge;
    cmesh_out->set_partition = meta_info.cmesh.set_partition;
    cmesh_out->set_partition_level = meta_info.cmesh.set_partition_level;
    cmesh_out->set_refine_level = meta_info.cmesh.set_refine_level;
    cmesh_out->num_trees = meta_info.cmesh.num_trees;
    cmesh_out->num_local_trees = cmesh_out->num_trees;
    cmesh_out->first_tree = 0;
    cmesh_out->first_tree_shared = 0;
    cmesh_out->num_ghosts = 0;
    T8_ASSERT (cmesh_out->set_partition == 0);
    if (meta_info.cmesh.profile != NULL) {
      t8_cmesh_set_profiling (cmesh_in, 1);
    }
    for (iclass = 0; iclass < T8_ECLASS_COUNT; iclass++) {
      cmesh_out->num_trees_per_eclass[iclass] =
        meta_info.num_trees_per_eclass[iclass];
      cmesh_out->num_local_trees_per_eclass[iclass] =
        meta_info.num_trees_per_eclass[iclass];
    }
#ifdef T8_ENABLE_DEBUG
    T8_ASSERT (meta_info.comm == comm);
#endif
  }
  if (meta_info.pre_commit) {
    /* broadcast all the stashed information about trees/neighbors/attributes */
    t8_stash_bcast (cmesh_out->stash, root, comm,
                    meta_info.stash_elem_counts);
  }
  else {
    /* broadcast the stored information about the trees */
    t8_cmesh_trees_bcast (cmesh_out, root, comm);
    if (mpirank != root) {
      /* destroy stash and set to committed */
      t8_stash_destroy (&cmesh_out->stash);
      cmesh_out->committed = 1;
    }
  }

  cmesh_out->mpirank = mpirank;
  cmesh_out->mpisize = mpisize;
  /* Final checks */
#ifdef T8_ENABLE_DEBUG
  if (!meta_info.pre_commit) {
    T8_ASSERT (t8_cmesh_is_committed (cmesh_out));
    T8_ASSERT (t8_cmesh_comm_is_valid (cmesh_out, comm));
  }
#endif
  return cmesh_out;
}

#ifdef T8_WITH_METIS
void
t8_cmesh_reorder (t8_cmesh_t cmesh, sc_MPI_Comm comm)
{
  int                 mpisize, mpiret;
  idx_t               idx_mpisize;
  idx_t               ncon = 1, elemens;
  idx_t               volume, *partition, ipart, newpart;
  int                 num_faces, iface, count_face;
  idx_t              *xadj, *adjncy;
  int                 success;
  t8_locidx_t        *new_number, itree, *tree_per_part_off, *tree_per_part;
  t8_locidx_t        *face_neighbor;
  t8_locidx_t         neigh_id;
  t8_ctree_t          tree;

  /* cmesh must be commited and not partitioned */
  T8_ASSERT (cmesh->committed);
  T8_ASSERT (!cmesh->set_partition);

  mpiret = sc_MPI_Comm_size (comm, &mpisize);
  idx_mpisize = mpisize;
  SC_CHECK_MPI (mpiret);

  elemens = cmesh->num_trees;
  T8_ASSERT ((t8_locidx_t) elemens == cmesh->num_trees);

  /* Count the number of tree-to-tree connections via a face */
  num_faces = 0;
  for (itree = 0; itree < cmesh->num_trees; itree++) {
    tree = t8_cmesh_trees_get_tree_ext (cmesh->trees, itree, &face_neighbor,
                                        NULL);
    for (iface = 0; iface < t8_eclass_num_faces[tree->eclass]; iface++) {
      if (face_neighbor[iface] >= 0)
        num_faces++;
    }
  }

  /* xadj and adjncy store the face-connections in a CSR format
   * xadj[treeid] = offset of the tree in adjncy
   * adjncy[xadj[treeid]]...adjncy[xadj[treeid]-1] are the trees with which
   * the tree has a face connection */
  xadj = T8_ALLOC_ZERO (idx_t, elemens + 1);
  adjncy = T8_ALLOC (idx_t, num_faces);

  /* fill xadj and adjncy arrays */
  for (itree = 0, count_face = 0; itree < cmesh->num_trees; itree++) {
    tree = t8_cmesh_get_tree (cmesh, itree);
    xadj[itree + 1] = xadj[itree];
    for (iface = 0; iface < t8_eclass_num_faces[tree->eclass]; iface++) {
      if (face_neighbor[iface] >= 0) {
        adjncy[count_face++] = face_neighbor[iface];
        xadj[itree + 1]++;
      }
    }
  }

  /* partition stores the new partition number for each element */
  partition = T8_ALLOC (idx_t, elemens);
  /* partition the elements in mpisize many partitions */
  success =
    METIS_PartGraphRecursive (&elemens, &ncon, xadj, adjncy, NULL, NULL, NULL,
                              &idx_mpisize, NULL, NULL, NULL, &volume,
                              partition);
  T8_ASSERT (success == METIS_OK);
  /* memory to store the new treeid of a tree */
  new_number = T8_ALLOC (t8_locidx_t, cmesh->num_trees);
  /* Store the number of trees pinter partition */
  tree_per_part = T8_ALLOC_ZERO (t8_locidx_t, mpisize);
  /* Store the treeid offset of each partition. */
  tree_per_part_off = T8_ALLOC_ZERO (t8_locidx_t, mpisize + 1);
  tree_per_part_off[0] = 0;
  /* compute tree_per_part and prepare tree_per_part_off */
  for (itree = 0; itree < cmesh->num_trees; itree++) {
    tree_per_part[partition[itree]]++;
    tree_per_part_off[partition[itree] + 1]++;
  }
  /* compute tree_per_part_off */
  for (ipart = 1; ipart <= mpisize; ipart++) {
    tree_per_part_off[ipart] += tree_per_part_off[ipart - 1];
  }
  /* Compute for each tree its new treeid */
  for (itree = 0; itree < cmesh->num_trees; itree++) {
    newpart = partition[itree];
    T8_ASSERT (tree_per_part[newpart] > 0);
    new_number[itree] =
      tree_per_part_off[newpart + 1] - tree_per_part[newpart];
    tree_per_part[newpart]--;
  }
  /* Set for each tree its new treeid and the new ids of its neighbors */
  for (itree = 0; itree < cmesh->num_trees; itree++) {
    tree = t8_cmesh_trees_get_tree_ext (cmesh->trees, itree, &face_neighbor,
                                        NULL);
    tree->treeid = new_number[itree];
    for (iface = 0; iface < t8_eclass_num_faces[tree->eclass]; iface++) {
      neigh_id = face_neighbor[iface];
      if (neigh_id >= 0) {
        face_neighbor[iface] = new_number[neigh_id];
      }
    }
  }
  T8_FREE (partition);
  T8_FREE (xadj);
  T8_FREE (adjncy);
  T8_FREE (new_number);
  T8_FREE (tree_per_part);
  T8_FREE (tree_per_part_off);
}
#endif

int
t8_cmesh_is_partitioned (t8_cmesh_t cmesh)
{
  T8_ASSERT (t8_cmesh_is_committed (cmesh));

  return cmesh->set_partition != 0;
}

t8_gloidx_t
t8_cmesh_get_num_trees (t8_cmesh_t cmesh)
{
  T8_ASSERT (cmesh != NULL);
  T8_ASSERT (cmesh->committed);

  return cmesh->num_trees;
}

t8_locidx_t
t8_cmesh_get_num_local_trees (t8_cmesh_t cmesh)
{
  T8_ASSERT (cmesh != NULL);
  T8_ASSERT (t8_cmesh_is_committed (cmesh));

  return cmesh->num_local_trees;
}

t8_locidx_t
t8_cmesh_get_num_ghosts (t8_cmesh_t cmesh)
{
  T8_ASSERT (cmesh != NULL);
  T8_ASSERT (t8_cmesh_is_committed (cmesh));

  return cmesh->num_ghosts;
}

int
t8_cmesh_tree_face_is_boundary (t8_cmesh_t cmesh,
                                t8_locidx_t ltree_id, int face)
{
  t8_locidx_t        *face_neighbor;
  int8_t             *ttf;

  T8_ASSERT (t8_cmesh_is_committed (cmesh));

  (void) t8_cmesh_trees_get_tree_ext (cmesh->trees, ltree_id, &face_neighbor,
                                      &ttf);

  if (face_neighbor[face] == ltree_id && ttf[face] == face) {
    /* The tree is connected to itself at the same face.
     * Thus this is a domain boundary */
    return 1;
  }
  return 0;
}

t8_eclass_t
t8_cmesh_get_tree_class (t8_cmesh_t cmesh, t8_locidx_t ltree_id)
{
  t8_ctree_t          tree;

  T8_ASSERT (t8_cmesh_is_committed (cmesh));

  tree = t8_cmesh_get_tree (cmesh, ltree_id);
  return tree->eclass;
}

t8_eclass_t
t8_cmesh_get_ghost_class (t8_cmesh_t cmesh, t8_locidx_t lghost_id)
{
  t8_cghost_t         ghost;

  T8_ASSERT (cmesh != NULL);
  T8_ASSERT (cmesh->committed);
  T8_ASSERT (0 <= lghost_id && lghost_id < cmesh->num_ghosts);

  ghost = t8_cmesh_trees_get_ghost (cmesh->trees, lghost_id);
  return ghost->eclass;
}

t8_gloidx_t
t8_cmesh_get_global_id (t8_cmesh_t cmesh, t8_locidx_t local_id)
{
  T8_ASSERT (0 <= local_id && local_id <
             cmesh->num_ghosts + cmesh->num_local_trees);
  if (local_id < cmesh->num_local_trees) {
    return local_id + cmesh->first_tree;
  }
  else {
    return t8_cmesh_trees_get_ghost (cmesh->trees,
                                     local_id -
                                     cmesh->num_local_trees)->treeid;
  }
}

t8_locidx_t
t8_cmesh_get_local_id (t8_cmesh_t cmesh, t8_gloidx_t global_id)
{
  t8_gloidx_t         temp_local_id;
  T8_ASSERT (t8_cmesh_is_committed (cmesh));
  T8_ASSERT (0 <= global_id && global_id < cmesh->num_trees);

  if (!cmesh->set_partition) {
    /* If the cmesh is not partitioned the local id is the global id */
    return global_id;
  }
  temp_local_id = global_id - cmesh->first_tree;
  if (0 <= temp_local_id && temp_local_id < cmesh->num_local_trees) {
    /* The tree is a local tree */
    return temp_local_id;
  }
  else {
    /* The tree may be a ghost tree */
    return t8_cmesh_trees_get_ghost_local_id (cmesh->trees, global_id);
  }
}

void
t8_cmesh_print_profile (t8_cmesh_t cmesh)
{
  T8_ASSERT (t8_cmesh_is_committed (cmesh));
  if (cmesh->profile != NULL) {
    /* Only print something if profiling is enabled */
    sc_statinfo_t       stats[T8_CPROFILE_NUM_STATS];
    t8_cprofile_t      *profile = cmesh->profile;

    /* Set the stats */
    sc_stats_set1 (&stats[0], profile->partition_trees_shipped,
                   "cmesh: Number of trees sent.");
    sc_stats_set1 (&stats[1],
                   profile->partition_ghosts_shipped,
                   "cmesh: Number of ghosts sent.");
    sc_stats_set1 (&stats[2], profile->partition_trees_recv,
                   "cmesh: Number of trees received.");
    sc_stats_set1 (&stats[3], profile->partition_ghosts_recv,
                   "cmesh: Number of ghosts received.");
    sc_stats_set1 (&stats[4], profile->partition_bytes_sent,
                   "cmesh: Number of bytes sent.");
    sc_stats_set1 (&stats[5], profile->partition_procs_sent,
                   "cmesh: Number of processes sent to.");
    sc_stats_set1 (&stats[6], profile->first_tree_shared,
                   "cmesh: First tree is shared.");
    sc_stats_set1 (&stats[7], profile->partition_runtime,
                   "cmesh: Partition runtime.");
    sc_stats_set1 (&stats[8], profile->commit_runtime,
                   "cmesh: Commit runtime.");
    /* compute stats */
    sc_stats_compute (sc_MPI_COMM_WORLD, T8_CPROFILE_NUM_STATS, stats);
    /* print stats */
    t8_logf (SC_LC_GLOBAL, SC_LP_STATISTICS, "Printing stats for cmesh.\n");
    sc_stats_print (t8_get_package_id (), SC_LP_STATISTICS,
                    T8_CPROFILE_NUM_STATS, stats, 1, 1);
  }
}

<<<<<<< HEAD
void
t8_cmesh_uniform_bounds (t8_cmesh_t cmesh, int level,
                         t8_gloidx_t * first_local_tree,
                         t8_gloidx_t * child_in_tree_begin,
                         t8_gloidx_t * last_local_tree,
                         t8_gloidx_t * child_in_tree_end,
                         int8_t * first_tree_shared)
{
  int                 is_empty;

  T8_ASSERT (cmesh != NULL);
  T8_ASSERT (cmesh->committed);
  T8_ASSERT (level >= 0);

  *first_local_tree = 0;
  if (child_in_tree_begin != NULL) {
    *child_in_tree_begin = 0;
  }
  *last_local_tree = 0;
  if (child_in_tree_end != NULL) {
    *child_in_tree_end = 0;
  }

  //if (cmesh->num_trees_per_eclass[T8_ECLASS_PYRAMID] == 0 || level == 0) {
    t8_gloidx_t         global_num_children;
    t8_gloidx_t         first_global_child;
    t8_gloidx_t         last_global_child;
    t8_gloidx_t         children_per_tree;
#ifdef T8_ENABLE_DEBUG
    t8_gloidx_t         prev_last_tree = -1;
#endif
    const t8_linearidx_t one = 1;

    if (cmesh->num_trees_per_eclass[T8_ECLASS_PYRAMID] != 0){
        if(cmesh->num_trees_per_eclass[T8_ECLASS_TET] != 0 || cmesh->num_trees_per_eclass[T8_ECLASS_HEX] != 0)
        {
            SC_ABORT("Different numbers of elements per tree not yet supported");
        }
        children_per_tree = 2 * (one << 3*level) - sc_intpow64u(6,level);
        global_num_children = cmesh->num_trees_per_eclass[T8_ECLASS_PYRAMID] * children_per_tree;
    }

    else{
        children_per_tree = one << cmesh->dimension * level;
        global_num_children = cmesh->num_trees * children_per_tree;
    }
    if (cmesh->mpirank == 0) {
      first_global_child = 0;
      if (child_in_tree_begin != NULL) {
        *child_in_tree_begin = 0;
      }
    }
    else {
      /* The first global child of processor p
       * with P total processor is (the biggest int smaller than)
       * (total_num_children * p) / P
       * We cast to long double and double first to prevent integer overflow.
       */
      first_global_child =
        ((long double) global_num_children *
         cmesh->mpirank) / (double) cmesh->mpisize;
    }
    if (cmesh->mpirank != cmesh->mpisize - 1) {
      last_global_child =
        ((long double) global_num_children *
         (cmesh->mpirank + 1)) / (double) cmesh->mpisize;
    }
    else {
      last_global_child = global_num_children;
    }
    T8_ASSERT (0 <= first_global_child
               && first_global_child <= global_num_children);
    T8_ASSERT (0 <= last_global_child
               && last_global_child <= global_num_children);
    *first_local_tree = first_global_child / children_per_tree;
    if (child_in_tree_begin != NULL) {
      *child_in_tree_begin =
        first_global_child - *first_local_tree * children_per_tree;
    }

    *last_local_tree = (last_global_child - 1) / children_per_tree;

    is_empty = *first_local_tree >= *last_local_tree
      && first_global_child >= last_global_child;
    if (first_tree_shared != NULL) {
#ifdef T8_ENABLE_DEBUG
      prev_last_tree = (first_global_child - 1) / children_per_tree;
      T8_ASSERT (cmesh->mpirank > 0 || prev_last_tree <= 0);
#endif
      if (!is_empty && cmesh->mpirank > 0 && first_global_child > 0) {
        /* We exclude empty partitions here, by def their first_tree_shared flag is zero */
        /* We also exclude that the previous partition was empty at the beginning of the
         * partitions array */
        /* We also exclude the case that we have the first global element but
         * are not rank 0. */
        *first_tree_shared = 1;
      }
      else {
        *first_tree_shared = 0;
      }
    }
    if (child_in_tree_end != NULL) {
      if (*last_local_tree > 0) {
        *child_in_tree_end =
          last_global_child - *last_local_tree * children_per_tree;
      }
      else {
        *child_in_tree_end = last_global_child;
      }
    }
    if (is_empty) {
      /* This process is empty */
      /* We now set the first local tree to the first local tree on the
       * next nonempty rank, and the last local tree to first - 1 */
      *first_local_tree = last_global_child / children_per_tree;
      if (first_global_child % children_per_tree != 0) {
        /* The next nonempty process shares this tree. */
        (*first_local_tree)++;
      }

      *last_local_tree = *first_local_tree - 1;
    }

#if 0
    if (first_global_child >= last_global_child && cmesh->mpirank != 0) {
      /* This process is empty */
      *first_local_tree = prev_last_tree + 1;
    }
#endif
 /* }

  else {
    SC_ABORT ("Partition with level > 0 "
              "does not support pyramidal elements yet.");
  }*/
}

=======
>>>>>>> 52b7b581
static void
t8_cmesh_reset (t8_cmesh_t * pcmesh)
{
  t8_cmesh_t          cmesh;

  T8_ASSERT (pcmesh != NULL);
  cmesh = *pcmesh;
  T8_ASSERT (cmesh != NULL);
  T8_ASSERT (cmesh->rc.refcount == 0);

  /* free tree_offset */
  if (cmesh->tree_offsets != NULL) {
#if T8_ENABLE_DEBUG
    sc_MPI_Comm         comm;
    /* Check whether a correct communicator was stored at tree_offsets.
     * This is useful for debugging. */
    comm = t8_shmem_array_get_comm (cmesh->tree_offsets);
    T8_ASSERT (t8_cmesh_comm_is_valid (cmesh, comm));
#endif
    /* Destroy the shared memory array */
    t8_shmem_array_destroy (&cmesh->tree_offsets);
  }
  /*TODO: write this */
  if (!cmesh->committed) {
    t8_stash_destroy (&cmesh->stash);
    if (cmesh->set_from != NULL) {
      /* We unref our reference of set_from */
      t8_cmesh_unref (&cmesh->set_from);
    }
  }
  else {
    if (cmesh->trees != NULL) {
      t8_cmesh_trees_destroy (&cmesh->trees);
    }
    T8_ASSERT (cmesh->set_from == NULL);
  }
  if (cmesh->profile != NULL) {
    T8_FREE (cmesh->profile);
  }

  /* unref the refine scheme (if set) */
  if (cmesh->set_refine_scheme != NULL) {
    t8_scheme_cxx_unref (&cmesh->set_refine_scheme);
  }

  /* unref the partition scheme (if set) */
  if (cmesh->set_partition_scheme != NULL) {
    t8_scheme_cxx_unref (&cmesh->set_partition_scheme);
  }

  T8_FREE (cmesh);
  *pcmesh = NULL;
}

void
t8_cmesh_ref (t8_cmesh_t cmesh)
{
  T8_ASSERT (cmesh != NULL);
  t8_refcount_ref (&cmesh->rc);
}

void
t8_cmesh_unref (t8_cmesh_t * pcmesh)
{
  t8_cmesh_t          cmesh;
  T8_ASSERT (pcmesh != NULL);
  cmesh = *pcmesh;
  T8_ASSERT (cmesh != NULL);
  if (t8_refcount_unref (&cmesh->rc)) {
    t8_cmesh_reset (pcmesh);
  }
}

void
t8_cmesh_destroy (t8_cmesh_t * pcmesh)
{
  T8_ASSERT (pcmesh != NULL && *pcmesh != NULL &&
             t8_refcount_is_last (&(*pcmesh)->rc));
  t8_cmesh_unref (pcmesh);
  T8_ASSERT (*pcmesh == NULL);
}

/* TODO: In p4est a tree edge is joined with itself to denote a domain boundary.
 *       Will we do it the same in t8code? This is not yet decided, however the
 *       function below stores these neighbourhood information in the cmesh. */
/* TODO: Eventually we may directly partition the mesh here */
/* Offset-1 is added to each tree_id, this is used in i.e. t8_cmesh_new_disjoint_bricks,
 * If offset is nonzero, then set_partition must be true and the cmesh is
 * partitioned and has all trees in conn as local trees.
 * The offsets on the different processes must add up! */
static              t8_cmesh_t
t8_cmesh_new_from_p4est_ext (void *conn, int dim,
                             sc_MPI_Comm comm, int set_partition,
                             t8_gloidx_t offset)
{
#define _T8_CMESH_P48_CONN(_ENTRY) \
  (dim == 2 ? ((p4est_connectivity_t *) conn)->_ENTRY \
            : ((p8est_connectivity_t *) conn)->_ENTRY)
  t8_cmesh_t          cmesh;
  t8_gloidx_t         ltree;
  p4est_topidx_t      treevertex;
  double              vertices[24];     /* Only 4 * 3 = 12 used in 2d */
  int                 num_tvertices;
  int                 num_faces;
  int                 ivertex, iface;
  int                 use_offset;
  int8_t              ttf;
  p4est_topidx_t      ttt;

  T8_ASSERT (dim == 2 || dim == 3);
  T8_ASSERT (dim == 3
             ||
             p4est_connectivity_is_valid ((p4est_connectivity_t *) (conn)));
  T8_ASSERT (dim == 2
             ||
             p8est_connectivity_is_valid ((p8est_connectivity_t *) (conn)));
  T8_ASSERT (offset == 0 || set_partition);
  if (offset) {
    offset--;
    use_offset = 1;
  }
  else {
    use_offset = 0;
  }
  T8_ASSERT (offset >= 0);
  /* TODO: Check offsets for consistency */
  num_tvertices = 1 << dim;     /*vertices per tree. 4 if dim = 2 and 8 if dim = 3. */
  num_faces = dim == 2 ? 4 : 6;
  /* basic setup */
  t8_cmesh_init (&cmesh);
  /* Add each tree to cmesh and get vertex information for each tree */
  for (ltree = 0; ltree < _T8_CMESH_P48_CONN (num_trees); ltree++) {    /* loop over each tree */
    t8_cmesh_set_tree_class (cmesh, ltree + offset,
                             dim == 2 ? T8_ECLASS_QUAD : T8_ECLASS_HEX);
    for (ivertex = 0; ivertex < num_tvertices; ivertex++) {     /* loop over each tree corner */
      treevertex =
        _T8_CMESH_P48_CONN (tree_to_vertex[num_tvertices * ltree + ivertex]);
      vertices[3 * ivertex] = _T8_CMESH_P48_CONN (vertices[3 * treevertex]);
      vertices[3 * ivertex + 1] =
        _T8_CMESH_P48_CONN (vertices[3 * treevertex + 1]);
      vertices[3 * ivertex + 2] =
        _T8_CMESH_P48_CONN (vertices[3 * treevertex + 2]);
    }
    t8_cmesh_set_tree_vertices (cmesh, ltree + offset, t8_get_package_id (),
                                0, vertices, num_tvertices);
  }
  /* get face neighbor information from conn and join faces in cmesh */
  for (ltree = 0; ltree < _T8_CMESH_P48_CONN (num_trees); ltree++) {    /* loop over each tree */
    for (iface = 0; iface < num_faces; iface++) {       /* loop over each face */
      ttf = _T8_CMESH_P48_CONN (tree_to_face[num_faces * ltree + iface]);
      ttt = _T8_CMESH_P48_CONN (tree_to_tree[num_faces * ltree + iface]);
      /* insert the face only if we did not insert it before */
      if (ltree < ttt || (ltree == ttt && iface < ttf % num_faces)) {
        t8_cmesh_set_join (cmesh, ltree + offset, ttt + offset, iface,
                           ttf % num_faces, ttf / num_faces);
      }
    }
  }
  if (set_partition) {
    /* TODO: a copy of this code exists below, make it a function */
    int                 mpirank, mpisize, mpiret;
    t8_gloidx_t         first_tree, last_tree, num_trees, num_local_trees;

    mpiret = sc_MPI_Comm_rank (comm, &mpirank);
    SC_CHECK_MPI (mpiret);
    mpiret = sc_MPI_Comm_size (comm, &mpisize);
    SC_CHECK_MPI (mpiret);
    if (use_offset == 0) {
      /* The total number of trees is the number of trees in conn */
      num_trees = _T8_CMESH_P48_CONN (num_trees);
      /* First tree and last tree according to uniform level 0 partitioning */
      first_tree = (mpirank * num_trees) / mpisize;
      last_tree = ((mpirank + 1) * num_trees) / mpisize - 1;
    }
    else {
      /* First_tree and last_tree are the first and last trees of conn plu the offset */
      num_local_trees = _T8_CMESH_P48_CONN (num_trees);
      first_tree = offset;
      last_tree = offset + num_local_trees - 1;
      /* The global number of trees is the sum over all numbers of trees
       * in conn on each process */
      sc_MPI_Allreduce (&num_local_trees, &num_trees, 1, T8_MPI_GLOIDX,
                        sc_MPI_SUM, comm);
      t8_debugf ("Generating partitioned cmesh from connectivity\n"
                 "Has %li global and %li local trees.\n", num_trees,
                 num_local_trees);
    }
    t8_cmesh_set_partition_range (cmesh, 3, first_tree, last_tree);
  }
  t8_cmesh_commit (cmesh, comm);
  return cmesh;
#undef _T8_CMESH_P48_CONN
}

t8_cmesh_t
t8_cmesh_new_from_p4est (p4est_connectivity_t * conn,
                         sc_MPI_Comm comm, int do_partition)
{
  return t8_cmesh_new_from_p4est_ext (conn, 2, comm, do_partition, 0);
}

t8_cmesh_t
t8_cmesh_new_from_p8est (p8est_connectivity_t * conn,
                         sc_MPI_Comm comm, int do_partition)
{
  return t8_cmesh_new_from_p4est_ext (conn, 3, comm, do_partition, 0);
}

static              t8_cmesh_t
t8_cmesh_new_vertex (sc_MPI_Comm comm)
{
  t8_cmesh_t          cmesh;
  double              vertices[3] = {
    0, 0, 0
  };
  t8_cmesh_init (&cmesh);
  t8_cmesh_set_tree_class (cmesh, 0, T8_ECLASS_VERTEX);
  t8_cmesh_set_tree_vertices (cmesh, 0, t8_get_package_id (), 0, vertices, 1);
  t8_cmesh_commit (cmesh, comm);
  return cmesh;
}

static              t8_cmesh_t
t8_cmesh_new_line (sc_MPI_Comm comm)
{
  t8_cmesh_t          cmesh;
  double              vertices[6] = {
    0, 0, 0,
    1, 0, 0
  };
  t8_cmesh_init (&cmesh);
  t8_cmesh_set_tree_class (cmesh, 0, T8_ECLASS_LINE);
  t8_cmesh_set_tree_vertices (cmesh, 0, t8_get_package_id (), 0, vertices, 2);
  t8_cmesh_commit (cmesh, comm);
  return cmesh;
}

static              t8_cmesh_t
t8_cmesh_new_tri (sc_MPI_Comm comm)
{
  t8_cmesh_t          cmesh;
  double              vertices[9] = {
    0, 0, 0,
    1, 0, 0,
    1, 1, 0
  };
  t8_cmesh_init (&cmesh);
  t8_cmesh_set_tree_class (cmesh, 0, T8_ECLASS_TRIANGLE);
  t8_cmesh_set_tree_vertices (cmesh, 0, t8_get_package_id (), 0, vertices, 3);
  t8_cmesh_commit (cmesh, comm);
  return cmesh;
}

static              t8_cmesh_t
t8_cmesh_new_tet (sc_MPI_Comm comm)
{
  t8_cmesh_t          cmesh;
  double              vertices[12] = {
    1, 1, 1,
    1, -1, -1,
    -1, 1, -1,
    -1, -1, 1
  };
  t8_cmesh_init (&cmesh);
  t8_cmesh_set_tree_class (cmesh, 0, T8_ECLASS_TET);
  t8_cmesh_set_tree_vertices (cmesh, 0, t8_get_package_id (), 0, vertices, 4);
  t8_cmesh_commit (cmesh, comm);
  return cmesh;
}

static              t8_cmesh_t
t8_cmesh_new_quad (sc_MPI_Comm comm)
{
  t8_cmesh_t          cmesh;
  double              vertices[12] = {
    0, 0, 0,
    1, 0, 0,
    0, 1, 0,
    1, 1, 0,
  };
  t8_cmesh_init (&cmesh);
  t8_cmesh_set_tree_class (cmesh, 0, T8_ECLASS_QUAD);
  t8_cmesh_set_tree_vertices (cmesh, 0, t8_get_package_id (), 0, vertices, 4);
  t8_cmesh_commit (cmesh, comm);
  return cmesh;
}

static              t8_cmesh_t
t8_cmesh_new_hex (sc_MPI_Comm comm)
{
  t8_cmesh_t          cmesh;
  double              vertices[24] = {
    0, 0, 0,
    1, 0, 0,
    0, 1, 0,
    1, 1, 0,
    0, 0, 1,
    1, 0, 1,
    0, 1, 1,
    1, 1, 1
  };
  t8_cmesh_init (&cmesh);
  t8_cmesh_set_tree_class (cmesh, 0, T8_ECLASS_HEX);
  t8_cmesh_set_tree_vertices (cmesh, 0, t8_get_package_id (), 0, vertices, 8);
  t8_cmesh_commit (cmesh, comm);
  return cmesh;
}

static              t8_cmesh_t
t8_cmesh_new_pyramid_deformed (sc_MPI_Comm comm)
{
  t8_cmesh_t          cmesh;
  double              vertices[15] = {
    -1, -2, 0.5,
    2, -1, 0,
    -1, 2, -0.5,
    2, 2, 0,
    3, 3, sqrt(3)
  };
  t8_cmesh_init (&cmesh);
  t8_cmesh_set_tree_class (cmesh, 0, T8_ECLASS_PYRAMID);
  t8_cmesh_set_tree_vertices (cmesh, 0, t8_get_package_id (), 0,
                              vertices, 5);
  t8_cmesh_commit (cmesh, comm);
  return cmesh;
}

static              t8_cmesh_t
t8_cmesh_new_pyramid (sc_MPI_Comm comm)
{
  t8_cmesh_t          cmesh;
  double              vertices[15] = {
    #if 0
    -1, -1, 0,
    1, -1, 0,
    -1, 1, 0,
    1, 1, 0,
    1, 1, 2
    #endif
      0,0,0, 1,0,0 ,0,1,0, 1,1,0, 1,1,1
  };
  t8_cmesh_init (&cmesh);
  t8_cmesh_set_tree_class (cmesh, 0, T8_ECLASS_PYRAMID);
  t8_cmesh_set_tree_vertices (cmesh, 0, t8_get_package_id (), 0,
                              vertices, 5);
  t8_cmesh_commit (cmesh, comm);
  return cmesh;
}

static              t8_cmesh_t
t8_cmesh_new_prism (sc_MPI_Comm comm)
{
  t8_cmesh_t          cmesh;
  double              vertices[18] = {
    0, 0, 0,
    1, 0, 0,
    1, 1, 0,
    0, 0, 1,
    1, 0, 1,
    1, 1, 1
  };
  t8_cmesh_init (&cmesh);
  t8_cmesh_set_tree_class (cmesh, 0, T8_ECLASS_PRISM);
  t8_cmesh_set_tree_vertices (cmesh, 0, t8_get_package_id (), 0, vertices, 6);
  t8_cmesh_commit (cmesh, comm);
  return cmesh;
}

t8_cmesh_t
t8_cmesh_new_from_class (t8_eclass_t eclass, sc_MPI_Comm comm)
{
  switch (eclass) {
  case T8_ECLASS_VERTEX:
    return t8_cmesh_new_vertex (comm);
    break;
  case T8_ECLASS_LINE:
    return t8_cmesh_new_line (comm);
    break;
  case T8_ECLASS_TRIANGLE:
    return t8_cmesh_new_tri (comm);
    break;
  case T8_ECLASS_QUAD:
    return t8_cmesh_new_quad (comm);
    break;
  case T8_ECLASS_TET:
    return t8_cmesh_new_tet (comm);
    break;
  case T8_ECLASS_HEX:
    return t8_cmesh_new_hex (comm);
    break;
  case T8_ECLASS_PYRAMID:
    return t8_cmesh_new_pyramid_deformed (comm);
    break;
  case T8_ECLASS_PRISM:
    return t8_cmesh_new_prism (comm);
    break;
  default:
    SC_ABORT ("Invalid eclass\n");
    return NULL;
  }
}

t8_cmesh_t
t8_cmesh_new_empty (sc_MPI_Comm comm, int do_partition)
{
  t8_cmesh_t          cmesh;

  t8_cmesh_init (&cmesh);
  t8_cmesh_commit (cmesh, comm);
  return cmesh;
}

/* TODO: This is just a helper function that was needed when we changed the vertex interface
 *       to use attributes. Before we stored a list of vertex coordinates in the cmesh and each tree indexed into this list.
 *       Now each tree carries the coordinates of its vertices.
 *       This function translates from the first approached to the second
 *       and was introduced to avoid rewritting the already existing cmesh_new... functions below.
 *       It would be nice to eventually rewrite these functions correctly.
 */
static void
t8_cmesh_new_translate_vertices_to_attributes (t8_topidx_t *
                                               tvertices,
                                               double
                                               *vertices,
                                               double
                                               *attr_vertices,
                                               int num_vertices)
{
  int                 i;
  for (i = 0; i < num_vertices; i++) {
    attr_vertices[3 * i] = vertices[3 * tvertices[i]];
    attr_vertices[3 * i + 1] = vertices[3 * tvertices[i] + 1];
    attr_vertices[3 * i + 2] = vertices[3 * tvertices[i] + 2];
  }
}

/* Compute y = ax + b on an array of doubles, interpreting
 * each 3 as one vector x */
static void
t8_cmesh_coords_axb (const double *coords_in, double *coords_out,
                     int num_vertices, double alpha, const double b[3])
{
  int                 i;

  for (i = 0; i < num_vertices; i++) {
    t8_vec_axpyz (coords_in + i * 3, b, coords_out + i * 3, alpha);
  }
}

t8_cmesh_t
t8_cmesh_new_hypercube_hybrid (int dim, sc_MPI_Comm comm, int do_partition,
                               int periodic)
{
  int                 i;
  t8_cmesh_t          cmesh;
  t8_topidx_t         vertices[8];
  double              vertices_coords_temp[24];
  double              attr_vertices[24];
  double              null_vec[3] = { 0, 0, 0 };
  double              shift[7][3] = { {0.5, 0, 0}, {0, 0.5, 0}, {0, 0, 0.5},
  {0.5, 0.5}, {0.5, 0, 0.5}, {0.5, 0.5, 0.5}, {0, 0.5, 0.5}
  };
  double              vertices_coords[24] = {
    0, 0, 0,
    1, 0, 0,
    0, 1, 0,
    1, 1, 0,
    0, 0, 1,
    1, 0, 1,
    0, 1, 1,
    1, 1, 1
  };

  t8_cmesh_init (&cmesh);
  /* This cmesh consists of 6 tets, 6 prisms and 3 hexes */
  for (i = 0; i < 6; i++) {
    t8_cmesh_set_tree_class (cmesh, i, T8_ECLASS_TET);
  }
  for (i = 6; i < 12; i++) {
    t8_cmesh_set_tree_class (cmesh, i, T8_ECLASS_PRISM);
  }
  for (i = 12; i < 16; i++) {
    t8_cmesh_set_tree_class (cmesh, i, T8_ECLASS_HEX);
  }

    /************************************/
  /*  The tetrahedra                  */
    /************************************/
  /* We place the tetrahedra at the origin of the unit cube.
   * They are essentially the tetrahedral hypercube scaled by 0.5 */
  t8_cmesh_coords_axb (vertices_coords, vertices_coords_temp, 8, 0.5,
                       null_vec);
  t8_cmesh_set_join (cmesh, 0, 1, 2, 1, 0);
  t8_cmesh_set_join (cmesh, 1, 2, 2, 1, 0);
  t8_cmesh_set_join (cmesh, 2, 3, 2, 1, 0);
  t8_cmesh_set_join (cmesh, 3, 4, 2, 1, 0);
  t8_cmesh_set_join (cmesh, 4, 5, 2, 1, 0);
  t8_cmesh_set_join (cmesh, 5, 0, 2, 1, 0);
  vertices[0] = 0;
  vertices[1] = 1;
  vertices[2] = 5;
  vertices[3] = 7;
  t8_cmesh_new_translate_vertices_to_attributes (vertices,
                                                 vertices_coords_temp,
                                                 attr_vertices, 4);
  t8_cmesh_set_tree_vertices (cmesh, 0, t8_get_package_id (), 0,
                              attr_vertices, 4);
  vertices[1] = 3;
  vertices[2] = 1;
  t8_cmesh_new_translate_vertices_to_attributes (vertices,
                                                 vertices_coords_temp,
                                                 attr_vertices, 4);
  t8_cmesh_set_tree_vertices (cmesh, 1, t8_get_package_id (), 0,
                              attr_vertices, 4);
  vertices[1] = 2;
  vertices[2] = 3;
  t8_cmesh_new_translate_vertices_to_attributes (vertices,
                                                 vertices_coords_temp,
                                                 attr_vertices, 4);
  t8_cmesh_set_tree_vertices (cmesh, 2, t8_get_package_id (), 0,
                              attr_vertices, 4);
  vertices[1] = 6;
  vertices[2] = 2;
  t8_cmesh_new_translate_vertices_to_attributes (vertices,
                                                 vertices_coords_temp,
                                                 attr_vertices, 4);
  t8_cmesh_set_tree_vertices (cmesh, 3, t8_get_package_id (), 0,
                              attr_vertices, 4);
  vertices[1] = 4;
  vertices[2] = 6;
  t8_cmesh_new_translate_vertices_to_attributes (vertices,
                                                 vertices_coords_temp,
                                                 attr_vertices, 4);
  t8_cmesh_set_tree_vertices (cmesh, 4, t8_get_package_id (), 0,
                              attr_vertices, 4);
  vertices[1] = 5;
  vertices[2] = 4;
  t8_cmesh_new_translate_vertices_to_attributes (vertices,
                                                 vertices_coords_temp,
                                                 attr_vertices, 4);
  t8_cmesh_set_tree_vertices (cmesh, 5, t8_get_package_id (), 0,
                              attr_vertices, 4);

    /************************************/
  /*     The prisms                   */
    /************************************/
  /* We place the prism to the left, right, and top of the tetrahedra.
   * They are essentially the prism hypercube scaled by 0.5 and
   * shifted in 3 different direction. */
  /* trees 6 and 7 */
  t8_cmesh_coords_axb (vertices_coords, vertices_coords_temp, 8, 0.5,
                       shift[0]);
  vertices[0] = 0;
  vertices[1] = 6;
  vertices[2] = 4;
  vertices[3] = 1;
  vertices[4] = 7;
  vertices[5] = 5;
  t8_cmesh_new_translate_vertices_to_attributes (vertices,
                                                 vertices_coords_temp,
                                                 attr_vertices, 6);
  t8_cmesh_set_tree_vertices (cmesh, 6, t8_get_package_id (), 0,
                              attr_vertices, 6);
  vertices[1] = 2;
  vertices[2] = 6;
  vertices[4] = 3;
  vertices[5] = 7;
  t8_cmesh_new_translate_vertices_to_attributes (vertices,
                                                 vertices_coords_temp,
                                                 attr_vertices, 6);
  t8_cmesh_set_tree_vertices (cmesh, 7, t8_get_package_id (), 0,
                              attr_vertices, 6);

  t8_cmesh_set_join (cmesh, 6, 7, 2, 1, 0);
  /* trees 8 and 9 */
  t8_cmesh_coords_axb (vertices_coords, vertices_coords_temp, 8, 0.5,
                       shift[1]);
  vertices[0] = 0;
  vertices[1] = 5;
  vertices[2] = 1;
  vertices[3] = 2;
  vertices[4] = 7;
  vertices[5] = 3;
  t8_cmesh_new_translate_vertices_to_attributes (vertices,
                                                 vertices_coords_temp,
                                                 attr_vertices, 6);
  t8_cmesh_set_tree_vertices (cmesh, 8, t8_get_package_id (), 0,
                              attr_vertices, 6);
  vertices[1] = 4;
  vertices[2] = 5;
  vertices[4] = 6;
  vertices[5] = 7;
  t8_cmesh_new_translate_vertices_to_attributes (vertices,
                                                 vertices_coords_temp,
                                                 attr_vertices, 6);
  t8_cmesh_set_tree_vertices (cmesh, 9, t8_get_package_id (), 0,
                              attr_vertices, 6);
  t8_cmesh_set_join (cmesh, 8, 9, 2, 1, 0);
  /* trees 10 an 11 */
  t8_cmesh_coords_axb (vertices_coords, vertices_coords_temp, 8, 0.5,
                       shift[2]);
  vertices[0] = 0;
  vertices[1] = 1;
  vertices[2] = 3;
  vertices[3] = 4;
  vertices[4] = 5;
  vertices[5] = 7;
  t8_cmesh_new_translate_vertices_to_attributes (vertices,
                                                 vertices_coords_temp,
                                                 attr_vertices, 6);
  t8_cmesh_set_tree_vertices (cmesh, 10, t8_get_package_id (), 0,
                              attr_vertices, 6);
  vertices[1] = 3;
  vertices[2] = 2;
  vertices[4] = 7;
  vertices[5] = 6;
  t8_cmesh_new_translate_vertices_to_attributes (vertices,
                                                 vertices_coords_temp,
                                                 attr_vertices, 6);
  t8_cmesh_set_tree_vertices (cmesh, 11, t8_get_package_id (), 0,
                              attr_vertices, 6);
  t8_cmesh_set_join (cmesh, 10, 11, 1, 2, 0);

  /* Connect prisms and tets */
  t8_cmesh_set_join (cmesh, 0, 6, 0, 3, 0);
  t8_cmesh_set_join (cmesh, 1, 7, 0, 3, 1);
  t8_cmesh_set_join (cmesh, 2, 8, 0, 3, 0);
  t8_cmesh_set_join (cmesh, 3, 9, 0, 3, 1);
  t8_cmesh_set_join (cmesh, 4, 11, 0, 3, 0);
  t8_cmesh_set_join (cmesh, 5, 10, 0, 3, 1);

  /************************************/
  /*  The hexahedra                   */
  /************************************/

  for (i = 0; i < 8; i++) {
    vertices[i] = i;
  }

  for (i = 0; i < 4; i++) {
    t8_cmesh_coords_axb (vertices_coords, vertices_coords_temp, 8, 0.5,
                         shift[3 + i]);
    t8_cmesh_new_translate_vertices_to_attributes (vertices,
                                                   vertices_coords_temp,
                                                   attr_vertices, 8);
    t8_cmesh_set_tree_vertices (cmesh, 12 + i, t8_get_package_id (), 0,
                                attr_vertices, 8);
  }
  /* Join the hexes */
  t8_cmesh_set_join (cmesh, 12, 14, 5, 4, 0);
  t8_cmesh_set_join (cmesh, 13, 14, 3, 2, 0);
  t8_cmesh_set_join (cmesh, 14, 15, 0, 1, 0);

  /* Join the prisms and hexes */
  t8_cmesh_set_join (cmesh, 6, 13, 0, 4, 1);
  t8_cmesh_set_join (cmesh, 7, 12, 0, 2, 0);
  t8_cmesh_set_join (cmesh, 8, 12, 0, 0, 1);
  t8_cmesh_set_join (cmesh, 9, 15, 0, 4, 0);
  t8_cmesh_set_join (cmesh, 10, 13, 0, 0, 0);
  t8_cmesh_set_join (cmesh, 11, 15, 0, 2, 1);

  if (periodic) {
    /* Connect the sides of the cube to make it periodic */
    /* tets to prisms */
    t8_cmesh_set_join (cmesh, 0, 8, 3, 4, 0);
    t8_cmesh_set_join (cmesh, 5, 9, 3, 4, 0);
    t8_cmesh_set_join (cmesh, 3, 7, 3, 4, 0);
    t8_cmesh_set_join (cmesh, 4, 6, 3, 4, 0);
    t8_cmesh_set_join (cmesh, 1, 10, 3, 4, 0);
    t8_cmesh_set_join (cmesh, 2, 11, 3, 4, 0);
    /* prism to hex */
    t8_cmesh_set_join (cmesh, 6, 12, 1, 3, 0);
    t8_cmesh_set_join (cmesh, 9, 12, 2, 1, 0);
    t8_cmesh_set_join (cmesh, 7, 13, 2, 5, 0);
    t8_cmesh_set_join (cmesh, 11, 13, 1, 1, 0);
    t8_cmesh_set_join (cmesh, 8, 15, 1, 5, 0);
    t8_cmesh_set_join (cmesh, 10, 15, 2, 3, 0);
    /* hex to hex */
    t8_cmesh_set_join (cmesh, 12, 14, 4, 5, 0);
    t8_cmesh_set_join (cmesh, 13, 14, 2, 3, 0);
    t8_cmesh_set_join (cmesh, 14, 15, 1, 0, 0);

  }

  t8_cmesh_commit (cmesh, comm);
  return cmesh;
}

/* The unit cube is constructed from trees of the same eclass.
 * For triangles the square is divided along the (0,0) -- (1,1) diagonal.
 * For prisms the front (y=0) and back (y=1) face are divided into triangles
 * as above.
 */
/* TODO: upgrade with int x,y,z for periodic faces */
t8_cmesh_t
t8_cmesh_new_hypercube (t8_eclass_t eclass, sc_MPI_Comm comm, int do_bcast,
                        int do_partition, int periodic)
{
  t8_cmesh_t          cmesh;
  int                 num_trees_for_hypercube[T8_ECLASS_COUNT] = {
    1, 1, 1, 2, 1, 6, 2, 3
  };
  int                 i;
  t8_topidx_t         vertices[8];
  double              attr_vertices[24];
  int                 mpirank, mpiret;
  double              vertices_coords[24] = {
    0, 0, 0,
    1, 0, 0,
    0, 1, 0,
    1, 1, 0,
    0, 0, 1,
    1, 0, 1,
    0, 1, 1,
    1, 1, 1
  };

  SC_CHECK_ABORT (eclass != T8_ECLASS_PYRAMID || !periodic,
                  "The pyramid cube mesh cannot be periodic.");

  mpiret = sc_MPI_Comm_rank (comm, &mpirank);
  SC_CHECK_MPI (mpiret);
  if (!do_bcast || mpirank == 0) {
    t8_cmesh_init (&cmesh);
    for (i = 0; i < num_trees_for_hypercube[eclass]; i++) {
      t8_cmesh_set_tree_class (cmesh, i, eclass);
    }
    switch (eclass) {
    case T8_ECLASS_HEX:
      vertices[4] = 4;
      vertices[5] = 5;
      vertices[6] = 6;
      vertices[7] = 7;
      if (periodic) {
        t8_cmesh_set_join (cmesh, 0, 0, 4, 5, 0);
      }
    case T8_ECLASS_QUAD:
      vertices[3] = 3;
      vertices[2] = 2;
      if (periodic) {
        t8_cmesh_set_join (cmesh, 0, 0, 2, 3, 0);
      }
    case T8_ECLASS_LINE:
      vertices[1] = 1;
      if (periodic) {
        t8_cmesh_set_join (cmesh, 0, 0, 0, 1, 0);
      }
    case T8_ECLASS_VERTEX:
      vertices[0] = 0;
      t8_cmesh_new_translate_vertices_to_attributes (vertices,
                                                     vertices_coords,
                                                     attr_vertices,
                                                     t8_eclass_num_vertices
                                                     [eclass]);
      t8_cmesh_set_tree_vertices (cmesh, 0, t8_get_package_id (), 0,
                                  attr_vertices,
                                  t8_eclass_num_vertices[eclass]);
      break;
    case T8_ECLASS_PRISM:
      t8_cmesh_set_join (cmesh, 0, 1, 1, 2, 0);
      vertices[0] = 0;
      vertices[1] = 1;
      vertices[2] = 3;
      vertices[3] = 4;
      vertices[4] = 5;
      vertices[5] = 7;
      t8_cmesh_new_translate_vertices_to_attributes (vertices,
                                                     vertices_coords,
                                                     attr_vertices, 6);
      t8_cmesh_set_tree_vertices (cmesh, 0, t8_get_package_id (), 0,
                                  attr_vertices, 6);
      vertices[1] = 3;
      vertices[2] = 2;
      vertices[4] = 7;
      vertices[5] = 6;
      t8_cmesh_new_translate_vertices_to_attributes (vertices,
                                                     vertices_coords,
                                                     attr_vertices, 6);
      t8_cmesh_set_tree_vertices (cmesh, 1, t8_get_package_id (), 0,
                                  attr_vertices, 6);
      if (periodic) {
        t8_cmesh_set_join (cmesh, 0, 1, 0, 1, 0);
        t8_cmesh_set_join (cmesh, 0, 1, 2, 0, 0);
        t8_cmesh_set_join (cmesh, 0, 0, 3, 4, 0);
        t8_cmesh_set_join (cmesh, 1, 1, 3, 4, 0);
      }
      break;
    case T8_ECLASS_TRIANGLE:
      t8_cmesh_set_join (cmesh, 0, 1, 1, 2, 0);
      vertices[0] = 0;
      vertices[1] = 1;
      vertices[2] = 3;
      t8_cmesh_new_translate_vertices_to_attributes (vertices,
                                                     vertices_coords,
                                                     attr_vertices, 3);
      t8_cmesh_set_tree_vertices (cmesh, 0, t8_get_package_id (), 0,
                                  attr_vertices, 3);
      vertices[1] = 3;
      vertices[2] = 2;
      t8_cmesh_new_translate_vertices_to_attributes (vertices,
                                                     vertices_coords,
                                                     attr_vertices, 3);
      t8_cmesh_set_tree_vertices (cmesh, 1, t8_get_package_id (), 0,
                                  attr_vertices, 3);
      if (periodic) {
        t8_cmesh_set_join (cmesh, 0, 1, 0, 1, 0);
        t8_cmesh_set_join (cmesh, 0, 1, 2, 0, 0);
      }
      break;
    case T8_ECLASS_TET:
      t8_cmesh_set_join (cmesh, 0, 1, 2, 1, 0);
      t8_cmesh_set_join (cmesh, 1, 2, 2, 1, 0);
      t8_cmesh_set_join (cmesh, 2, 3, 2, 1, 0);
      t8_cmesh_set_join (cmesh, 3, 4, 2, 1, 0);
      t8_cmesh_set_join (cmesh, 4, 5, 2, 1, 0);
      t8_cmesh_set_join (cmesh, 5, 0, 2, 1, 0);
      vertices[0] = 0;
      vertices[1] = 1;
      vertices[2] = 5;
      vertices[3] = 7;
      t8_cmesh_new_translate_vertices_to_attributes (vertices,
                                                     vertices_coords,
                                                     attr_vertices, 4);
      t8_cmesh_set_tree_vertices (cmesh, 0, t8_get_package_id (), 0,
                                  attr_vertices, 4);
      vertices[1] = 3;
      vertices[2] = 1;
      t8_cmesh_new_translate_vertices_to_attributes (vertices,
                                                     vertices_coords,
                                                     attr_vertices, 4);
      t8_cmesh_set_tree_vertices (cmesh, 1, t8_get_package_id (), 0,
                                  attr_vertices, 4);
      vertices[1] = 2;
      vertices[2] = 3;
      t8_cmesh_new_translate_vertices_to_attributes (vertices,
                                                     vertices_coords,
                                                     attr_vertices, 4);
      t8_cmesh_set_tree_vertices (cmesh, 2, t8_get_package_id (), 0,
                                  attr_vertices, 4);
      vertices[1] = 6;
      vertices[2] = 2;
      t8_cmesh_new_translate_vertices_to_attributes (vertices,
                                                     vertices_coords,
                                                     attr_vertices, 4);
      t8_cmesh_set_tree_vertices (cmesh, 3, t8_get_package_id (), 0,
                                  attr_vertices, 4);
      vertices[1] = 4;
      vertices[2] = 6;
      t8_cmesh_new_translate_vertices_to_attributes (vertices,
                                                     vertices_coords,
                                                     attr_vertices, 4);
      t8_cmesh_set_tree_vertices (cmesh, 4, t8_get_package_id (), 0,
                                  attr_vertices, 4);
      vertices[1] = 5;
      vertices[2] = 4;
      t8_cmesh_new_translate_vertices_to_attributes (vertices,
                                                     vertices_coords,
                                                     attr_vertices, 4);
      t8_cmesh_set_tree_vertices (cmesh, 5, t8_get_package_id (), 0,
                                  attr_vertices, 4);
      if (periodic) {
        t8_cmesh_set_join (cmesh, 0, 4, 0, 3, 0);
        t8_cmesh_set_join (cmesh, 1, 3, 0, 3, 2);

        t8_cmesh_set_join (cmesh, 0, 2, 3, 0, 0);
        t8_cmesh_set_join (cmesh, 3, 5, 0, 3, 2);

        t8_cmesh_set_join (cmesh, 1, 5, 3, 0, 2);
        t8_cmesh_set_join (cmesh, 2, 4, 3, 0, 0);
      }
      break;
    case T8_ECLASS_PYRAMID:
      vertices[0] = 1;
      vertices[1] = 3;
      vertices[2] = 0;
      vertices[3] = 2;
      vertices[4] = 7;
      t8_cmesh_new_translate_vertices_to_attributes (vertices,
                                                     vertices_coords,
                                                     attr_vertices, 5);
      t8_cmesh_set_tree_vertices (cmesh, 0, t8_get_package_id (), 0,
                                  attr_vertices, 5);
      vertices[0] = 0;
      vertices[1] = 2;
      vertices[2] = 4;
      vertices[3] = 6;
      t8_cmesh_new_translate_vertices_to_attributes (vertices,
                                                     vertices_coords,
                                                     attr_vertices, 5);
      t8_cmesh_set_tree_vertices (cmesh, 1, t8_get_package_id (), 0,
                                  attr_vertices, 5);
      vertices[0] = 1;
      vertices[1] = 0;
      vertices[2] = 5;
      vertices[3] = 4;
      t8_cmesh_new_translate_vertices_to_attributes (vertices,
                                                     vertices_coords,
                                                     attr_vertices, 5);
      t8_cmesh_set_tree_vertices (cmesh, 2, t8_get_package_id (), 0,
                                  attr_vertices, 5);
      t8_cmesh_set_join (cmesh, 0, 1, 3, 2, 0);
      t8_cmesh_set_join (cmesh, 1, 2, 0, 1, 0);
      t8_cmesh_set_join (cmesh, 2, 0, 2, 0, 0);
      break;
    default:
      break;
    }
  }
  if (do_bcast) {
    if (mpirank != 0) {
      cmesh = NULL;
    }
    cmesh = t8_cmesh_bcast (cmesh, 0, comm);
  }

  if (do_partition) {
    int                 mpirank, mpisize, mpiret;
    int                 first_tree, last_tree, num_trees;
    mpiret = sc_MPI_Comm_rank (comm, &mpirank);
    SC_CHECK_MPI (mpiret);
    mpiret = sc_MPI_Comm_size (comm, &mpisize);
    SC_CHECK_MPI (mpiret);
    num_trees = num_trees_for_hypercube[eclass];
    first_tree = (mpirank * num_trees) / mpisize;
    last_tree = ((mpirank + 1) * num_trees) / mpisize - 1;
    t8_cmesh_set_partition_range (cmesh, 3, first_tree, last_tree);
  }

  t8_cmesh_commit (cmesh, comm);
  return cmesh;
}

t8_cmesh_t
t8_cmesh_new_periodic_line_more_trees (sc_MPI_Comm comm)
{
  t8_cmesh_t          cmesh;

  double              vertices[12] = {
    0, 0, 0,
    0.2, 0, 0,
    0.6, 0, 0,
    1, 0, 0
  };

  t8_cmesh_init (&cmesh);
  t8_cmesh_set_tree_class (cmesh, 0, T8_ECLASS_LINE);
  t8_cmesh_set_tree_class (cmesh, 1, T8_ECLASS_LINE);
  t8_cmesh_set_tree_class (cmesh, 2, T8_ECLASS_LINE);
  t8_cmesh_set_tree_vertices (cmesh, 0, t8_get_package_id (), 0, vertices, 2);
  t8_cmesh_set_tree_vertices (cmesh, 1, t8_get_package_id (), 0, vertices + 3,
                              2);
  t8_cmesh_set_tree_vertices (cmesh, 2, t8_get_package_id (), 0, vertices + 6,
                              2);
  t8_cmesh_set_join (cmesh, 0, 1, 1, 0, 0);
  t8_cmesh_set_join (cmesh, 1, 2, 1, 0, 0);
  t8_cmesh_set_join (cmesh, 2, 0, 1, 0, 0);
  t8_cmesh_commit (cmesh, comm);
  return cmesh;
}

t8_cmesh_t
t8_cmesh_new_periodic_tri (sc_MPI_Comm comm)
{
  double              vertices[18] = {
    0, 0, 0,
    1, 0, 0,
    1, 1, 0,
    0, 0, 0,
    1, 1, 0,
    0, 1, 0
  };
  t8_cmesh_t          cmesh;

  t8_cmesh_init (&cmesh);

  t8_cmesh_set_tree_class (cmesh, 0, T8_ECLASS_TRIANGLE);
  t8_cmesh_set_tree_class (cmesh, 1, T8_ECLASS_TRIANGLE);
  t8_cmesh_set_tree_vertices (cmesh, 0, t8_get_package_id (), 0, vertices, 3);
  t8_cmesh_set_tree_vertices (cmesh, 1, t8_get_package_id (), 0, vertices + 9,
                              3);
  t8_cmesh_set_join (cmesh, 0, 1, 1, 2, 0);
  t8_cmesh_set_join (cmesh, 0, 1, 0, 1, 0);
  t8_cmesh_set_join (cmesh, 0, 1, 2, 0, 1);
  t8_cmesh_commit (cmesh, comm);
  return cmesh;
}

t8_cmesh_t
t8_cmesh_new_periodic_hybrid (sc_MPI_Comm comm)
{
  double              vertices[60] = {  /* Just all vertices of all trees. partly duplicated */
    0, 0, 0,                    /* tree 0, triangle */
    0.5, 0, 0,
    0.5, 0.5, 0,
    0, 0, 0,                    /* tree 1, triangle */
    0.5, 0.5, 0,
    0, 0.5, 0,
    0.5, 0, 0,                  /* tree 2, quad */
    1, 0, 0,
    0.5, 0.5, 0,
    1, 0.5, 0,
    0, 0.5, 0,                  /* tree 3, quad */
    0.5, 0.5, 0,
    0, 1, 0,
    0.5, 1, 0,
    0.5, 0.5, 0,                /* tree 4, triangle */
    1, 0.5, 0,
    1, 1, 0,
    0.5, 0.5, 0,                /* tree 5, triangle */
    1, 1, 0,
    0.5, 1, 0
  };
  t8_cmesh_t          cmesh;

  /*
   *  This is how the cmesh looks like. The numbers are the tree numbers:
   *
   *   +---+---+
   *   |   |5 /|
   *   | 3 | / |
   *   |   |/ 4|
   *   +---+---+
   *   |1 /|   |
   *   | / | 2 |
   *   |/0 |   |
   *   +---+---+
   */

  t8_cmesh_init (&cmesh);
  t8_cmesh_set_tree_class (cmesh, 0, T8_ECLASS_TRIANGLE);
  t8_cmesh_set_tree_class (cmesh, 1, T8_ECLASS_TRIANGLE);
  t8_cmesh_set_tree_class (cmesh, 2, T8_ECLASS_QUAD);
  t8_cmesh_set_tree_class (cmesh, 3, T8_ECLASS_QUAD);
  t8_cmesh_set_tree_class (cmesh, 4, T8_ECLASS_TRIANGLE);
  t8_cmesh_set_tree_class (cmesh, 5, T8_ECLASS_TRIANGLE);

  t8_cmesh_set_tree_vertices (cmesh, 0, t8_get_package_id (), 0, vertices, 3);
  t8_cmesh_set_tree_vertices (cmesh, 1, t8_get_package_id (), 0, vertices + 9,
                              3);
  t8_cmesh_set_tree_vertices (cmesh, 2, t8_get_package_id (), 0,
                              vertices + 18, 4);
  t8_cmesh_set_tree_vertices (cmesh, 3, t8_get_package_id (), 0,
                              vertices + 30, 4);
  t8_cmesh_set_tree_vertices (cmesh, 4, t8_get_package_id (), 0,
                              vertices + 42, 3);
  t8_cmesh_set_tree_vertices (cmesh, 5, t8_get_package_id (), 0,
                              vertices + 51, 3);

  t8_cmesh_set_join (cmesh, 0, 1, 1, 2, 0);
  t8_cmesh_set_join (cmesh, 0, 2, 0, 0, 0);
  t8_cmesh_set_join (cmesh, 0, 3, 2, 3, 0);

  t8_cmesh_set_join (cmesh, 1, 3, 0, 2, 1);
  t8_cmesh_set_join (cmesh, 1, 2, 1, 1, 0);

  t8_cmesh_set_join (cmesh, 2, 4, 3, 2, 0);
  t8_cmesh_set_join (cmesh, 2, 5, 2, 0, 1);

  t8_cmesh_set_join (cmesh, 3, 5, 1, 1, 0);
  t8_cmesh_set_join (cmesh, 3, 4, 0, 0, 0);

  t8_cmesh_set_join (cmesh, 4, 5, 1, 2, 0);

  t8_cmesh_commit (cmesh, comm);

  return cmesh;
}

t8_cmesh_t
t8_cmesh_new_periodic (sc_MPI_Comm comm, int dim)
{
  t8_cmesh_t          cmesh;
  t8_eclass_t         tree_class;
  double              vertices[24] = {
    0, 0, 0,
    1, 0, 0,
    0, 1, 0,
    1, 1, 0,
    0, 0, 1,
    1, 0, 1,
    0, 1, 1,
    1, 1, 1
  };
  T8_ASSERT (dim == 1 || dim == 2 || dim == 3);
  t8_cmesh_init (&cmesh);
  switch (dim) {
  case 1:
    tree_class = T8_ECLASS_LINE;
    break;
  case 2:
    tree_class = T8_ECLASS_QUAD;
    break;
  case 3:
    tree_class = T8_ECLASS_HEX;
    break;
  default:
    SC_ABORT_NOT_REACHED ();
  }

  t8_cmesh_set_tree_class (cmesh, 0, tree_class);
  t8_cmesh_set_tree_vertices (cmesh, 0, t8_get_package_id (), 0,
                              vertices, 1 << dim);
  t8_cmesh_set_join (cmesh, 0, 0, 0, 1, 0);
  if (dim > 1) {
    t8_cmesh_set_join (cmesh, 0, 0, 2, 3, 0);
  }
  if (dim == 3) {
    t8_cmesh_set_join (cmesh, 0, 0, 4, 5, 0);
  }
  t8_cmesh_commit (cmesh, comm);
  return cmesh;
}

t8_cmesh_t
t8_cmesh_new_bigmesh (t8_eclass_t eclass, int num_trees, sc_MPI_Comm comm)
{
  t8_cmesh_t          cmesh;
  int                 i;

  t8_cmesh_init (&cmesh);
  for (i = 0; i < num_trees; i++) {
    t8_cmesh_set_tree_class (cmesh, i, eclass);
    if (cmesh->dimension > 0) {
      /* We join each tree with its successor along faces 0 and 1
       * to get a nontrivial connectivity */
      t8_cmesh_set_join (cmesh, i, (i + 1) % num_trees, 0, 1, 0);
    }
  }

  t8_cmesh_commit (cmesh, comm);

  return cmesh;
}

t8_cmesh_t
t8_cmesh_new_line_zigzag (sc_MPI_Comm comm)
{
  int                 i;
  double              vertices[18] = { 1, 2, 0,
    2, 4, 1,
    1, 1, 2,
    2, 4, 1,
    1, 1, 2,
    3, 2, 5
  };
  t8_cmesh_t          cmesh;
  t8_cmesh_init (&cmesh);
  for (i = 0; i < 3; i++) {
    t8_cmesh_set_tree_class (cmesh, i, T8_ECLASS_LINE);
  }
  /*tree_num is joined with tree_num at face_num and face_num with orientation_num */
  t8_cmesh_set_join (cmesh, 0, 1, 1, 1, 0);
  t8_cmesh_set_join (cmesh, 1, 2, 0, 0, 0);

  t8_cmesh_set_tree_vertices (cmesh, 0, t8_get_package_id (), 0, vertices, 2);
  t8_cmesh_set_tree_vertices (cmesh, 1, t8_get_package_id (), 0, vertices + 6,
                              2);
  t8_cmesh_set_tree_vertices (cmesh, 2, t8_get_package_id (), 0,
                              vertices + 12, 2);

  t8_cmesh_commit (cmesh, comm);

  return cmesh;
}

t8_cmesh_t
t8_cmesh_new_prism_cake (sc_MPI_Comm comm, int num_of_prisms)
{
  int                 i, j;
  /*num_of_prisms Prism a 6 vertices a 3 coords */
  /* TODO: This seems too be a lot of memory, can we also get by with only
     6 * 3 doubles? */
  double             *vertices = T8_ALLOC (double, num_of_prisms * 6 * 3);
  t8_cmesh_t          cmesh;
  double              degrees = 360. / num_of_prisms;

  T8_ASSERT (num_of_prisms > 2);

  for (i = 0; i < num_of_prisms; i++) {
    for (j = 0; j < 6; j++) {
      /*Get the edges at the unit circle */
      if (j == 0 || j == 3) {
        vertices[i * 6 * 3 + j * 3] = 0;
        vertices[i * 6 * 3 + j * 3 + 1] = 0;
        vertices[i * 6 * 3 + j * 3 + 2] = (j == 3 ? 1 : 0);
      }
      else if (j == 1 || j == 4) {
        vertices[i * 6 * 3 + j * 3] = cos (i * degrees * M_PI / 180);
        vertices[i * 6 * 3 + j * 3 + 1] = sin (i * degrees * M_PI / 180);
        vertices[i * 6 * 3 + j * 3 + 2] = (j == 4 ? 1 : 0);
      }
      else if (j == 2 || j == 5) {
        vertices[i * 6 * 3 + j * 3] =
          cos ((i * degrees + degrees) * M_PI / 180);
        vertices[i * 6 * 3 + j * 3 + 1] =
          sin ((i * degrees + degrees) * M_PI / 180);
        vertices[i * 6 * 3 + j * 3 + 2] = (j == 5 ? 1 : 0);
      }
    }
  }
  t8_cmesh_init (&cmesh);
  for (i = 0; i < num_of_prisms; i++) {
    t8_cmesh_set_tree_class (cmesh, i, T8_ECLASS_PRISM);
  }

  for (i = 0; i < num_of_prisms; i++) {
    t8_cmesh_set_join (cmesh, i, (i == (num_of_prisms - 1) ? 0 : i + 1), 1, 2,
                       0);
  }
  for (i = 0; i < num_of_prisms; i++) {
    t8_cmesh_set_tree_vertices (cmesh, i, t8_get_package_id (), 0,
                                vertices + i * 18, 6);
  }
  t8_cmesh_commit (cmesh, comm);
  T8_FREE (vertices);

  return cmesh;
}

t8_cmesh_t
t8_cmesh_new_prism_deformed (sc_MPI_Comm comm)
{
  t8_cmesh_t          cmesh;
  double              vertices[18] = { -1, -0.5, 0.25,
    1, 0, 0,
    1, 1, 0,
    0, 0, 0.75,
    1.25, 0, 1,
    2, 2, 2
  };
  t8_cmesh_init (&cmesh);
  t8_cmesh_set_tree_class (cmesh, 0, T8_ECLASS_PRISM);
  t8_cmesh_set_tree_vertices (cmesh, 0, t8_get_package_id (), 0, vertices, 6);
  t8_cmesh_commit (cmesh, comm);
  return cmesh;
}

/*rotates counterclockwise*/
static void
prism_rotate (double vertices[18], int rotation)
{
  double              helper[3] = { vertices[6], vertices[7], vertices[8] };
  int                 i, j;
  T8_ASSERT (3 > rotation && rotation > 0);
  for (i = 0; i < rotation; i++) {
    for (j = 8; j >= 0; j--) {
      vertices[j] = j >= 3 ? vertices[j - 3] : helper[j];
    }
    for (j = 0; j < 3; j++) {
      helper[j] = vertices[6 + j];
    }
  }
  for (i = 0; i < 3; i++) {
    helper[i] = vertices[15 + i];
  }
  for (i = 0; i < rotation; i++) {
    for (j = 17; j >= 9; j--) {
      vertices[j] = j >= 12 ? vertices[j - 3] : helper[j - 9];
    }
    for (j = 0; j < 3; j++) {
      helper[j] = vertices[15 + j];
    }
  }
}

t8_cmesh_t
t8_cmesh_new_prism_cake_funny_oriented (sc_MPI_Comm comm)
{
  int                 i, j;
  /*6 Prism a 6 vertices a 3 coords */
  double              vertices[108];
  t8_cmesh_t          cmesh;

  for (i = 0; i < 6; i++) {
    for (j = 0; j < 6; j++) {
      /*Get the edges at the unit circle */
      if (j == 0 || j == 3) {
        vertices[i * 6 * 3 + j * 3] = 0;
        vertices[i * 6 * 3 + j * 3 + 1] = 0;
        vertices[i * 6 * 3 + j * 3 + 2] = (j == 3 ? 1 : 0);
      }
      else if (j == 1 || j == 4) {
        vertices[i * 6 * 3 + j * 3] = cos (i * 60 * M_PI / 180);
        vertices[i * 6 * 3 + j * 3 + 1] = sin (i * 60 * M_PI / 180);
        vertices[i * 6 * 3 + j * 3 + 2] = (j == 4 ? 1 : 0);
      }
      else if (j == 2 || j == 5) {
        vertices[i * 6 * 3 + j * 3] = cos ((i * 60 + 60) * M_PI / 180);
        vertices[i * 6 * 3 + j * 3 + 1] = sin ((i * 60 + 60) * M_PI / 180);
        vertices[i * 6 * 3 + j * 3 + 2] = (j == 5 ? 1 : 0);
      }
    }
  }
  prism_rotate (vertices + 18, 2);
  prism_rotate (vertices + 36, 1);
  prism_rotate (vertices + 54, 1);
  prism_rotate (vertices + 72, 1);
  prism_rotate (vertices + 90, 2);

  t8_cmesh_init (&cmesh);
  for (i = 0; i < 6; i++) {
    t8_cmesh_set_tree_class (cmesh, i, T8_ECLASS_PRISM);
  }

  t8_cmesh_set_join (cmesh, 0, 1, 2, 0, 3);
  t8_cmesh_set_join (cmesh, 1, 2, 1, 2, 0);
  t8_cmesh_set_join (cmesh, 2, 3, 0, 0, 0);
  t8_cmesh_set_join (cmesh, 3, 4, 1, 0, 0);
  t8_cmesh_set_join (cmesh, 4, 5, 2, 2, 0);
  t8_cmesh_set_join (cmesh, 5, 0, 1, 1, 0);

  for (i = 0; i < 6; i++) {
    t8_cmesh_set_tree_vertices (cmesh, i, t8_get_package_id (), 0,
                                vertices + i * 18, 6);
  }
  t8_cmesh_commit (cmesh, comm);
  return cmesh;
}

t8_cmesh_t
t8_cmesh_new_prism_geometry (sc_MPI_Comm comm)
{
  int                 i, j;
  /*8 Prism a 6 vertices a 3 coords */
  double              vertices[144];
  t8_cmesh_t          cmesh;

  for (i = 0; i < 3; i++) {
    for (j = 0; j < 6; j++) {
      /*Get the edges at the unit circle */
      if (j == 0 || j == 3) {
        vertices[i * 6 * 3 + j * 3] = 0;
        vertices[i * 6 * 3 + j * 3 + 1] = 0;
        vertices[i * 6 * 3 + j * 3 + 2] = (j == 3 ? 1 : 0);
      }
      else if (j == 1 || j == 4) {
        vertices[i * 6 * 3 + j * 3] = cos (i * 60 * M_PI / 180);
        vertices[i * 6 * 3 + j * 3 + 1] = sin (i * 60 * M_PI / 180);
        vertices[i * 6 * 3 + j * 3 + 2] = (j == 4 ? 1 : 0);
      }
      else if (j == 2 || j == 5) {
        vertices[i * 6 * 3 + j * 3] = cos ((i * 60 + 60) * M_PI / 180);
        vertices[i * 6 * 3 + j * 3 + 1] = sin ((i * 60 + 60) * M_PI / 180);
        vertices[i * 6 * 3 + j * 3 + 2] = (j == 5 ? 1 : 0);
      }
    }
  }
  for (i = 2; i < 6; i++) {
    for (j = 0; j < 6; j++) {
      /*Get the edges at the unit circle */
      if (j == 0 || j == 3) {
        vertices[(i + 1) * 6 * 3 + j * 3] = 0;
        vertices[(i + 1) * 6 * 3 + j * 3 + 1] = 0;
        vertices[(i + 1) * 6 * 3 + j * 3 + 2] = (j == 3 ? 2 : 1);
      }
      else if (j == 1 || j == 4) {
        vertices[(i + 1) * 6 * 3 + j * 3] = cos (i * 60 * M_PI / 180);
        vertices[(i + 1) * 6 * 3 + j * 3 + 1] = sin (i * 60 * M_PI / 180);
        vertices[(i + 1) * 6 * 3 + j * 3 + 2] = (j == 4 ? 2 : 1);
      }
      else if (j == 2 || j == 5) {
        vertices[(i + 1) * 6 * 3 + j * 3] = cos ((i * 60 + 60) * M_PI / 180);
        vertices[(i + 1) * 6 * 3 + j * 3 + 1] =
          sin ((i * 60 + 60) * M_PI / 180);
        vertices[(i + 1) * 6 * 3 + j * 3 + 2] = (j == 5 ? 2 : 1);
      }
    }
  }
  vertices[126] = cos (300 * M_PI / 180);
  vertices[127] = sin (300 * M_PI / 180);
  vertices[128] = 1;
  vertices[129] = 1;
  vertices[130] = 0;
  vertices[131] = 1;
  vertices[132] = cos (300 * M_PI / 180) + 1;
  vertices[133] = sin (300 * M_PI / 180);
  vertices[134] = 1;
  vertices[135] = cos (300 * M_PI / 180);
  vertices[136] = sin (300 * M_PI / 180);
  vertices[137] = 2;
  vertices[138] = 1;
  vertices[139] = 0;
  vertices[140] = 2;
  vertices[141] = cos (300 * M_PI / 180) + 1;
  vertices[142] = sin (300 * M_PI / 180);
  vertices[143] = 2;
  prism_rotate (vertices + 18, 2);
  prism_rotate (vertices + 36, 1);
  prism_rotate (vertices + 72, 2);

  t8_cmesh_init (&cmesh);
  for (i = 0; i < 8; i++) {
    t8_cmesh_set_tree_class (cmesh, i, T8_ECLASS_PRISM);
  }
  t8_cmesh_set_join (cmesh, 0, 1, 2, 0, 3);
  t8_cmesh_set_join (cmesh, 1, 2, 1, 2, 0);
  t8_cmesh_set_join (cmesh, 2, 3, 4, 3, 3);
  t8_cmesh_set_join (cmesh, 3, 4, 2, 0, 3);
  t8_cmesh_set_join (cmesh, 4, 5, 2, 1, 0);
  t8_cmesh_set_join (cmesh, 5, 6, 2, 1, 0);
  t8_cmesh_set_join (cmesh, 6, 7, 0, 1, 0);

  for (i = 0; i < 8; i++) {
    t8_cmesh_set_tree_vertices (cmesh, i, t8_get_package_id (), 0,
                                vertices + i * 18, 6);
  }
  t8_cmesh_commit (cmesh, comm);
  return cmesh;
}

/* On each process, create a num_x by num_y (by num_z) brick connectivity and
 * make a cmesh connectivity from the disjoint union of those.
 * Example: 2 processors,
 * On the first  num_x = 1, num_y = 1
 * On the second num_x = 2, num_y = 1
 *                            _
 * connectivity on first:    |_|
 *
 *                           _ _
 * connectivity on second:  |_|_|
 *
 *                     _    _ _
 * Leads to the cmesh |_|  |_|_|
 * which is partitioned accordingly.
 */
t8_cmesh_t
t8_cmesh_new_disjoint_bricks (t8_gloidx_t num_x, t8_gloidx_t num_y,
                              t8_gloidx_t num_z, int x_periodic,
                              int y_periodic, int z_periodic,
                              sc_MPI_Comm comm)
{
  p4est_connectivity_t *my_brick = NULL;        /* pre-initialized to prevent compiler warning */
  p8est_connectivity_t *my_brick_3d = NULL;
  t8_cmesh_t          cmesh;
  t8_gloidx_t         num_trees, offset;
  int                 dim;

  T8_ASSERT (num_x >= 0 && num_y >= 0 && num_z >= 0);
  /* Set the dimension to 3 if num_z > 0 and 2 otherwise. */
  if (num_z > 0) {
    dim = 3;
  }
  else {
    dim = 2;
  }
  num_trees = num_x * num_y;
  if (dim == 3) {
    num_trees *= num_z;
  }
  /* Create a p4est brick connectivity on the process with
   * num_x times num_y elements */
  if (num_trees > 0) {
    if (dim == 2) {
      my_brick = p4est_connectivity_new_brick (num_x, num_y, x_periodic,
                                               y_periodic);
    }
    else {
      my_brick_3d = p8est_connectivity_new_brick (num_x, num_y, num_z,
                                                  x_periodic, y_periodic,
                                                  z_periodic);
    }
  }
  else {
    num_x = num_y = num_z = 0;
    num_trees = 0;
    if (dim == 2) {
      my_brick = p4est_connectivity_new (0, 0, 0, 0);
    }
    else {
      my_brick_3d = p8est_connectivity_new (0, 0, 0, 0, 0, 0);
    }
  }

  /* Calculate the x and y offset of trees */
  sc_MPI_Scan (&num_trees, &offset, 1, T8_MPI_GLOIDX, sc_MPI_SUM, comm);
  offset -= num_trees;

  if (dim == 2) {
    cmesh = t8_cmesh_new_from_p4est_ext ((void *) my_brick,
                                         dim, comm, 1, offset + 1);
    p4est_connectivity_destroy (my_brick);
  }
  else {
    cmesh = t8_cmesh_new_from_p4est_ext ((void *) my_brick_3d,
                                         dim, comm, 1, offset + 1);
    p8est_connectivity_destroy (my_brick_3d);
  }
  return cmesh;
}

static void
t8_cmesh_translate_coordinates (const double *coords_in, double *coords_out,
                                int num_vertices, double translate[3])
{
  int                 i;

  for (i = 0; i < num_vertices; i++) {
    coords_out[3 * i] = coords_in[3 * i] + translate[0];
    coords_out[3 * i + 1] = coords_in[3 * i + 1] + translate[1];
    coords_out[3 * i + 2] = coords_in[3 * i + 2] + translate[2];
  }
}

/* Construct a tetrahedral cmesh that has all possible face to face
 * connections and orientations. */
t8_cmesh_t
t8_cmesh_new_tet_orientation_test (sc_MPI_Comm comm)
{
  t8_cmesh_t          cmesh;
  int                 i;

  double              vertices_coords[12] = {
    0, 0, 0,
    1, 0, 0,
    1, 0, 1,
    1, 1, 1
  };
  double              translated_coords[12];
  double              translate[3] = { 1, 0, 0 };
  const t8_gloidx_t   num_trees = 24;

  t8_cmesh_init (&cmesh);
  /* A tet has 4 faces and each face connection has 3 possible orientations,
   * we thus have (4+3+2+1)*3 = 30 possible face-to-face combinations.
   * We use a cmesh of 24 tetrahedron trees. */
  for (i = 0; i < num_trees; i++) {
    t8_cmesh_set_tree_class (cmesh, i, T8_ECLASS_TET);
  }
  /* face combinations:
   *  0 - 0 0 - 1 0 - 2 0 - 3
   *  1 - 1 1 - 2 1 - 3
   *  2 - 2 2 - 3
   *  3 - 3
   */
  /* i iterates over the orientations */
  for (i = 0; i < 3; i++) {
    /* Face 0 with face k */
    /* For trees 0 -> 1, 2 -> 3, 4 -> 5, ..., 22 -> 23 */
    t8_cmesh_set_join (cmesh, 8 * i, 8 * i + 1, 0, 0, i);
    t8_cmesh_set_join (cmesh, 8 * i + 2, 8 * i + 3, 0, 1, i);
    t8_cmesh_set_join (cmesh, 8 * i + 4, 8 * i + 5, 0, 2, i);
    t8_cmesh_set_join (cmesh, 8 * i + 6, 8 * i + 7, 0, 3, i);
    /* Each tree with an even number has face 0 connected */
    /* Trees 1,  9, 17 face 0
     * Trees 3, 11, 19 face 1
     * Trees 5, 13, 21 face 2
     * Trees 7, 15, 23 face 3 */

    /* Face 1 with face k */
    /* Connect face 1 of trees 0 -> 1, 2 -> 3, ..., 16->17 */
    t8_cmesh_set_join (cmesh, 6 * i, 6 * i + 1, 1, 1, i);
    t8_cmesh_set_join (cmesh, 6 * i + 2, 6 * i + 3, 1, 2, i);
    t8_cmesh_set_join (cmesh, 6 * i + 4, 6 * i + 5, 1, 3, i);
    /* Each tree with even number up to 16 has face 1 connected. */
    /* Trees 1,  7, 13 face 1
     * Trees 3,  9, 15 face 2
     * Trees 5, 11, 17 face 3
     */

    /* Face 2 with face k */
    /* Connect face 2 of trees 0 -> 1, 2 -> 3,...,10 -> 11 */
    t8_cmesh_set_join (cmesh, 4 * i, 4 * i + 12, 2, 2, i);
    t8_cmesh_set_join (cmesh, 4 * i + 2, 4 * i + 6, 2, 3, i);
    /* Each tree with even number up to 10 has face 2 connected */
    /* Trees  12, 16, 20 face 2
     * Trees   6, 10, 14 face 3
     */

    /* Face 3 with face k */
    /* Connect face 3 of tree 0 -> 1, 2 -> 3, 4 -> 5 */
    t8_cmesh_set_join (cmesh, 2 * i, 2 * i + 16, 3, 3, i);
    /* Trees  0,  2,  4 have face 3 connected */
    /* Trees 16, 18, 20 face 3 */
  }
  /* Set the coordinates. Each tet is just a translated version of
   * the root tet */
  for (i = 0; i < num_trees; i++) {
    translate[0] = (i & 1) + 2 * !!(i & 8);
    translate[1] = !!(i & 2) + 2 * !!(i & 16);
    translate[2] = !!(i & 4) + 2 * !!(i & 32);
    t8_debugf ("%i  %.0f %.0f %.0f\n", i, translate[0], translate[1],
               translate[2]);
    t8_cmesh_translate_coordinates (vertices_coords, translated_coords, 4,
                                    translate);
    t8_cmesh_set_tree_vertices (cmesh, i, t8_get_package_id (), 0,
                                translated_coords, 4);
  }
  t8_cmesh_commit (cmesh, comm);
  return cmesh;
}

t8_cmesh_t
t8_cmesh_new_hybrid_gate (sc_MPI_Comm comm)
{
  t8_cmesh_t          cmesh;
  double              vertices[32];
  int                 i;

  t8_cmesh_init (&cmesh);
  t8_cmesh_set_tree_class (cmesh, 0, T8_ECLASS_TET);
  t8_cmesh_set_tree_class (cmesh, 1, T8_ECLASS_TET);
  t8_cmesh_set_tree_class (cmesh, 2, T8_ECLASS_PRISM);
  t8_cmesh_set_tree_class (cmesh, 3, T8_ECLASS_PRISM);
  t8_cmesh_set_tree_class (cmesh, 4, T8_ECLASS_HEX);
  t8_cmesh_set_join (cmesh, 0, 2, 0, 4, 0);
  t8_cmesh_set_join (cmesh, 1, 3, 0, 4, 0);
  t8_cmesh_set_join (cmesh, 2, 4, 0, 0, 0);
  t8_cmesh_set_join (cmesh, 3, 4, 1, 1, 0);

  /* Tetrahedron 1 vertices */
  vertices[0] = 0.43;
  vertices[1] = 0;
  vertices[2] = 2;

  vertices[3] = 0;
  vertices[4] = 0;
  vertices[5] = 1;

  vertices[6] = 0.86;
  vertices[7] = -0.5;
  vertices[8] = 1;

  vertices[9] = 0.86;
  vertices[10] = 0.5;
  vertices[11] = 1;

  t8_cmesh_set_tree_vertices (cmesh, 0, t8_get_package_id (), 0, vertices, 4);

  /* Tetrahedron 2 vertices */
  for (i = 0; i < 3; i++) {
    vertices[i] = vertices[i] + (i == 0 ? 1 + 0.86 : 0);
    vertices[3 + i] = vertices[6 + i] + (i == 0 ? 1 : 0);
    vertices[9 + i] = vertices[9 + i] + (i == 0 ? 1 : 0);
  }
  vertices[6] = 1 + 2 * 0.86;
  vertices[7] = 0;
  vertices[8] = 1;

  t8_cmesh_set_tree_vertices (cmesh, 1, t8_get_package_id (), 0, vertices, 4);

  /* Prism 1 vertices */

  vertices[0] = 0;
  vertices[1] = 0;
  vertices[2] = 0;

  vertices[3] = 0.86;
  vertices[4] = -0.5;
  vertices[5] = 0;

  vertices[6] = 0.86;
  vertices[7] = 0.5;
  vertices[8] = 0;

  /* Translate +1 in z-axis for the upper vertices */
  for (i = 0; i < 3; i++) {
    vertices[9 + 3 * i] = vertices[3 * i];
    vertices[9 + 3 * i + 1] = vertices[3 * i + 1];
    vertices[9 + 3 * i + 2] = vertices[3 * i + 2] + 1;
  }

  t8_cmesh_set_tree_vertices (cmesh, 2, t8_get_package_id (), 0, vertices, 6);

  /* Prism 2 vertices */

  for (i = 0; i < 3; i++) {
    vertices[3 + i] = vertices[i] + (i == 0 ? 1 + 2 * 0.86 : 0);
    vertices[6 + i] = vertices[6 + i] + (i == 0 ? 1 : 0);
  }

  vertices[0] = 0.86 + 1;
  vertices[1] = -0.5;
  vertices[2] = 0;

  /* Translate +1 in z-axis for the upper vertices */
  for (i = 0; i < 3; i++) {
    vertices[9 + 3 * i] = vertices[3 * i];
    vertices[9 + 3 * i + 1] = vertices[3 * i + 1];
    vertices[9 + 3 * i + 2] = vertices[3 * i + 2] + 1;
  }

  t8_cmesh_set_tree_vertices (cmesh, 3, t8_get_package_id (), 0, vertices, 6);

  /* Hex coordinates */
  vertices[0] = 0.86;
  vertices[1] = -0.5;
  vertices[2] = 0;

  vertices[3] = 1.86;
  vertices[4] = -0.5;
  vertices[5] = 0;

  vertices[6] = 0.86;
  vertices[7] = 0.5;
  vertices[8] = 0;

  vertices[9] = 1.86;
  vertices[10] = 0.5;
  vertices[11] = 0;

  /* Translate +1 in z-axis for the upper vertices */
  for (i = 0; i < 4; i++) {
    vertices[12 + 3 * i] = vertices[3 * i];
    vertices[12 + 3 * i + 1] = vertices[3 * i + 1];
    vertices[12 + 3 * i + 2] = vertices[3 * i + 2] + 1;
  }

  t8_cmesh_set_tree_vertices (cmesh, 4, t8_get_package_id (), 0, vertices, 8);

  t8_cmesh_commit (cmesh, comm);
  return cmesh;
}

t8_cmesh_t
t8_cmesh_new_hybrid_gate_deformed (sc_MPI_Comm comm)
{
  t8_cmesh_t          cmesh;
  double              vertices[32];
  int                 i;

  t8_cmesh_init (&cmesh);
  t8_cmesh_set_tree_class (cmesh, 0, T8_ECLASS_TET);
  t8_cmesh_set_tree_class (cmesh, 1, T8_ECLASS_TET);
  t8_cmesh_set_tree_class (cmesh, 2, T8_ECLASS_PRISM);
  t8_cmesh_set_tree_class (cmesh, 3, T8_ECLASS_PRISM);
  t8_cmesh_set_tree_class (cmesh, 4, T8_ECLASS_HEX);
  t8_cmesh_set_join (cmesh, 0, 2, 0, 4, 0);
  t8_cmesh_set_join (cmesh, 1, 3, 0, 4, 0);
  t8_cmesh_set_join (cmesh, 2, 4, 0, 0, 0);
  t8_cmesh_set_join (cmesh, 3, 4, 1, 1, 0);

  /* Tetrahedron 1 vertices */
  vertices[0] = 1;
  vertices[1] = -1;
  vertices[2] = 2.7;

  vertices[3] = 0;
  vertices[4] = -0.5;
  vertices[5] = 2;

  vertices[6] = 0.86;
  vertices[7] = -0.5;
  vertices[8] = 1;

  vertices[9] = 0.86;
  vertices[10] = 0.5;
  vertices[11] = 1;

  t8_cmesh_set_tree_vertices (cmesh, 0, t8_get_package_id (), 0, vertices, 4);

  /* Tetrahedron 2 vertices */
  for (i = 0; i < 3; i++) {
    vertices[i] = vertices[i] + (i == 0 ? 1 + 0.86 : 0);
    vertices[3 + i] = vertices[6 + i] + (i == 0 ? 1 : 0);
    vertices[9 + i] = vertices[9 + i] + (i == 0 ? 1 : 0);
  }
  vertices[0] = 1.7;
  vertices[1] = 0.3;
  vertices[2] = 2.5;

  vertices[6] = 1 + 2 * 0.86;
  vertices[7] = 0;
  vertices[8] = 1.2;

  vertices[3] = 1.5;
  vertices[4] = -0.2;
  vertices[5] = 0.8;

  t8_cmesh_set_tree_vertices (cmesh, 1, t8_get_package_id (), 0, vertices, 4);

  /* Prism 1 vertices */

  vertices[0] = 0;
  vertices[1] = 0;
  vertices[2] = 0;

  vertices[3] = 0.86;
  vertices[4] = -0.5;
  vertices[5] = 0;

  vertices[6] = 0.86;
  vertices[7] = 0.5;
  vertices[8] = 0;

  /* Translate +1 in z-axis for the upper vertices */
  for (i = 0; i < 3; i++) {
    vertices[9 + 3 * i] = vertices[3 * i];
    vertices[9 + 3 * i + 1] = vertices[3 * i + 1];
    vertices[9 + 3 * i + 2] = vertices[3 * i + 2] + 1;
  }
  vertices[2] = 0.2;
  vertices[9] = 0;
  vertices[10] = -0.5;
  vertices[11] = 2;
  vertices[3] = 0.9;
  vertices[4] = -0.7;
  vertices[5] = 0.3;

  t8_cmesh_set_tree_vertices (cmesh, 2, t8_get_package_id (), 0, vertices, 6);

  /* Prism 2 vertices */

  for (i = 0; i < 3; i++) {
    vertices[3 + i] = vertices[i] + (i == 0 ? 1 + 2 * 0.86 : 0);
    vertices[6 + i] = vertices[6 + i] + (i == 0 ? 1 : 0);
  }

  vertices[0] = 0.86 + 1;
  vertices[1] = -0.5;
  vertices[2] = 0;

  /* Translate +1 in z-axis for the upper vertices */
  for (i = 0; i < 3; i++) {
    vertices[9 + 3 * i] = vertices[3 * i];
    vertices[9 + 3 * i + 1] = vertices[3 * i + 1];
    vertices[9 + 3 * i + 2] = vertices[3 * i + 2] + 1;
  }
  vertices[6] = 2;
  vertices[7] = 0.2;
  vertices[8] = -0.3;

  vertices[9] = 1.5;
  vertices[10] = -0.2;
  vertices[11] = 0.8;
  t8_cmesh_set_tree_vertices (cmesh, 3, t8_get_package_id (), 0, vertices, 6);

  /* Hex coordinates */
  vertices[0] = 0.9;
  vertices[1] = -0.7;
  vertices[2] = 0.3;

  vertices[3] = 1.86;
  vertices[4] = -0.5;
  vertices[5] = 0;

  vertices[6] = 0.86;
  vertices[7] = 0.5;
  vertices[8] = 0;

  vertices[9] = 1.86;
  vertices[10] = 0.5;
  vertices[11] = 0;

  /* Translate +1 in z-axis for the upper vertices */
  for (i = 0; i < 4; i++) {
    vertices[12 + 3 * i] = vertices[3 * i];
    vertices[12 + 3 * i + 1] = vertices[3 * i + 1];
    vertices[12 + 3 * i + 2] = vertices[3 * i + 2] + 1;
  }
  vertices[9] = 2;
  vertices[10] = 0.2;
  vertices[11] = -0.3;

  vertices[12] = 0.86;
  vertices[13] = -0.5;
  vertices[14] = 1;

  vertices[15] = 1.5;
  vertices[16] = -0.2;
  vertices[17] = 0.8;

  t8_cmesh_set_tree_vertices (cmesh, 4, t8_get_package_id (), 0, vertices, 8);

  t8_cmesh_commit (cmesh, comm);
  return cmesh;
}<|MERGE_RESOLUTION|>--- conflicted
+++ resolved
@@ -1260,9 +1260,11 @@
   }
 }
 
-<<<<<<< HEAD
+/*Can this be deleted?*/
+#if 0
 void
 t8_cmesh_uniform_bounds (t8_cmesh_t cmesh, int level,
+                         t8_scheme_cxx_t * ts,
                          t8_gloidx_t * first_local_tree,
                          t8_gloidx_t * child_in_tree_begin,
                          t8_gloidx_t * last_local_tree,
@@ -1397,9 +1399,9 @@
               "does not support pyramidal elements yet.");
   }*/
 }
-
-=======
->>>>>>> 52b7b581
+#endif
+
+
 static void
 t8_cmesh_reset (t8_cmesh_t * pcmesh)
 {
