--- conflicted
+++ resolved
@@ -126,22 +126,13 @@
               for (int icoord = 0; icoord < T8_ECLASS_MAX_DIM; icoord++) {
                 /* Retrieve the x, y or z component of the face vertex
                  * coordinate from the vertices array. */
-<<<<<<< HEAD
+
                 /* *INDENT-OFF* */
                 const double        face_vert =
                   vertices[T8_3D_TO_1D(ntrees, T8_ECLASS_MAX_CORNERS, T8_ECLASS_MAX_DIM, itree, ivert, icoord)];
                 const double        neigh_face_vert =
                   vertices[T8_3D_TO_1D(ntrees, T8_ECLASS_MAX_CORNERS, T8_ECLASS_MAX_DIM, neigh_itree, neigh_ivert, icoord)];
                 /* *INDENT-ON* */
-=======
-                /* *INDENT-ON* */
-          const double        face_vert =
-            vertices[T8_3D_TO_1D
-                     (ntrees, T8_ECLASS_MAX_CORNERS, T8_ECLASS_MAX_DIM, itree,
-                      ivert, icoord)];
-          const double        neigh_face_vert =
-                /* *INDENT-OFF* */
->>>>>>> bf0d2004
 
                 /* Compare the coordinates with some tolerance. */
                 if (fabs (face_vert - neigh_face_vert) <
@@ -199,24 +190,12 @@
             }
 
             /* Store the results. */
-<<<<<<< HEAD
+
             /* *INDENT-OFF* */
             conn[T8_3D_TO_1D (ntrees, T8_ECLASS_MAX_FACES, 3, itree, iface, 0)] = neigh_itree;
             conn[T8_3D_TO_1D (ntrees, T8_ECLASS_MAX_FACES, 3, itree, iface, 1)] = neigh_iface;
             conn[T8_3D_TO_1D (ntrees, T8_ECLASS_MAX_FACES, 3, itree, iface, 2)] = orientation;
             /* *INDENT-ON* */
-=======
-            /* *INDENT-ON* */
-            vertices[T8_3D_TO_1D
-                     (ntrees, T8_ECLASS_MAX_CORNERS, T8_ECLASS_MAX_DIM,
-                      neigh_itree, neigh_ivert, icoord)];
-          conn[T8_3D_TO_1D (ntrees, T8_ECLASS_MAX_FACES, 3, itree, iface, 0)]
-            = neigh_itree;
-          conn[T8_3D_TO_1D (ntrees, T8_ECLASS_MAX_FACES, 3, itree, iface, 1)]
-            = neigh_iface;
-          conn[T8_3D_TO_1D (ntrees, T8_ECLASS_MAX_FACES, 3, itree, iface, 2)]
-            /* *INDENT-OFF* */
->>>>>>> bf0d2004
 
             break;
           }
@@ -254,5 +233,4 @@
   else {
     *connectivity = conn;
   }
-}
-            = orientation;+}