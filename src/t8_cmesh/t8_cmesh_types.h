/*
  This file is part of t8code.
  t8code is a C library to manage a collection (a forest) of multiple
  connected adaptive space-trees of general element classes in parallel.

  Copyright (C) 2015 the developers

  t8code is free software; you can redistribute it and/or modify
  it under the terms of the GNU General Public License as published by
  the Free Software Foundation; either version 2 of the License, or
  (at your option) any later version.

  t8code is distributed in the hope that it will be useful,
  but WITHOUT ANY WARRANTY; without even the implied warranty of
  MERCHANTABILITY or FITNESS FOR A PARTICULAR PURPOSE.  See the
  GNU General Public License for more details.

  You should have received a copy of the GNU General Public License
  along with t8code; if not, write to the Free Software Foundation, Inc.,
  51 Franklin Street, Fifth Floor, Boston, MA 02110-1301, USA.
*/

#ifndef T8_CMESH_TYPES_H
#define T8_CMESH_TYPES_H

#include <t8.h>
#include <t8_refcount.h>
#include <t8_data/t8_shmem.h>
#include <t8_geometry/t8_geometry.h>
#include "t8_cmesh_stash.h"
#include "t8_element.h"

/** \file t8_cmesh_types.h
 * We define here the datatypes needed for internal cmesh routines.
 */

typedef struct t8_part_tree *t8_part_tree_t;
typedef struct t8_cmesh_trees *t8_cmesh_trees_t;
typedef struct t8_cprofile t8_cprofile_t; /* Defined below */

/* TODO: no longer needed.
 *       User may use set_derived_from, then set_from is non-NULL.
 *       When refinement is desired, level shall be set positive.
 *       When partition is desired, we expect set_partition to be true.
 *       Any combination can be called.
 *       In t8_commit we check whether the parameters are consistent,
 *       and whether a combination is currently supported,
 *       and provide informative error messages both in debug and non-debug.
 */

/* Definitions for attribute identifiers that are reserved for a special purpose. 
 * T8_CMESH_NEXT_POSSIBLE_KEY is the first unused key, hence it can be repurposed for different attributes.*/
#define T8_CMESH_VERTICES_ATTRIBUTE_KEY 0            /* Used to store vertex coordinates. */
#define T8_CMESH_GEOMETRY_ATTRIBUTE_KEY 1            /* Used to store the name of a tree's geometry. */
#define T8_CMESH_CAD_EDGE_ATTRIBUTE_KEY 2            /* Used to store which edge is linked to which geometry */
#define T8_CMESH_CAD_EDGE_PARAMETERS_ATTRIBUTE_KEY 3 /* Used to store edge parameters */
#define T8_CMESH_CAD_FACE_ATTRIBUTE_KEY \
  T8_CMESH_CAD_EDGE_PARAMETERS_ATTRIBUTE_KEY \
  +T8_ECLASS_MAX_EDGES /* Used to store which face is linked to which surface */
<<<<<<< HEAD
#define T8_CMESH_OCC_FACE_PARAMETERS_ATTRIBUTE_KEY \
  T8_CMESH_OCC_FACE_ATTRIBUTE_KEY + 1 /* Used to store face parameters */
#define T8_CMESH_LAGRANGE_POLY_DEGREE T8_CMESH_OCC_FACE_PARAMETERS_ATTRIBUTE_KEY + T8_ECLASS_MAX_FACES
#define T8_CMESH_NEXT_POSSIBLE_KEY \
  T8_CMESH_LAGRANGE_POLY_DEGREE + 1 /* The next free value for a t8code attribute key */
=======
#define T8_CMESH_CAD_FACE_PARAMETERS_ATTRIBUTE_KEY \
  T8_CMESH_CAD_FACE_ATTRIBUTE_KEY + 1 /* Used to store face parameters */
#define T8_CMESH_NEXT_POSSIBLE_KEY \
  T8_CMESH_CAD_FACE_PARAMETERS_ATTRIBUTE_KEY + T8_ECLASS_MAX_FACES /* The next free value for a t8code attribute key */
>>>>>>> 8d624861

/** This structure holds the connectivity data of the coarse mesh.
 *  It can either be replicated, then each process stores a copy of the whole
 *  mesh, or partitioned. In the latter case, each process only stores a local
 *  portion of the mesh plus information about ghost elements.
 *
 *  The coarse mesh is a collection of coarse trees that can be identified
 *  along faces.
 *  TODO: this description is outdated. rewrite it.
 *  The array ctrees stores these coarse trees sorted by their (global) tree_id.
 *  If the mesh if partitioned it is partitioned according to an (possible only
 *  virtually existing) underlying fine mesh. Therefore the ctrees array can
 *  store duplicated trees on different processes, if each of these processes
 *  owns elements of the same tree in the fine mesh.
 *
 *  Each tree stores information about its face-neighbours in an array of
 *  \ref t8_ctree_fneighbor. \see t8_ctree_fneighbor
 *
 *  If partitioned the ghost trees are stored in a hash table that is backed up
 *  by an array. The hash value of a ghost tree is its tree_id modulo the number
 *  of ghosts on this process.
 */
typedef struct t8_cmesh
{
  /* TODO: make the comments more legible */
  int committed; /**< Flag that specifies whether the cmesh is committed or not. \ref t8_cmesh_commit */
  int dimension; /**< The dimension of the cmesh. It is set when the first tree is inserted. */

  int set_partition;  /**< If nonzero the cmesh is partitioned.
                                            If zero each process has the whole cmesh. */
  int face_knowledge; /**< If partitioned the level of face knowledge that is expected. \ref t8_mesh_set_partitioned;
                            see \ref t8_cmesh_set_partition.
*/

  t8_scheme_cxx_t *set_partition_scheme; /**< If the cmesh is to be partitioned according to a uniform level,
                                                the scheme that describes the refinement pattern. See \ref t8_cmesh_set_partition. */
  int8_t set_partition_level;  /**< Non-negative if the cmesh should be partitioned from an already existing cmesh
                                         with an assumed \a level uniform mesh underneath. */
  struct t8_cmesh *set_from;   /**< If this cmesh shall be derived from an
                                  existing cmesh by copy or more elaborate
                                  modification, we store a pointer to this
                                  other cmesh here. */
  int mpirank;                 /**< Number of this MPI process. */
  int mpisize;                 /**< Number of MPI processes. */
  t8_refcount_t rc;            /**< The reference count of the cmesh. */
  t8_gloidx_t num_trees;       /**< The global number of trees */
  t8_locidx_t num_local_trees; /**< If partitioned the number of trees on this process. 
                                    Otherwise the global number of trees. */
  t8_locidx_t num_ghosts;      /**< If partitioned the number of neighbor trees
                                    owned by different processes. */
  /* TODO: wouldnt a local num_trees_per_eclass be better?
   *       only as an additional info. we need the global count. i.e. for forest_maxlevel computation.
   */
  t8_locidx_t num_local_trees_per_eclass[T8_ECLASS_COUNT]; /**< After commit the number of local
                                                                 trees for each eclass.
                                                                 Stores the same entries as \a num_trees_per_eclass,
                                                                 if the cmesh is replicated. */
  t8_gloidx_t num_trees_per_eclass[T8_ECLASS_COUNT];       /**< After commit the number of global
                                                                 trees for each eclass. */

  t8_cmesh_trees_t trees; /**< structure that holds all local trees and ghosts */

  t8_gloidx_t first_tree;   /**< The global index of the first local tree on this process. 
                                       Zero if the cmesh is not partitioned. -1 if this processor is empty.
                                       See also https://github.com/DLR-AMR/t8code/wiki/Tree-indexing */
  int8_t first_tree_shared; /**< If partitioned true if the first tree on this process is also the last tree 
                                  on the next process. Always zero if num_local_trees = 0 */

  t8_shmem_array_t tree_offsets; /**< If partitioned for each process the global index of its first local tree
                                        or -(first local tree) - 1
                                        if the first tree on that process is shared.
                                        Since this is very memory consuming we only fill it when needed. */

  t8_geometry_handler_c *geometry_handler; /**< Handles all geometries that are used by trees in this cmesh. */

#ifdef T8_ENABLE_DEBUG
  t8_locidx_t inserted_trees;  /**< Count the number of inserted trees to
                                           check at commit if it equals the total number. */
  t8_locidx_t inserted_ghosts; /**< Count the number of inserted ghosts to
                                           check at commit if it equals the total number. */
#endif
  t8_stash_t stash;       /**< Used as temporary storage for the trees before commit. */
  t8_cprofile_t *profile; /**< Used to measure runtimes and statistics of the cmesh algorithms. */
} t8_cmesh_struct_t;

/* TODO: cghost could be the same type as ctree.
 *       treeid for ghosts then negative?!
 *       1. typedef cghost ctree
 *       2. completely replace
 */
/* TODO: document */
typedef struct t8_cghost
{
  t8_gloidx_t treeid;  /**< The global number of this ghost. */
  t8_eclass_t eclass;  /**< The eclass of this ghost. */
  size_t neigh_offset; /** Offset to the array of face neighbors of this ghost.
                                        This count has to be added to the address of the ghost to get its face neighbors. */
  size_t att_offset;   /**< Adding this offset to the address of the ghost
                                       yields the array of attribute_info entries */
  /* TODO: Could be a size_t */
  int num_attributes; /**< The number of attributes at this ghost */
} t8_cghost_struct_t;

/** This structure holds the data of a local tree including the information
 * about face neighbors. For those
 * the tree_to_face index is computed as follows.
 * Let F be the maximal number of faces of any eclass of the cmesh's dimension, then
 * ttf % F is the face number and ttf / F is the orientation. (\ref t8_eclass_max_num_faces)
 * The orientation is determined as follows.  Let my_face and other_face
 * be the two face numbers of the connecting trees.
 * We chose a main_face from them as follows: Either both trees have the same
 * element class, then the face with the lower face number is the main_face or
 * the trees belong to different classes in which case the face belonging to the
 * tree with the lower class according to the ordering
 * triangle < square,
 * hex < tet < prism < pyramid,
 * is the main_face.
 * Then face corner 0 of the main_face connects to a face
 * corner k in the other face.  The face orientation is defined as the number k.
 * If the classes are equal and my_face == other_face, treating
 * either of both faces as the main_face leads to the same result.
 * See https://arxiv.org/pdf/1611.02929.pdf for more details.
 */
typedef struct t8_ctree
{
  t8_locidx_t treeid; /**< The local number of this tree. */
  /* TODO: The local id of a tree should be clear from context, the entry can
   *       be optimized out. */
  t8_eclass_t eclass;  /**< The eclass of this tree. */
  size_t neigh_offset; /**< Adding this offset to the address of the tree
                                       yields the array of face_neighbor entries */
  size_t att_offset;   /**< Adding this offset to the address of the tree
                                       yields the array of attribute_info entries */
  /* TODO: Could be a size_t */
  int num_attributes; /**< The number of attributes at this tree */
} t8_ctree_struct_t;

/** This structure holds the information associated to an attribute of a tree.
 *  The attributes of each are stored in a key-value storage, where the key consists
 *  of the two entries (package_id,key) both being integers.
 *  The package_id serves to identify the application layer that added the attribute
 *  and the key identifies the attribute within that application layer.
 *
 *  All attribute info objects of one tree are stored in an array and adding
 *  a tree's att_offset entry to the tree's address yields this array.
 *  The attributes themselves are stored in an array directly behind the array of
 *  the attribute infos.
 */
typedef struct t8_attribute_info
{
  int package_id;
  /**< The identifier of the application layer that added this attribute */
  int key;
  /**< The (tree unique) key of the attribute within this AL. */
  size_t attribute_offset;
  /**< The offset of the attribute data from the first
                    attribute info of the tree.
                    (Thus, the attribute is stored at address tree + tree->att_offset + attribute_offset) */
  /* TODO: eventually remove the size */
  size_t attribute_size;
  /**< The size in bytes of the attribute */
} t8_attribute_info_struct_t;

/* TODO: document, process is a bad naming, since it does not refer to MPI ranks here */
typedef struct t8_cmesh_trees
{
  sc_array_t *from_proc;                 /* array of t8_part_tree, one for each process */
  int *tree_to_proc;                     /* for each tree its process */
  int *ghost_to_proc;                    /* for each ghost its process */
  sc_hash_t *ghost_globalid_to_local_id; /* A hash table storing the map
                                                           global_id -> local_id for the ghost trees.
                                                           The local_id is the local ghost id starting at num_local_trees  */
  sc_mempool_t *global_local_mempool;    /* Memory pool for the entries in the hash table */
} t8_cmesh_trees_struct_t;

/* TODO: document */
typedef struct t8_part_tree
{
  char *first_tree;           /* Stores the trees, the ghosts and the attributes.
                                           The last 2*sizeof(t8_locidx) bytes store num_trees and num_ghosts */
  t8_locidx_t first_tree_id;  /* local tree_id of the first tree. -1 if num_trees = 0 */
  t8_locidx_t first_ghost_id; /* TODO: document. -1 if num_ghost=0, 0 for the first part, (not num_local_trees!)
                                           0 <= first_ghost_id < num_ghosts */
  t8_locidx_t num_trees;
  t8_locidx_t num_ghosts;
} t8_part_tree_struct_t;

/* TODO: Extend this structure with meaningful entries.
 *       Maybe the number of shipped trees per process is useful?
 */
/** This struct is used to profile cmesh algorithms.
 * The cmesh struct stores a pointer to a profile struct, and if
 * it is nonzero, various runtimes and data measurements are stored here.
 * \see t8_cmesh_set_profiling and \see t8_cmesh_print_profile
 */
typedef struct t8_cprofile
{
  t8_locidx_t partition_trees_shipped;  /**< The number of trees this process has
                                                 sent to other in the last partition call. */
  t8_locidx_t partition_ghosts_shipped; /**< The number of ghosts this process has
                                                 sent to other in the last partition call. */
  t8_locidx_t partition_trees_recv;     /**< The number of trees this process has
                                                 received from other in the last partition call. */
  t8_locidx_t partition_ghosts_recv;    /**< The number of ghosts this process has
                                                 received from other in the last partition call. */
  size_t partition_bytes_sent;          /**< The total number of bytes sent to other processes in the
                                                last partition call. */
  int partition_procs_sent;             /**< The number of different processes this process has send
                                           local trees or ghosts to in the last partition call. */
  int first_tree_shared;                /**< 1 if this processes' first tree is shared. 0 if not. */
  double partition_runtime;             /**< The runtime of  the last call to \a t8_cmesh_partition. */
  double commit_runtime;                /**< The runtime of the last call to \a t8_cmesh_commit. */
  double geometry_evaluate_num_calls;   /**< The number of calls to \a t8_geometry_evaluate. */
  double geometry_evaluate_runtime;     /**< The accumulated runtime of calls to \a t8_geometry_evaluate. */
} t8_cprofile_struct_t;

/** The number of entries in a cprofile struct */
#define T8_CPROFILE_NUM_STATS 11

#endif /* !T8_CMESH_TYPES_H */

/*
  This file is part of t8code.
  t8code is a C library to manage a collection (a forest) of multiple
  connected adaptive space-trees of general element classes in parallel.

  Copyright (C) 2015 the developers

  t8code is free software; you can redistribute it and/or modify
  it under the terms of the GNU General Public License as published by
  the Free Software Foundation; either version 2 of the License, or
  (at your option) any later version.

  t8code is distributed in the hope that it will be useful,
  but WITHOUT ANY WARRANTY; without even the implied warranty of
  MERCHANTABILITY or FITNESS FOR A PARTICULAR PURPOSE.  See the
  GNU General Public License for more details.

  You should have received a copy of the GNU General Public License
  along with t8code; if not, write to the Free Software Foundation, Inc.,
  51 Franklin Street, Fifth Floor, Boston, MA 02110-1301, USA.
*/

#ifndef T8_CMESH_TYPES_H
#define T8_CMESH_TYPES_H

#include <t8.h>
#include <t8_refcount.h>
#include <t8_data/t8_shmem.h>
#include <t8_geometry/t8_geometry.h>
#include "t8_cmesh_stash.h"
#include "t8_element.h"

/** \file t8_cmesh_types.h
 * We define here the datatypes needed for internal cmesh routines.
 */

typedef struct t8_part_tree *t8_part_tree_t;
typedef struct t8_cmesh_trees *t8_cmesh_trees_t;
typedef struct t8_cprofile t8_cprofile_t; /* Defined below */

/* TODO: no longer needed.
 *       User may use set_derived_from, then set_from is non-NULL.
 *       When refinement is desired, level shall be set positive.
 *       When partition is desired, we expect set_partition to be true.
 *       Any combination can be called.
 *       In t8_commit we check whether the parameters are consistent,
 *       and whether a combination is currently supported,
 *       and provide informative error messages both in debug and non-debug.
 */

/* Definitions for attribute identifiers that are reserved for a special purpose. 
 * T8_CMESH_NEXT_POSSIBLE_KEY is the first unused key, hence it can be repurposed for different attributes.*/
#define T8_CMESH_VERTICES_ATTRIBUTE_KEY 0            /* Used to store vertex coordinates. */
#define T8_CMESH_GEOMETRY_ATTRIBUTE_KEY 1            /* Used to store the name of a tree's geometry. */
#define T8_CMESH_CAD_EDGE_ATTRIBUTE_KEY 2            /* Used to store which edge is linked to which geometry */
#define T8_CMESH_CAD_EDGE_PARAMETERS_ATTRIBUTE_KEY 3 /* Used to store edge parameters */
#define T8_CMESH_CAD_FACE_ATTRIBUTE_KEY \
  T8_CMESH_CAD_EDGE_PARAMETERS_ATTRIBUTE_KEY \
  +T8_ECLASS_MAX_EDGES /* Used to store which face is linked to which surface */
#define T8_CMESH_CAD_FACE_PARAMETERS_ATTRIBUTE_KEY \
  T8_CMESH_CAD_FACE_ATTRIBUTE_KEY + 1 /* Used to store face parameters */
#define T8_CMESH_NEXT_POSSIBLE_KEY \
  T8_CMESH_CAD_FACE_PARAMETERS_ATTRIBUTE_KEY + T8_ECLASS_MAX_FACES /* The next free value for a t8code attribute key */

/** This structure holds the connectivity data of the coarse mesh.
 *  It can either be replicated, then each process stores a copy of the whole
 *  mesh, or partitioned. In the latter case, each process only stores a local
 *  portion of the mesh plus information about ghost elements.
 *
 *  The coarse mesh is a collection of coarse trees that can be identified
 *  along faces.
 *  TODO: this description is outdated. rewrite it.
 *  The array ctrees stores these coarse trees sorted by their (global) tree_id.
 *  If the mesh if partitioned it is partitioned according to an (possible only
 *  virtually existing) underlying fine mesh. Therefore the ctrees array can
 *  store duplicated trees on different processes, if each of these processes
 *  owns elements of the same tree in the fine mesh.
 *
 *  Each tree stores information about its face-neighbours in an array of
 *  \ref t8_ctree_fneighbor. \see t8_ctree_fneighbor
 *
 *  If partitioned the ghost trees are stored in a hash table that is backed up
 *  by an array. The hash value of a ghost tree is its tree_id modulo the number
 *  of ghosts on this process.
 */
typedef struct t8_cmesh
{
  /* TODO: make the comments more legible */
  int committed; /**< Flag that specifies whether the cmesh is committed or not. \ref t8_cmesh_commit */
  int dimension; /**< The dimension of the cmesh. It is set when the first tree is inserted. */

  int set_partition;  /**< If nonzero the cmesh is partitioned.
                                            If zero each process has the whole cmesh. */
  int face_knowledge; /**< If partitioned the level of face knowledge that is expected. \ref t8_mesh_set_partitioned;
                            see \ref t8_cmesh_set_partition.
*/

  t8_scheme_cxx_t *set_partition_scheme; /**< If the cmesh is to be partitioned according to a uniform level,
                                                the scheme that describes the refinement pattern. See \ref t8_cmesh_set_partition. */
  int8_t set_partition_level;  /**< Non-negative if the cmesh should be partitioned from an already existing cmesh
                                         with an assumed \a level uniform mesh underneath. */
  struct t8_cmesh *set_from;   /**< If this cmesh shall be derived from an
                                  existing cmesh by copy or more elaborate
                                  modification, we store a pointer to this
                                  other cmesh here. */
  int mpirank;                 /**< Number of this MPI process. */
  int mpisize;                 /**< Number of MPI processes. */
  t8_refcount_t rc;            /**< The reference count of the cmesh. */
  t8_gloidx_t num_trees;       /**< The global number of trees */
  t8_locidx_t num_local_trees; /**< If partitioned the number of trees on this process. 
                                    Otherwise the global number of trees. */
  t8_locidx_t num_ghosts;      /**< If partitioned the number of neighbor trees
                                    owned by different processes. */
  /* TODO: wouldnt a local num_trees_per_eclass be better?
   *       only as an additional info. we need the global count. i.e. for forest_maxlevel computation.
   */
  t8_locidx_t num_local_trees_per_eclass[T8_ECLASS_COUNT]; /**< After commit the number of local
                                                                 trees for each eclass.
                                                                 Stores the same entries as \a num_trees_per_eclass,
                                                                 if the cmesh is replicated. */
  t8_gloidx_t num_trees_per_eclass[T8_ECLASS_COUNT];       /**< After commit the number of global
                                                                 trees for each eclass. */

  t8_cmesh_trees_t trees; /**< structure that holds all local trees and ghosts */

  t8_gloidx_t first_tree;   /**< The global index of the first local tree on this process. 
                                       Zero if the cmesh is not partitioned. -1 if this processor is empty.
                                       See also https://github.com/DLR-AMR/t8code/wiki/Tree-indexing */
  int8_t first_tree_shared; /**< If partitioned true if the first tree on this process is also the last tree 
                                  on the next process. Always zero if num_local_trees = 0 */

  t8_shmem_array_t tree_offsets; /**< If partitioned for each process the global index of its first local tree
                                        or -(first local tree) - 1
                                        if the first tree on that process is shared.
                                        Since this is very memory consuming we only fill it when needed. */

  /* TODO: Remove the pointer if cmesh becomes a class */
  t8_geometry_handler_c *geometry_handler; /**< Handles all geometries that are used by trees in this cmesh. */

#ifdef T8_ENABLE_DEBUG
  t8_locidx_t inserted_trees;  /**< Count the number of inserted trees to
                                           check at commit if it equals the total number. */
  t8_locidx_t inserted_ghosts; /**< Count the number of inserted ghosts to
                                           check at commit if it equals the total number. */
#endif
  t8_stash_t stash;       /**< Used as temporary storage for the trees before commit. */
  t8_cprofile_t *profile; /**< Used to measure runtimes and statistics of the cmesh algorithms. */
} t8_cmesh_struct_t;

/* TODO: cghost could be the same type as ctree.
 *       treeid for ghosts then negative?!
 *       1. typedef cghost ctree
 *       2. completely replace
 */
/* TODO: document */
typedef struct t8_cghost
{
  t8_gloidx_t treeid;  /**< The global number of this ghost. */
  t8_eclass_t eclass;  /**< The eclass of this ghost. */
  size_t neigh_offset; /** Offset to the array of face neighbors of this ghost.
                                        This count has to be added to the address of the ghost to get its face neighbors. */
  size_t att_offset;   /**< Adding this offset to the address of the ghost
                                       yields the array of attribute_info entries */
  /* TODO: Could be a size_t */
  int num_attributes; /**< The number of attributes at this ghost */
} t8_cghost_struct_t;

/** This structure holds the data of a local tree including the information
 * about face neighbors. For those
 * the tree_to_face index is computed as follows.
 * Let F be the maximal number of faces of any eclass of the cmesh's dimension, then
 * ttf % F is the face number and ttf / F is the orientation. (\ref t8_eclass_max_num_faces)
 * The orientation is determined as follows.  Let my_face and other_face
 * be the two face numbers of the connecting trees.
 * We chose a main_face from them as follows: Either both trees have the same
 * element class, then the face with the lower face number is the main_face or
 * the trees belong to different classes in which case the face belonging to the
 * tree with the lower class according to the ordering
 * triangle < square,
 * hex < tet < prism < pyramid,
 * is the main_face.
 * Then face corner 0 of the main_face connects to a face
 * corner k in the other face.  The face orientation is defined as the number k.
 * If the classes are equal and my_face == other_face, treating
 * either of both faces as the main_face leads to the same result.
 * See https://arxiv.org/pdf/1611.02929.pdf for more details.
 */
typedef struct t8_ctree
{
  t8_locidx_t treeid; /**< The local number of this tree. */
  /* TODO: The local id of a tree should be clear from context, the entry can
   *       be optimized out. */
  t8_eclass_t eclass;  /**< The eclass of this tree. */
  size_t neigh_offset; /**< Adding this offset to the address of the tree
                                       yields the array of face_neighbor entries */
  size_t att_offset;   /**< Adding this offset to the address of the tree
                                       yields the array of attribute_info entries */
  /* TODO: Could be a size_t */
  int num_attributes; /**< The number of attributes at this tree */
} t8_ctree_struct_t;

/** This structure holds the information associated to an attribute of a tree.
 *  The attributes of each are stored in a key-value storage, where the key consists
 *  of the two entries (package_id,key) both being integers.
 *  The package_id serves to identify the application layer that added the attribute
 *  and the key identifies the attribute within that application layer.
 *
 *  All attribute info objects of one tree are stored in an array and adding
 *  a tree's att_offset entry to the tree's address yields this array.
 *  The attributes themselves are stored in an array directly behind the array of
 *  the attribute infos.
 */
typedef struct t8_attribute_info
{
  int package_id;
  /**< The identifier of the application layer that added this attribute */
  int key;
  /**< The (tree unique) key of the attribute within this AL. */
  size_t attribute_offset;
  /**< The offset of the attribute data from the first
                    attribute info of the tree.
                    (Thus, the attribute is stored at address tree + tree->att_offset + attribute_offset) */
  /* TODO: eventually remove the size */
  size_t attribute_size;
  /**< The size in bytes of the attribute */
} t8_attribute_info_struct_t;

/* TODO: document, process is a bad naming, since it does not refer to MPI ranks here */
typedef struct t8_cmesh_trees
{
  sc_array_t *from_proc;                 /* array of t8_part_tree, one for each process */
  int *tree_to_proc;                     /* for each tree its process */
  int *ghost_to_proc;                    /* for each ghost its process */
  sc_hash_t *ghost_globalid_to_local_id; /* A hash table storing the map
                                                           global_id -> local_id for the ghost trees.
                                                           The local_id is the local ghost id starting at num_local_trees  */
  sc_mempool_t *global_local_mempool;    /* Memory pool for the entries in the hash table */
} t8_cmesh_trees_struct_t;

/* TODO: document */
typedef struct t8_part_tree
{
  char *first_tree;           /* Stores the trees, the ghosts and the attributes.
                                           The last 2*sizeof(t8_locidx) bytes store num_trees and num_ghosts */
  t8_locidx_t first_tree_id;  /* local tree_id of the first tree. -1 if num_trees = 0 */
  t8_locidx_t first_ghost_id; /* TODO: document. -1 if num_ghost=0, 0 for the first part, (not num_local_trees!)
                                           0 <= first_ghost_id < num_ghosts */
  t8_locidx_t num_trees;
  t8_locidx_t num_ghosts;
} t8_part_tree_struct_t;

/* TODO: Extend this structure with meaningful entries.
 *       Maybe the number of shipped trees per process is useful?
 */
/** This struct is used to profile cmesh algorithms.
 * The cmesh struct stores a pointer to a profile struct, and if
 * it is nonzero, various runtimes and data measurements are stored here.
 * \see t8_cmesh_set_profiling and \see t8_cmesh_print_profile
 */
typedef struct t8_cprofile
{
  t8_locidx_t partition_trees_shipped;  /**< The number of trees this process has
                                                 sent to other in the last partition call. */
  t8_locidx_t partition_ghosts_shipped; /**< The number of ghosts this process has
                                                 sent to other in the last partition call. */
  t8_locidx_t partition_trees_recv;     /**< The number of trees this process has
                                                 received from other in the last partition call. */
  t8_locidx_t partition_ghosts_recv;    /**< The number of ghosts this process has
                                                 received from other in the last partition call. */
  size_t partition_bytes_sent;          /**< The total number of bytes sent to other processes in the
                                                last partition call. */
  int partition_procs_sent;             /**< The number of different processes this process has send
                                           local trees or ghosts to in the last partition call. */
  int first_tree_shared;                /**< 1 if this processes' first tree is shared. 0 if not. */
  double partition_runtime;             /**< The runtime of  the last call to \a t8_cmesh_partition. */
  double commit_runtime;                /**< The runtime of the last call to \a t8_cmesh_commit. */
  double geometry_evaluate_num_calls;   /**< The number of calls to \a t8_geometry_evaluate. */
  double geometry_evaluate_runtime;     /**< The accumulated runtime of calls to \a t8_geometry_evaluate. */
} t8_cprofile_struct_t;

/** The number of entries in a cprofile struct */
#define T8_CPROFILE_NUM_STATS 11

#endif /* !T8_CMESH_TYPES_H */<|MERGE_RESOLUTION|>--- conflicted
+++ resolved
@@ -57,18 +57,11 @@
 #define T8_CMESH_CAD_FACE_ATTRIBUTE_KEY \
   T8_CMESH_CAD_EDGE_PARAMETERS_ATTRIBUTE_KEY \
   +T8_ECLASS_MAX_EDGES /* Used to store which face is linked to which surface */
-<<<<<<< HEAD
-#define T8_CMESH_OCC_FACE_PARAMETERS_ATTRIBUTE_KEY \
-  T8_CMESH_OCC_FACE_ATTRIBUTE_KEY + 1 /* Used to store face parameters */
-#define T8_CMESH_LAGRANGE_POLY_DEGREE T8_CMESH_OCC_FACE_PARAMETERS_ATTRIBUTE_KEY + T8_ECLASS_MAX_FACES
-#define T8_CMESH_NEXT_POSSIBLE_KEY \
-  T8_CMESH_LAGRANGE_POLY_DEGREE + 1 /* The next free value for a t8code attribute key */
-=======
 #define T8_CMESH_CAD_FACE_PARAMETERS_ATTRIBUTE_KEY \
   T8_CMESH_CAD_FACE_ATTRIBUTE_KEY + 1 /* Used to store face parameters */
+#define T8_CMESH_LAGRANGE_POLY_DEGREE T8_CMESH_CAD_FACE_PARAMETERS_ATTRIBUTE_KEY + T8_ECLASS_MAX_FACES
 #define T8_CMESH_NEXT_POSSIBLE_KEY \
-  T8_CMESH_CAD_FACE_PARAMETERS_ATTRIBUTE_KEY + T8_ECLASS_MAX_FACES /* The next free value for a t8code attribute key */
->>>>>>> 8d624861
+  T8_CMESH_LAGRANGE_POLY_DEGREE /* The next free value for a t8code attribute key */
 
 /** This structure holds the connectivity data of the coarse mesh.
  *  It can either be replicated, then each process stores a copy of the whole
