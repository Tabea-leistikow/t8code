/*
  This file is part of t8code.
  t8code is a C library to manage a collection (a forest) of multiple
  connected adaptive space-trees of general element classes in parallel.

  Copyright (C) 2015 the developers

  t8code is free software; you can redistribute it and/or modify
  it under the terms of the GNU General Public License as published by
  the Free Software Foundation; either version 2 of the License, or
  (at your option) any later version.

  t8code is distributed in the hope that it will be useful,
  but WITHOUT ANY WARRANTY; without even the implied warranty of
  MERCHANTABILITY or FITNESS FOR A PARTICULAR PURPOSE.  See the
  GNU General Public License for more details.

  You should have received a copy of the GNU General Public License
  along with t8code; if not, write to the Free Software Foundation, Inc.,
  51 Franklin Street, Fifth Floor, Boston, MA 02110-1301, USA.
*/

#ifndef T8_CMESH_TYPES_H
#define T8_CMESH_TYPES_H

#include <t8.h>
#include <t8_refcount.h>
#include <t8_data/t8_shmem.h>
#include <t8_geometry/t8_geometry.h>
#include "t8_cmesh_stash.h"
#include "t8_element.h"

/** \file t8_cmesh_types.h
 * We define here the datatypes needed for internal cmesh routines.
 */

typedef struct t8_part_tree *t8_part_tree_t;
typedef struct t8_cmesh_trees *t8_cmesh_trees_t;
typedef struct t8_cprofile t8_cprofile_t; /* Defined below */

/* TODO: no longer needed.
 *       User may use set_derived_from, then set_from is non-NULL.
 *       When refinement is desired, level shall be set positive.
 *       When partition is desired, we expect set_partition to be true.
 *       Any combination can be called.
 *       In t8_commit we check whether the parameters are consistent,
 *       and whether a combination is currently supported,
 *       and provide informative error messages both in debug and non-debug.
 */

/* Definitions for attribute identifiers that are reserved for a special purpose. 
 * T8_CMESH_NEXT_POSSIBLE_KEY is the first unused key, hence it can be repurposed for different attributes.*/
#define T8_CMESH_VERTICES_ATTRIBUTE_KEY 0            /* Used to store vertex coordinates. */
#define T8_CMESH_GEOMETRY_ATTRIBUTE_KEY 1            /* Used to store the name of a tree's geometry. */
#define T8_CMESH_CAD_EDGE_ATTRIBUTE_KEY 2            /* Used to store which edge is linked to which geometry */
#define T8_CMESH_CAD_EDGE_PARAMETERS_ATTRIBUTE_KEY 3 /* Used to store edge parameters */
#define T8_CMESH_CAD_FACE_ATTRIBUTE_KEY \
  T8_CMESH_CAD_EDGE_PARAMETERS_ATTRIBUTE_KEY \
<<<<<<< HEAD
  +T8_ECLASS_MAX_EDGES /* Used to store which face is linked to which surface */
=======
    + T8_ECLASS_MAX_EDGES /* Used to store which face is linked to which surface */
>>>>>>> 30439f59
#define T8_CMESH_CAD_FACE_PARAMETERS_ATTRIBUTE_KEY \
  T8_CMESH_CAD_FACE_ATTRIBUTE_KEY + 1 /* Used to store face parameters */
#define T8_CMESH_NEXT_POSSIBLE_KEY \
  T8_CMESH_CAD_FACE_PARAMETERS_ATTRIBUTE_KEY + T8_ECLASS_MAX_FACES /* The next free value for a t8code attribute key */

/** This structure holds the connectivity data of the coarse mesh.
 *  It can either be replicated, then each process stores a copy of the whole
 *  mesh, or partitioned. In the latter case, each process only stores a local
 *  portion of the mesh plus information about ghost elements.
 *
 *  The coarse mesh is a collection of coarse trees that can be identified
 *  along faces.
 *  TODO: this description is outdated. rewrite it.
 *  The array ctrees stores these coarse trees sorted by their (global) tree_id.
 *  If the mesh if partitioned it is partitioned according to an (possible only
 *  virtually existing) underlying fine mesh. Therefore the ctrees array can
 *  store duplicated trees on different processes, if each of these processes
 *  owns elements of the same tree in the fine mesh.
 *
 *  Each tree stores information about its face-neighbours in an array of
 *  \ref t8_ctree_fneighbor. \see t8_ctree_fneighbor
 *
 *  If partitioned the ghost trees are stored in a hash table that is backed up
 *  by an array. The hash value of a ghost tree is its tree_id modulo the number
 *  of ghosts on this process.
 */
typedef struct t8_cmesh
{
  /* TODO: make the comments more legible */
  int committed; /**< Flag that specifies whether the cmesh is committed or not. \ref t8_cmesh_commit */
  int dimension; /**< The dimension of the cmesh. It is set when the first tree is inserted. */

  int set_partition;  /**< If nonzero the cmesh is partitioned.
                                            If zero each process has the whole cmesh. */
  int face_knowledge; /**< If partitioned the level of face knowledge that is expected. \ref t8_mesh_set_partitioned;
                            see \ref t8_cmesh_set_partition.
*/

  t8_scheme_cxx_t *set_partition_scheme; /**< If the cmesh is to be partitioned according to a uniform level,
                                                the scheme that describes the refinement pattern. See \ref t8_cmesh_set_partition. */
  int8_t set_partition_level;  /**< Non-negative if the cmesh should be partitioned from an already existing cmesh
                                         with an assumed \a level uniform mesh underneath. */
  struct t8_cmesh *set_from;   /**< If this cmesh shall be derived from an
                                  existing cmesh by copy or more elaborate
                                  modification, we store a pointer to this
                                  other cmesh here. */
  int mpirank;                 /**< Number of this MPI process. */
  int mpisize;                 /**< Number of MPI processes. */
  t8_refcount_t rc;            /**< The reference count of the cmesh. */
  t8_gloidx_t num_trees;       /**< The global number of trees */
  t8_locidx_t num_local_trees; /**< If partitioned the number of trees on this process. 
                                    Otherwise the global number of trees. */
  t8_locidx_t num_ghosts;      /**< If partitioned the number of neighbor trees
                                    owned by different processes. */
  /* TODO: wouldnt a local num_trees_per_eclass be better?
   *       only as an additional info. we need the global count. i.e. for forest_maxlevel computation.
   */
  t8_locidx_t num_local_trees_per_eclass[T8_ECLASS_COUNT]; /**< After commit the number of local
                                                                 trees for each eclass.
                                                                 Stores the same entries as \a num_trees_per_eclass,
                                                                 if the cmesh is replicated. */
  t8_gloidx_t num_trees_per_eclass[T8_ECLASS_COUNT];       /**< After commit the number of global
                                                                 trees for each eclass. */

  t8_cmesh_trees_t trees; /**< structure that holds all local trees and ghosts */

  t8_gloidx_t first_tree;   /**< The global index of the first local tree on this process. 
                                       Zero if the cmesh is not partitioned. -1 if this processor is empty.
                                       See also https://github.com/DLR-AMR/t8code/wiki/Tree-indexing */
  int8_t first_tree_shared; /**< If partitioned true if the first tree on this process is also the last tree 
                                  on the next process. Always zero if num_local_trees = 0 */

  t8_shmem_array_t tree_offsets; /**< If partitioned for each process the global index of its first local tree
                                        or -(first local tree) - 1
                                        if the first tree on that process is shared.
                                        Since this is very memory consuming we only fill it when needed. */

  t8_geometry_handler_t *geometry_handler; /**< Handles all geometries that are used by trees in this cmesh. */

#ifdef T8_ENABLE_DEBUG
  t8_locidx_t inserted_trees;  /**< Count the number of inserted trees to
                                           check at commit if it equals the total number. */
  t8_locidx_t inserted_ghosts; /**< Count the number of inserted ghosts to
                                           check at commit if it equals the total number. */
#endif
  t8_stash_t stash;       /**< Used as temporary storage for the trees before commit. */
  t8_cprofile_t *profile; /**< Used to measure runtimes and statistics of the cmesh algorithms. */
} t8_cmesh_struct_t;

/* TODO: cghost could be the same type as ctree.
 *       treeid for ghosts then negative?!
 *       1. typedef cghost ctree
 *       2. completely replace
 */
/* TODO: document */
typedef struct t8_cghost
{
  t8_gloidx_t treeid;  /**< The global number of this ghost. */
  t8_eclass_t eclass;  /**< The eclass of this ghost. */
  size_t neigh_offset; /** Offset to the array of face neighbors of this ghost.
                                        This count has to be added to the address of the ghost to get its face neighbors. */
  size_t att_offset;   /**< Adding this offset to the address of the ghost
                                       yields the array of attribute_info entries */
  /* TODO: Could be a size_t */
  int num_attributes; /**< The number of attributes at this ghost */
} t8_cghost_struct_t;

/** This structure holds the data of a local tree including the information
 * about face neighbors. For those
 * the tree_to_face index is computed as follows.
 * Let F be the maximal number of faces of any eclass of the cmesh's dimension, then
 * ttf % F is the face number and ttf / F is the orientation. (\ref t8_eclass_max_num_faces)
 * The orientation is determined as follows.  Let my_face and other_face
 * be the two face numbers of the connecting trees.
 * We chose a main_face from them as follows: Either both trees have the same
 * element class, then the face with the lower face number is the main_face or
 * the trees belong to different classes in which case the face belonging to the
 * tree with the lower class according to the ordering
 * triangle < square,
 * hex < tet < prism < pyramid,
 * is the main_face.
 * Then face corner 0 of the main_face connects to a face
 * corner k in the other face.  The face orientation is defined as the number k.
 * If the classes are equal and my_face == other_face, treating
 * either of both faces as the main_face leads to the same result.
 * See https://arxiv.org/pdf/1611.02929.pdf for more details.
 */
typedef struct t8_ctree
{
  t8_locidx_t treeid; /**< The local number of this tree. */
  /* TODO: The local id of a tree should be clear from context, the entry can
   *       be optimized out. */
  t8_eclass_t eclass;  /**< The eclass of this tree. */
  size_t neigh_offset; /**< Adding this offset to the address of the tree
                                       yields the array of face_neighbor entries */
  size_t att_offset;   /**< Adding this offset to the address of the tree
                                       yields the array of attribute_info entries */
  /* TODO: Could be a size_t */
  int num_attributes; /**< The number of attributes at this tree */
} t8_ctree_struct_t;

/** This structure holds the information associated to an attribute of a tree.
 *  The attributes of each are stored in a key-value storage, where the key consists
 *  of the two entries (package_id,key) both being integers.
 *  The package_id serves to identify the application layer that added the attribute
 *  and the key identifies the attribute within that application layer.
 *
 *  All attribute info objects of one tree are stored in an array and adding
 *  a tree's att_offset entry to the tree's address yields this array.
 *  The attributes themselves are stored in an array directly behind the array of
 *  the attribute infos.
 */
typedef struct t8_attribute_info
{
  int package_id;
  /**< The identifier of the application layer that added this attribute */
  int key;
  /**< The (tree unique) key of the attribute within this AL. */
  size_t attribute_offset;
  /**< The offset of the attribute data from the first
                    attribute info of the tree.
                    (Thus, the attribute is stored at address tree + tree->att_offset + attribute_offset) */
  /* TODO: eventually remove the size */
  size_t attribute_size;
  /**< The size in bytes of the attribute */
} t8_attribute_info_struct_t;

/* TODO: document, process is a bad naming, since it does not refer to MPI ranks here */
typedef struct t8_cmesh_trees
{
  sc_array_t *from_proc;                 /* array of t8_part_tree, one for each process */
  int *tree_to_proc;                     /* for each tree its process */
  int *ghost_to_proc;                    /* for each ghost its process */
  sc_hash_t *ghost_globalid_to_local_id; /* A hash table storing the map
                                                           global_id -> local_id for the ghost trees.
                                                           The local_id is the local ghost id starting at num_local_trees  */
  sc_mempool_t *global_local_mempool;    /* Memory pool for the entries in the hash table */
} t8_cmesh_trees_struct_t;

/* TODO: document */
typedef struct t8_part_tree
{
  char *first_tree;           /* Stores the trees, the ghosts and the attributes.
                                           The last 2*sizeof(t8_locidx) bytes store num_trees and num_ghosts */
  t8_locidx_t first_tree_id;  /* local tree_id of the first tree. -1 if num_trees = 0 */
  t8_locidx_t first_ghost_id; /* TODO: document. -1 if num_ghost=0, 0 for the first part, (not num_local_trees!)
                                           0 <= first_ghost_id < num_ghosts */
  t8_locidx_t num_trees;
  t8_locidx_t num_ghosts;
} t8_part_tree_struct_t;

/* TODO: Extend this structure with meaningful entries.
 *       Maybe the number of shipped trees per process is useful?
 */
/** This struct is used to profile cmesh algorithms.
 * The cmesh struct stores a pointer to a profile struct, and if
 * it is nonzero, various runtimes and data measurements are stored here.
 * \see t8_cmesh_set_profiling and \see t8_cmesh_print_profile
 */
typedef struct t8_cprofile
{
  t8_locidx_t partition_trees_shipped;  /**< The number of trees this process has
                                                 sent to other in the last partition call. */
  t8_locidx_t partition_ghosts_shipped; /**< The number of ghosts this process has
                                                 sent to other in the last partition call. */
  t8_locidx_t partition_trees_recv;     /**< The number of trees this process has
                                                 received from other in the last partition call. */
  t8_locidx_t partition_ghosts_recv;    /**< The number of ghosts this process has
                                                 received from other in the last partition call. */
  size_t partition_bytes_sent;          /**< The total number of bytes sent to other processes in the
                                                last partition call. */
  int partition_procs_sent;             /**< The number of different processes this process has send
                                           local trees or ghosts to in the last partition call. */
  int first_tree_shared;                /**< 1 if this processes' first tree is shared. 0 if not. */
  double partition_runtime;             /**< The runtime of  the last call to \a t8_cmesh_partition. */
  double commit_runtime;                /**< The runtime of the last call to \a t8_cmesh_commit. */
  double geometry_evaluate_num_calls;   /**< The number of calls to \a t8_geometry_evaluate. */
  double geometry_evaluate_runtime;     /**< The accumulated runtime of calls to \a t8_geometry_evaluate. */
} t8_cprofile_struct_t;

/** The number of entries in a cprofile struct */
#define T8_CPROFILE_NUM_STATS 11

#endif /* !T8_CMESH_TYPES_H */<|MERGE_RESOLUTION|>--- conflicted
+++ resolved
@@ -56,11 +56,7 @@
 #define T8_CMESH_CAD_EDGE_PARAMETERS_ATTRIBUTE_KEY 3 /* Used to store edge parameters */
 #define T8_CMESH_CAD_FACE_ATTRIBUTE_KEY \
   T8_CMESH_CAD_EDGE_PARAMETERS_ATTRIBUTE_KEY \
-<<<<<<< HEAD
   +T8_ECLASS_MAX_EDGES /* Used to store which face is linked to which surface */
-=======
-    + T8_ECLASS_MAX_EDGES /* Used to store which face is linked to which surface */
->>>>>>> 30439f59
 #define T8_CMESH_CAD_FACE_PARAMETERS_ATTRIBUTE_KEY \
   T8_CMESH_CAD_FACE_ATTRIBUTE_KEY + 1 /* Used to store face parameters */
 #define T8_CMESH_NEXT_POSSIBLE_KEY \
@@ -284,4 +280,288 @@
 /** The number of entries in a cprofile struct */
 #define T8_CPROFILE_NUM_STATS 11
 
+#endif /* !T8_CMESH_TYPES_H */
+
+/*
+  This file is part of t8code.
+  t8code is a C library to manage a collection (a forest) of multiple
+  connected adaptive space-trees of general element classes in parallel.
+
+  Copyright (C) 2015 the developers
+
+  t8code is free software; you can redistribute it and/or modify
+  it under the terms of the GNU General Public License as published by
+  the Free Software Foundation; either version 2 of the License, or
+  (at your option) any later version.
+
+  t8code is distributed in the hope that it will be useful,
+  but WITHOUT ANY WARRANTY; without even the implied warranty of
+  MERCHANTABILITY or FITNESS FOR A PARTICULAR PURPOSE.  See the
+  GNU General Public License for more details.
+
+  You should have received a copy of the GNU General Public License
+  along with t8code; if not, write to the Free Software Foundation, Inc.,
+  51 Franklin Street, Fifth Floor, Boston, MA 02110-1301, USA.
+*/
+
+#ifndef T8_CMESH_TYPES_H
+#define T8_CMESH_TYPES_H
+
+#include <t8.h>
+#include <t8_refcount.h>
+#include <t8_data/t8_shmem.h>
+#include <t8_geometry/t8_geometry.h>
+#include "t8_cmesh_stash.h"
+#include "t8_element.h"
+
+/** \file t8_cmesh_types.h
+ * We define here the datatypes needed for internal cmesh routines.
+ */
+
+typedef struct t8_part_tree *t8_part_tree_t;
+typedef struct t8_cmesh_trees *t8_cmesh_trees_t;
+typedef struct t8_cprofile t8_cprofile_t; /* Defined below */
+
+/* TODO: no longer needed.
+ *       User may use set_derived_from, then set_from is non-NULL.
+ *       When refinement is desired, level shall be set positive.
+ *       When partition is desired, we expect set_partition to be true.
+ *       Any combination can be called.
+ *       In t8_commit we check whether the parameters are consistent,
+ *       and whether a combination is currently supported,
+ *       and provide informative error messages both in debug and non-debug.
+ */
+
+/* Definitions for attribute identifiers that are reserved for a special purpose. 
+ * T8_CMESH_NEXT_POSSIBLE_KEY is the first unused key, hence it can be repurposed for different attributes.*/
+#define T8_CMESH_VERTICES_ATTRIBUTE_KEY 0            /* Used to store vertex coordinates. */
+#define T8_CMESH_GEOMETRY_ATTRIBUTE_KEY 1            /* Used to store the name of a tree's geometry. */
+#define T8_CMESH_CAD_EDGE_ATTRIBUTE_KEY 2            /* Used to store which edge is linked to which geometry */
+#define T8_CMESH_CAD_EDGE_PARAMETERS_ATTRIBUTE_KEY 3 /* Used to store edge parameters */
+#define T8_CMESH_CAD_FACE_ATTRIBUTE_KEY \
+  T8_CMESH_CAD_EDGE_PARAMETERS_ATTRIBUTE_KEY \
+  +T8_ECLASS_MAX_EDGES /* Used to store which face is linked to which surface */
+#define T8_CMESH_CAD_FACE_PARAMETERS_ATTRIBUTE_KEY \
+  T8_CMESH_CAD_FACE_ATTRIBUTE_KEY + 1 /* Used to store face parameters */
+#define T8_CMESH_NEXT_POSSIBLE_KEY \
+  T8_CMESH_CAD_FACE_PARAMETERS_ATTRIBUTE_KEY + T8_ECLASS_MAX_FACES /* The next free value for a t8code attribute key */
+
+/** This structure holds the connectivity data of the coarse mesh.
+ *  It can either be replicated, then each process stores a copy of the whole
+ *  mesh, or partitioned. In the latter case, each process only stores a local
+ *  portion of the mesh plus information about ghost elements.
+ *
+ *  The coarse mesh is a collection of coarse trees that can be identified
+ *  along faces.
+ *  TODO: this description is outdated. rewrite it.
+ *  The array ctrees stores these coarse trees sorted by their (global) tree_id.
+ *  If the mesh if partitioned it is partitioned according to an (possible only
+ *  virtually existing) underlying fine mesh. Therefore the ctrees array can
+ *  store duplicated trees on different processes, if each of these processes
+ *  owns elements of the same tree in the fine mesh.
+ *
+ *  Each tree stores information about its face-neighbours in an array of
+ *  \ref t8_ctree_fneighbor. \see t8_ctree_fneighbor
+ *
+ *  If partitioned the ghost trees are stored in a hash table that is backed up
+ *  by an array. The hash value of a ghost tree is its tree_id modulo the number
+ *  of ghosts on this process.
+ */
+typedef struct t8_cmesh
+{
+  /* TODO: make the comments more legible */
+  int committed; /**< Flag that specifies whether the cmesh is committed or not. \ref t8_cmesh_commit */
+  int dimension; /**< The dimension of the cmesh. It is set when the first tree is inserted. */
+
+  int set_partition;  /**< If nonzero the cmesh is partitioned.
+                                            If zero each process has the whole cmesh. */
+  int face_knowledge; /**< If partitioned the level of face knowledge that is expected. \ref t8_mesh_set_partitioned;
+                            see \ref t8_cmesh_set_partition.
+*/
+
+  t8_scheme_cxx_t *set_partition_scheme; /**< If the cmesh is to be partitioned according to a uniform level,
+                                                the scheme that describes the refinement pattern. See \ref t8_cmesh_set_partition. */
+  int8_t set_partition_level;  /**< Non-negative if the cmesh should be partitioned from an already existing cmesh
+                                         with an assumed \a level uniform mesh underneath. */
+  struct t8_cmesh *set_from;   /**< If this cmesh shall be derived from an
+                                  existing cmesh by copy or more elaborate
+                                  modification, we store a pointer to this
+                                  other cmesh here. */
+  int mpirank;                 /**< Number of this MPI process. */
+  int mpisize;                 /**< Number of MPI processes. */
+  t8_refcount_t rc;            /**< The reference count of the cmesh. */
+  t8_gloidx_t num_trees;       /**< The global number of trees */
+  t8_locidx_t num_local_trees; /**< If partitioned the number of trees on this process. 
+                                    Otherwise the global number of trees. */
+  t8_locidx_t num_ghosts;      /**< If partitioned the number of neighbor trees
+                                    owned by different processes. */
+  /* TODO: wouldnt a local num_trees_per_eclass be better?
+   *       only as an additional info. we need the global count. i.e. for forest_maxlevel computation.
+   */
+  t8_locidx_t num_local_trees_per_eclass[T8_ECLASS_COUNT]; /**< After commit the number of local
+                                                                 trees for each eclass.
+                                                                 Stores the same entries as \a num_trees_per_eclass,
+                                                                 if the cmesh is replicated. */
+  t8_gloidx_t num_trees_per_eclass[T8_ECLASS_COUNT];       /**< After commit the number of global
+                                                                 trees for each eclass. */
+
+  t8_cmesh_trees_t trees; /**< structure that holds all local trees and ghosts */
+
+  t8_gloidx_t first_tree;   /**< The global index of the first local tree on this process. 
+                                       Zero if the cmesh is not partitioned. -1 if this processor is empty.
+                                       See also https://github.com/DLR-AMR/t8code/wiki/Tree-indexing */
+  int8_t first_tree_shared; /**< If partitioned true if the first tree on this process is also the last tree 
+                                  on the next process. Always zero if num_local_trees = 0 */
+
+  t8_shmem_array_t tree_offsets; /**< If partitioned for each process the global index of its first local tree
+                                        or -(first local tree) - 1
+                                        if the first tree on that process is shared.
+                                        Since this is very memory consuming we only fill it when needed. */
+
+  t8_geometry_handler_t *geometry_handler; /**< Handles all geometries that are used by trees in this cmesh. */
+
+#ifdef T8_ENABLE_DEBUG
+  t8_locidx_t inserted_trees;  /**< Count the number of inserted trees to
+                                           check at commit if it equals the total number. */
+  t8_locidx_t inserted_ghosts; /**< Count the number of inserted ghosts to
+                                           check at commit if it equals the total number. */
+#endif
+  t8_stash_t stash;       /**< Used as temporary storage for the trees before commit. */
+  t8_cprofile_t *profile; /**< Used to measure runtimes and statistics of the cmesh algorithms. */
+} t8_cmesh_struct_t;
+
+/* TODO: cghost could be the same type as ctree.
+ *       treeid for ghosts then negative?!
+ *       1. typedef cghost ctree
+ *       2. completely replace
+ */
+/* TODO: document */
+typedef struct t8_cghost
+{
+  t8_gloidx_t treeid;  /**< The global number of this ghost. */
+  t8_eclass_t eclass;  /**< The eclass of this ghost. */
+  size_t neigh_offset; /** Offset to the array of face neighbors of this ghost.
+                                        This count has to be added to the address of the ghost to get its face neighbors. */
+  size_t att_offset;   /**< Adding this offset to the address of the ghost
+                                       yields the array of attribute_info entries */
+  /* TODO: Could be a size_t */
+  int num_attributes; /**< The number of attributes at this ghost */
+} t8_cghost_struct_t;
+
+/** This structure holds the data of a local tree including the information
+ * about face neighbors. For those
+ * the tree_to_face index is computed as follows.
+ * Let F be the maximal number of faces of any eclass of the cmesh's dimension, then
+ * ttf % F is the face number and ttf / F is the orientation. (\ref t8_eclass_max_num_faces)
+ * The orientation is determined as follows.  Let my_face and other_face
+ * be the two face numbers of the connecting trees.
+ * We chose a main_face from them as follows: Either both trees have the same
+ * element class, then the face with the lower face number is the main_face or
+ * the trees belong to different classes in which case the face belonging to the
+ * tree with the lower class according to the ordering
+ * triangle < square,
+ * hex < tet < prism < pyramid,
+ * is the main_face.
+ * Then face corner 0 of the main_face connects to a face
+ * corner k in the other face.  The face orientation is defined as the number k.
+ * If the classes are equal and my_face == other_face, treating
+ * either of both faces as the main_face leads to the same result.
+ * See https://arxiv.org/pdf/1611.02929.pdf for more details.
+ */
+typedef struct t8_ctree
+{
+  t8_locidx_t treeid; /**< The local number of this tree. */
+  /* TODO: The local id of a tree should be clear from context, the entry can
+   *       be optimized out. */
+  t8_eclass_t eclass;  /**< The eclass of this tree. */
+  size_t neigh_offset; /**< Adding this offset to the address of the tree
+                                       yields the array of face_neighbor entries */
+  size_t att_offset;   /**< Adding this offset to the address of the tree
+                                       yields the array of attribute_info entries */
+  /* TODO: Could be a size_t */
+  int num_attributes; /**< The number of attributes at this tree */
+} t8_ctree_struct_t;
+
+/** This structure holds the information associated to an attribute of a tree.
+ *  The attributes of each are stored in a key-value storage, where the key consists
+ *  of the two entries (package_id,key) both being integers.
+ *  The package_id serves to identify the application layer that added the attribute
+ *  and the key identifies the attribute within that application layer.
+ *
+ *  All attribute info objects of one tree are stored in an array and adding
+ *  a tree's att_offset entry to the tree's address yields this array.
+ *  The attributes themselves are stored in an array directly behind the array of
+ *  the attribute infos.
+ */
+typedef struct t8_attribute_info
+{
+  int package_id;
+  /**< The identifier of the application layer that added this attribute */
+  int key;
+  /**< The (tree unique) key of the attribute within this AL. */
+  size_t attribute_offset;
+  /**< The offset of the attribute data from the first
+                    attribute info of the tree.
+                    (Thus, the attribute is stored at address tree + tree->att_offset + attribute_offset) */
+  /* TODO: eventually remove the size */
+  size_t attribute_size;
+  /**< The size in bytes of the attribute */
+} t8_attribute_info_struct_t;
+
+/* TODO: document, process is a bad naming, since it does not refer to MPI ranks here */
+typedef struct t8_cmesh_trees
+{
+  sc_array_t *from_proc;                 /* array of t8_part_tree, one for each process */
+  int *tree_to_proc;                     /* for each tree its process */
+  int *ghost_to_proc;                    /* for each ghost its process */
+  sc_hash_t *ghost_globalid_to_local_id; /* A hash table storing the map
+                                                           global_id -> local_id for the ghost trees.
+                                                           The local_id is the local ghost id starting at num_local_trees  */
+  sc_mempool_t *global_local_mempool;    /* Memory pool for the entries in the hash table */
+} t8_cmesh_trees_struct_t;
+
+/* TODO: document */
+typedef struct t8_part_tree
+{
+  char *first_tree;           /* Stores the trees, the ghosts and the attributes.
+                                           The last 2*sizeof(t8_locidx) bytes store num_trees and num_ghosts */
+  t8_locidx_t first_tree_id;  /* local tree_id of the first tree. -1 if num_trees = 0 */
+  t8_locidx_t first_ghost_id; /* TODO: document. -1 if num_ghost=0, 0 for the first part, (not num_local_trees!)
+                                           0 <= first_ghost_id < num_ghosts */
+  t8_locidx_t num_trees;
+  t8_locidx_t num_ghosts;
+} t8_part_tree_struct_t;
+
+/* TODO: Extend this structure with meaningful entries.
+ *       Maybe the number of shipped trees per process is useful?
+ */
+/** This struct is used to profile cmesh algorithms.
+ * The cmesh struct stores a pointer to a profile struct, and if
+ * it is nonzero, various runtimes and data measurements are stored here.
+ * \see t8_cmesh_set_profiling and \see t8_cmesh_print_profile
+ */
+typedef struct t8_cprofile
+{
+  t8_locidx_t partition_trees_shipped;  /**< The number of trees this process has
+                                                 sent to other in the last partition call. */
+  t8_locidx_t partition_ghosts_shipped; /**< The number of ghosts this process has
+                                                 sent to other in the last partition call. */
+  t8_locidx_t partition_trees_recv;     /**< The number of trees this process has
+                                                 received from other in the last partition call. */
+  t8_locidx_t partition_ghosts_recv;    /**< The number of ghosts this process has
+                                                 received from other in the last partition call. */
+  size_t partition_bytes_sent;          /**< The total number of bytes sent to other processes in the
+                                                last partition call. */
+  int partition_procs_sent;             /**< The number of different processes this process has send
+                                           local trees or ghosts to in the last partition call. */
+  int first_tree_shared;                /**< 1 if this processes' first tree is shared. 0 if not. */
+  double partition_runtime;             /**< The runtime of  the last call to \a t8_cmesh_partition. */
+  double commit_runtime;                /**< The runtime of the last call to \a t8_cmesh_commit. */
+  double geometry_evaluate_num_calls;   /**< The number of calls to \a t8_geometry_evaluate. */
+  double geometry_evaluate_runtime;     /**< The accumulated runtime of calls to \a t8_geometry_evaluate. */
+} t8_cprofile_struct_t;
+
+/** The number of entries in a cprofile struct */
+#define T8_CPROFILE_NUM_STATS 11
+
 #endif /* !T8_CMESH_TYPES_H */