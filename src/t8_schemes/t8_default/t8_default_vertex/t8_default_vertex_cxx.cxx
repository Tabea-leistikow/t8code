/*
  This file is part of t8code.
  t8code is a C library to manage a collection (a forest) of multiple
  connected adaptive space-trees of general element classes in parallel.

  Copyright (C) 2015 the developers

  t8code is free software; you can redistribute it and/or modify
  it under the terms of the GNU General Public License as published by
  the Free Software Foundation; either version 2 of the License, or
  (at your option) any later version.

  t8code is distributed in the hope that it will be useful,
  but WITHOUT ANY WARRANTY; without even the implied warranty of
  MERCHANTABILITY or FITNESS FOR A PARTICULAR PURPOSE.  See the
  GNU General Public License for more details.

  You should have received a copy of the GNU General Public License
  along with t8code; if not, write to the Free Software Foundation, Inc.,
  51 Franklin Street, Fifth Floor, Boston, MA 02110-1301, USA.
*/

#include <t8_schemes/t8_default/t8_default_common/t8_default_common_cxx.hxx>
#include <t8_schemes/t8_default/t8_default_vertex/t8_default_vertex_cxx.hxx>
#include <t8_schemes/t8_default/t8_default_vertex/t8_dvertex_bits.h>

/* We want to export the whole implementation to be callable from "C" */
T8_EXTERN_C_BEGIN ();

int
t8_default_scheme_vertex_c::t8_element_maxlevel (void) const
{
  return T8_DVERTEX_MAXLEVEL;
}

int
t8_default_scheme_vertex_c::t8_element_level (const t8_element_t *elem) const
{
  T8_ASSERT (t8_element_is_valid (elem));
  return t8_dvertex_get_level ((const t8_dvertex_t *) elem);
}

t8_eclass_t
t8_default_scheme_vertex_c::t8_element_child_eclass (int childid) const
{
  T8_ASSERT (childid == 0);
  return T8_ECLASS_VERTEX;
}

void
t8_default_scheme_vertex_c::t8_element_copy (const t8_element_t *source, t8_element_t *dest) const
{
  T8_ASSERT (t8_element_is_valid (source));
  T8_ASSERT (t8_element_is_valid (dest));
  t8_dvertex_copy ((const t8_dvertex_t *) source, (t8_dvertex_t *) dest);
}

int
t8_default_scheme_vertex_c::t8_element_compare (const t8_element_t *elem1, const t8_element_t *elem2) const
{
  return t8_dvertex_compare ((const t8_dvertex_t *) elem1, (const t8_dvertex_t *) elem2);
}

int
t8_default_scheme_vertex_c::t8_element_equal (const t8_element_t *elem1, const t8_element_t *elem2) const
{
  return t8_dvertex_equal ((const t8_dvertex_t *) elem1, (const t8_dvertex_t *) elem2);
}

void
t8_default_scheme_vertex_c::t8_element_parent (const t8_element_t *elem, t8_element_t *parent) const
{
  const t8_dvertex_t *v = (const t8_dvertex_t *) elem;
  t8_dvertex_t *p = (t8_dvertex_t *) parent;

  T8_ASSERT (t8_element_is_valid (elem));
  T8_ASSERT (t8_element_is_valid (parent));
  t8_dvertex_parent (v, p);
}

void
t8_default_scheme_vertex_c::t8_element_sibling (const t8_element_t *elem, int sibid, t8_element_t *sibling) const
{
  const t8_dvertex_t *v = (const t8_dvertex_t *) elem;
  t8_dvertex_t *s = (t8_dvertex_t *) sibling;

  T8_ASSERT (t8_element_is_valid (elem));
  T8_ASSERT (t8_element_is_valid (sibling));
  t8_dvertex_sibling (v, sibid, s);
}

int
t8_default_scheme_vertex_c::t8_element_num_faces (const t8_element_t *elem) const
{
  T8_ASSERT (t8_element_is_valid (elem));
  return T8_DVERTEX_FACES;
}

int
t8_default_scheme_vertex_c::t8_element_max_num_faces (const t8_element_t *elem) const
{
  return T8_DVERTEX_FACES;
}

int
t8_default_scheme_vertex_c::t8_element_num_children (const t8_element_t *elem) const
{
  T8_ASSERT (t8_element_is_valid (elem));
  return T8_DVERTEX_CHILDREN;
}

int
t8_default_scheme_vertex_c::t8_element_num_face_children (const t8_element_t *elem, int face) const
{
  T8_ASSERT (t8_element_is_valid (elem));
  return T8_DVERTEX_FACE_CHILDREN;
}

void
t8_default_scheme_vertex_c::t8_element_child (const t8_element_t *elem, int childid, t8_element_t *child) const
{
  const t8_dvertex_t *v = (const t8_dvertex_t *) elem;
  t8_dvertex_t *c = (t8_dvertex_t *) child;
  T8_ASSERT (t8_element_is_valid (elem));
  T8_ASSERT (t8_element_is_valid (child));

  T8_ASSERT (childid == 0);
  t8_dvertex_child (v, c);
}

void
t8_default_scheme_vertex_c::t8_element_children (const t8_element_t *elem, int length, t8_element_t *c[]) const
{
  T8_ASSERT (length == T8_DVERTEX_CHILDREN);
  T8_ASSERT (t8_element_is_valid (elem));
#ifdef T8_ENABLE_DEBUG
  int i;
  for (i = 0; i < T8_DVERTEX_CHILDREN; i++) {
    T8_ASSERT (t8_element_is_valid (c[i]));
  }
#endif
  t8_dvertex_childrenpv ((const t8_dvertex_t *) elem, (t8_dvertex_t **) c);
}

int
t8_default_scheme_vertex_c::t8_element_child_id (const t8_element_t *elem) const
{
  T8_ASSERT (t8_element_is_valid (elem));
  return t8_dvertex_child_id ((const t8_dvertex_t *) elem);
}

int
t8_default_scheme_vertex_c::t8_element_ancestor_id (const t8_element_t *elem, int level) const
{
  return t8_dvertex_ancestor_id ((const t8_dvertex_t *) elem, level);
}

int
t8_default_scheme_vertex_c::t8_element_is_family (t8_element_t **fam) const
{
#ifdef T8_ENABLE_DEBUG
  int i;
  for (i = 0; i < T8_DVERTEX_CHILDREN; i++) {
    T8_ASSERT (t8_element_is_valid (fam[i]));
  }
#endif
  return t8_dvertex_is_familypv ((const t8_dvertex_t **) fam);
}

void
t8_default_scheme_vertex_c::t8_element_nca (const t8_element_t *elem1, const t8_element_t *elem2,
                                            t8_element_t *nca) const
{
  const t8_dvertex_t *v1 = (const t8_dvertex_t *) elem1;
  const t8_dvertex_t *v2 = (const t8_dvertex_t *) elem2;
  t8_dvertex_t *c = (t8_dvertex_t *) nca;

  T8_ASSERT (t8_element_is_valid (elem1));
  T8_ASSERT (t8_element_is_valid (elem2));
  t8_dvertex_nearest_common_ancestor (v1, v2, c);
}

/** Transform the coordinates of a vertex considered as boundary element
 *  in a tree-tree connection. */
void
t8_default_scheme_vertex_c::t8_element_transform_face (const t8_element_t *elem1, t8_element_t *elem2, int orientation,
                                                       int sign, int is_smaller_face) const
{
  T8_ASSERT (t8_element_is_valid (elem1));
  T8_ASSERT (t8_element_is_valid (elem2));

  t8_dvertex_transform_face ((const t8_dvertex_t *) elem1, (t8_dvertex_t *) elem2);
}

int
t8_default_scheme_vertex_c::t8_element_is_root_boundary (const t8_element_t *elem, int face) const
{
  const t8_dvertex_t *v = (const t8_dvertex_t *) elem;

  T8_ASSERT (t8_element_is_valid (elem));
  return t8_dvertex_is_root_boundary (v, face);
}

void
t8_default_scheme_vertex_c::t8_element_set_linear_id (t8_element_t *elem, int level, t8_linearidx_t id) const
{
  T8_ASSERT (0 <= level && level <= T8_DVERTEX_MAXLEVEL);
  T8_ASSERT (0 <= id && id < ((t8_linearidx_t) 1) << 3 * level);
  T8_ASSERT (t8_element_is_valid (elem));

  t8_dvertex_init_linear_id ((t8_dvertex_t *) elem, level, id);
}

t8_linearidx_t
t8_default_scheme_vertex_c::t8_element_get_linear_id (const t8_element_t *elem, int level) const
{
  T8_ASSERT (t8_element_is_valid (elem));
  T8_ASSERT (0 <= level && level <= T8_DVERTEX_MAXLEVEL);

  return t8_dvertex_linear_id ((const t8_dvertex_t *) elem, level);
}

void
t8_default_scheme_vertex_c::t8_element_first_descendant (const t8_element_t *elem, t8_element_t *desc, int level) const
{
  T8_ASSERT (t8_element_is_valid (elem));
  T8_ASSERT (t8_element_is_valid (desc));
  T8_ASSERT (0 <= level && level <= T8_DVERTEX_MAXLEVEL);
  t8_dvertex_first_descendant ((const t8_dvertex_t *) elem, (t8_dvertex_t *) desc, level);
}

void
t8_default_scheme_vertex_c::t8_element_last_descendant (const t8_element_t *elem, t8_element_t *desc, int level) const
{
  T8_ASSERT (t8_element_is_valid (elem));
  T8_ASSERT (t8_element_is_valid (desc));
  T8_ASSERT (0 <= level && level <= T8_DVERTEX_MAXLEVEL);
  t8_dvertex_last_descendant ((const t8_dvertex_t *) elem, (t8_dvertex_t *) desc, level);
}

void
t8_default_scheme_vertex_c::t8_element_anchor (const t8_element_t *elem, int anchor[3]) const
{
  T8_ASSERT (t8_element_is_valid (elem));

  anchor[0] = 0;
  anchor[1] = 0;
  anchor[2] = 0;
}

<<<<<<< HEAD
int
t8_default_scheme_vertex_c::t8_element_root_len (const t8_element_t *elem) const
{
  T8_ASSERT (t8_element_is_valid (elem));
  return T8_DVERTEX_ROOT_LEN;
=======
void
t8_default_scheme_vertex_c::t8_element_vertex_coords (const t8_element_t *elem, int vertex, int coords[]) const
{
  T8_ASSERT (t8_element_is_valid (elem));
  t8_dvertex_vertex_coords ((const t8_dvertex_t *) elem, vertex, coords);
>>>>>>> 75732228
}

/** Compute the coordinates of a given element vertex inside a reference tree
   *  that is embedded into [0,1]^d (d = dimension).
   *   \param [in] elem    The element.
   *   \param [in] vertex  The id of the vertex whose coordinates shall be computed.
   *   \param [out] coords An array of at least as many doubles as the element's dimension
   *                      whose entries will be filled with the coordinates of \a vertex.
   */
void
t8_default_scheme_vertex_c::t8_element_vertex_reference_coords (const t8_element_t *elem, const int vertex,
                                                                double coords[]) const
{
  T8_ASSERT (t8_element_is_valid (elem));
  T8_ASSERT (vertex == 0);

  t8_dvertex_vertex_ref_coords ((const t8_dvertex_t *) elem, vertex, coords);
}

void
t8_default_scheme_vertex_c::t8_element_reference_coords (const t8_element_t *elem, const double *ref_coords,
                                                         const size_t num_coords, double *out_coords) const
{
  T8_ASSERT (t8_element_is_valid (elem));
  t8_dvertex_compute_reference_coords ((const t8_dvertex_t *) elem, ref_coords, num_coords, out_coords);
}

#ifdef T8_ENABLE_DEBUG
int
t8_default_scheme_vertex_c::t8_element_is_valid (const t8_element_t *elem) const

{
  return t8_dvertex_is_valid ((const t8_dvertex_t *) elem);
}

void
t8_default_scheme_vertex_c::t8_element_to_string (const t8_element_t *elem, char *debug_string,
                                                  const int string_size) const
{
  T8_ASSERT (t8_element_is_valid (elem));
  T8_ASSERT (debug_string != NULL);
  t8_dvertex_t *vertex = (t8_dvertex_t *) elem;
  snprintf (debug_string, string_size, "level: %i", vertex->level);
}
#endif

int
t8_default_scheme_vertex_c::t8_element_refines_irregular () const
{
  /*vertices refine regularly */
  return 0;
}

void
t8_default_scheme_vertex_c::t8_element_new (int length, t8_element_t **elem) const
{
  /* allocate memory for a vertex */
  t8_default_scheme_common_c::t8_element_new (length, elem);

  /* in debug mode, set sensible default values. */
#ifdef T8_ENABLE_DEBUG
  {
    int i;
    for (i = 0; i < length; i++) {
      t8_element_init (1, elem[i], 0);
    }
  }
#endif
}

void
t8_default_scheme_vertex_c::t8_element_init (int length, t8_element_t *elem, int new_called) const
{
#ifdef T8_ENABLE_DEBUG
  if (!new_called) {
    int i;
    t8_dvertex_t *vertexs = (t8_dvertex_t *) elem;
    for (i = 0; i < length; i++) {
      t8_dvertex_init (vertexs + i);
    }
  }
#endif
}

/* Constructor */
t8_default_scheme_vertex_c::t8_default_scheme_vertex_c (void)
{
  eclass = T8_ECLASS_VERTEX;
  element_size = sizeof (t8_dvertex_t);
  ts_context = sc_mempool_new (element_size);
}

/* Destructor */
t8_default_scheme_vertex_c::~t8_default_scheme_vertex_c ()
{
  /* This destructor is empty since the destructor of the
   * default_common scheme is called automatically and it
   * suffices to destroy the quad_scheme.
   * However we need to provide an implementation of the destructor
   * and hence this empty function. */
}

T8_EXTERN_C_END ();<|MERGE_RESOLUTION|>--- conflicted
+++ resolved
@@ -246,21 +246,6 @@
   anchor[0] = 0;
   anchor[1] = 0;
   anchor[2] = 0;
-}
-
-<<<<<<< HEAD
-int
-t8_default_scheme_vertex_c::t8_element_root_len (const t8_element_t *elem) const
-{
-  T8_ASSERT (t8_element_is_valid (elem));
-  return T8_DVERTEX_ROOT_LEN;
-=======
-void
-t8_default_scheme_vertex_c::t8_element_vertex_coords (const t8_element_t *elem, int vertex, int coords[]) const
-{
-  T8_ASSERT (t8_element_is_valid (elem));
-  t8_dvertex_vertex_coords ((const t8_dvertex_t *) elem, vertex, coords);
->>>>>>> 75732228
 }
 
 /** Compute the coordinates of a given element vertex inside a reference tree
