--- conflicted
+++ resolved
@@ -274,7 +274,6 @@
 }
 
 void
-<<<<<<< HEAD
 t8_default_scheme_vertex_c::t8_element_reference_coords (const t8_element_t
                                                          *elem,
                                                          const double
@@ -287,13 +286,6 @@
   T8_ASSERT (t8_element_is_valid (elem));
   t8_dvertex_compute_reference_coords ((const t8_dvertex_t *) elem,
                                        ref_coords, num_coords, out_coords);
-=======
-t8_default_scheme_vertex_c::t8_element_reference_coords (const t8_element_t *elem, const double *ref_coords,
-                                                         const void *user_data, double *out_coords) const
-{
-  T8_ASSERT (t8_element_is_valid (elem));
-  t8_dvertex_compute_reference_coords ((const t8_dvertex_t *) elem, ref_coords, out_coords);
->>>>>>> abf0d26c
 }
 
 #ifdef T8_ENABLE_DEBUG
