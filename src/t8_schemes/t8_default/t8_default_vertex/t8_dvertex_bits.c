/*
  This file is part of t8code.
  t8code is a C library to manage a collection (a forest) of multiple
  connected adaptive space-trees of general element classes in parallel.

  Copyright (C) 2015 the developers

  t8code is free software; you can redistribute it and/or modify
  it under the terms of the GNU General Public License as published by
  the Free Software Foundation; either version 2 of the License, or
  (at your option) any later version.

  t8code is distributed in the hope that it will be useful,
  but WITHOUT ANY WARRANTY; without even the implied warranty of
  MERCHANTABILITY or FITNESS FOR A PARTICULAR PURPOSE.  See the
  GNU General Public License for more details.

  You should have received a copy of the GNU General Public License
  along with t8code; if not, write to the Free Software Foundation, Inc.,
  51 Franklin Street, Fifth Floor, Boston, MA 02110-1301, USA.
*/

#include <t8_schemes/t8_default/t8_default_vertex/t8_dvertex_bits.h>

int
t8_dvertex_get_level (const t8_dvertex_t *v)
{
  return v->level;
}

void
t8_dvertex_copy (const t8_dvertex_t *v, t8_dvertex_t *dest)
{
  memcpy (dest, v, sizeof (t8_dvertex_t));
}

int
t8_dvertex_compare (const t8_dvertex_t *v1, const t8_dvertex_t *v2)
{
  /* The vertex with the smaller level
   * is considered smaller */
  return v1->level - v2->level;
}

void
t8_dvertex_parent (const t8_dvertex_t *v, t8_dvertex_t *parent)
{
  T8_ASSERT (v->level > 0);

  /* Set the parent's level */
  parent->level = v->level - 1;
}

void
t8_dvertex_child (const t8_dvertex_t *v, t8_dvertex_t *child)
{
  T8_ASSERT (v->level < T8_DVERTEX_MAXLEVEL);

  /* The children level */
  child->level = v->level + 1;
}

void
t8_dvertex_nearest_common_ancestor (const t8_dvertex_t *v1, const t8_dvertex_t *v2, t8_dvertex_t *r)
{
  /* The nca is the one of the two vertices with smaller level */
  r->level = SC_MIN (v1->level, v2->level);
}

int
t8_dvertex_ancestor_id (const t8_dvertex_t *v, int level)
{
  /* There is only one possible child id, 0 */
  return 0;
}

int
t8_dvertex_child_id (const t8_dvertex_t *v)
{
  /* There is only one possible child id, 0 */
  return 0;
}

void
t8_dvertex_sibling (const t8_dvertex_t *v, int sibid, t8_dvertex_t *s)
{
  T8_ASSERT (sibid == 0);

  t8_dvertex_copy (v, s);
}

void
t8_dvertex_childrenpv (const t8_dvertex_t *v, t8_dvertex_t *c[T8_DVERTEX_CHILDREN])
{
  T8_ASSERT (v->level < T8_DVERTEX_MAXLEVEL);

  /* Set the Level, Level increases */
  c[0]->level = v->level + 1;
}

int
t8_dvertex_is_familypv (const t8_dvertex_t *f[])
{
  /* A vertex with level greater 0 is always a family */
  return f[0]->level > 0;
}

int
t8_dvertex_is_root_boundary (const t8_dvertex_t *v, int face)
{
  /* A vertex is always at the root boundary */
  return 1;
}

int
t8_dvertex_is_inside_root (const t8_dvertex_t *v)
{
  /* A vertex is always inside root */
  return 1;
}

void
t8_dvertex_init_linear_id (t8_dvertex_t *v, int level, t8_linearidx_t id)
{
  T8_ASSERT (0 <= level && level <= T8_DVERTEX_MAXLEVEL);
  T8_ASSERT (0 == id);

  /* Set the level */
  v->level = level;
}

void
t8_dvertex_transform_face (const t8_dvertex_t *vertex1, t8_dvertex_t *vertex2)
{
  /* The transformed vertex is the same vertex */
  vertex2->level = vertex1->level;
}

void
t8_dvertex_first_descendant (const t8_dvertex_t *v, t8_dvertex_t *s, int level)
{
  T8_ASSERT (level >= v->level && level <= T8_DVERTEX_MAXLEVEL);

  s->level = level;
}

void
t8_dvertex_last_descendant (const t8_dvertex_t *v, t8_dvertex_t *s, int level)
{
  T8_ASSERT (level >= v->level && level <= T8_DVERTEX_MAXLEVEL);

  s->level = level;
}

void
t8_dvertex_vertex_coords (const t8_dvertex_t *elem, const int vertex, int coords[])
{
  T8_ASSERT (vertex == 0);

  coords[0] = 0;
}

void
t8_dvertex_vertex_ref_coords (const t8_dvertex_t *elem, const int vertex, double coords[])
{
  T8_ASSERT (vertex == 0);

  coords[0] = 0;
}

void
<<<<<<< HEAD
t8_dvertex_compute_reference_coords (const t8_dvertex_t *elem,
                                     const double *ref_coords,
                                     const size_t num_coords,
                                     double *out_coords)
=======
t8_dvertex_compute_reference_coords (const t8_dvertex_t *elem, const double *ref_coords, double *out_coords)
>>>>>>> abf0d26c
{
  T8_ASSERT (abs (ref_coords[0]) <= T8_PRECISION_EPS);
  T8_ASSERT (t8_dvertex_is_valid (elem));
  for (size_t coord = 0; coord < num_coords; ++coord) {
    out_coords[coord] = 0;
  }
}

t8_linearidx_t
t8_dvertex_linear_id (const t8_dvertex_t *elem, int level)
{
  T8_ASSERT (level <= T8_DVERTEX_MAXLEVEL && level >= 0);

  return 0;
}

int
t8_dvertex_is_valid (const t8_dvertex_t *v)
{
  /* A vertex is valid if its level is in the valid range */
  return 0 <= v->level && v->level <= T8_DVERTEX_MAXLEVEL;
}

void
t8_dvertex_debug_print (const t8_dvertex_t *v)
{
  t8_debugf ("level: %i\n", v->level);
}

void
t8_dvertex_init (t8_dvertex_t *v)
{
  v->level = 0;
}<|MERGE_RESOLUTION|>--- conflicted
+++ resolved
@@ -169,14 +169,10 @@
 }
 
 void
-<<<<<<< HEAD
 t8_dvertex_compute_reference_coords (const t8_dvertex_t *elem,
                                      const double *ref_coords,
                                      const size_t num_coords,
                                      double *out_coords)
-=======
-t8_dvertex_compute_reference_coords (const t8_dvertex_t *elem, const double *ref_coords, double *out_coords)
->>>>>>> abf0d26c
 {
   T8_ASSERT (abs (ref_coords[0]) <= T8_PRECISION_EPS);
   T8_ASSERT (t8_dvertex_is_valid (elem));
