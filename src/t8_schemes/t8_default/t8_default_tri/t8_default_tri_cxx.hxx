--- conflicted
+++ resolved
@@ -460,26 +460,6 @@
   virtual void
   t8_element_anchor (const t8_element_t *elem, int anchor[3]) const;
 
-<<<<<<< HEAD
-  /** Compute the root length of a given element, that is the length of its level 0 ancestor.
-   * \param [in] elem     The element whose root length should be computed.
-   * \return              The root length of \a elem
-   */
-  virtual int
-  t8_element_root_len (const t8_element_t *elem) const;
-=======
-  /** Compute the integer coordinates of a given element vertex. The default scheme implements the Morton type SFCs. 
-   * In these SFCs the elements are positioned in a cube [0,1]^(dL) with dimension d (=0,1,2,3) and L the maximum 
-   * refinement level. All element vertices have integer coordinates in this cube.
-   *   \param [in] elem      The element to be considered.
-   *   \param [in] vertex The id of the vertex whose coordinates shall be computed.
-   *   \param [out] coords An array of at least as many integers as the element's dimension whose entries will be 
-   *                          filled with the coordinates of \a vertex.
-   */
-  virtual void
-  t8_element_vertex_coords (const t8_element_t *elem, int vertex, int coords[]) const;
->>>>>>> 75732228
-
   /** The tetrahedron schemes uses the general function to return the type of a tetrahedron.
    *  \param [in] elem An valid element
    *  \param [in] indata Is ignored. Can be NULL.
