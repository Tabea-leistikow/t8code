/*
  This file is part of t8code.
  t8code is a C library to manage a collection (a forest) of multiple
  connected adaptive space-trees of general element classes in parallel.

  Copyright (C) 2015 the developers

  t8code is free software; you can redistribute it and/or modify
  it under the terms of the GNU General Public License as published by
  the Free Software Foundation; either version 2 of the License, or
  (at your option) any later version.

  t8code is distributed in the hope that it will be useful,
  but WITHOUT ANY WARRANTY; without even the implied warranty of
  MERCHANTABILITY or FITNESS FOR A PARTICULAR PURPOSE.  See the
  GNU General Public License for more details.

  You should have received a copy of the GNU General Public License
  along with t8code; if not, write to the Free Software Foundation, Inc.,
  51 Franklin Street, Fifth Floor, Boston, MA 02110-1301, USA.
*/

#include <p4est_bits.h>
#include <sc_functions.h>
#include <t8_schemes/t8_default/t8_default_line/t8_dline_bits.h>
#include <t8_schemes/t8_default/t8_default_prism/t8_dprism_bits.h>
#include <t8_schemes/t8_default/t8_default_tri/t8_dtri_bits.h>

int t8_dprism_face_corners[5][4] = { { 1, 2, 4, 5 }, { 0, 2, 3, 5 }, { 0, 1, 3, 4 }, { 0, 1, 2, -1 }, { 3, 4, 5, -1 } };

int
t8_dprism_get_level (const t8_dprism_t *p)
{
  T8_ASSERT (p->line.level == p->tri.level);
  return p->line.level;
}

void
t8_dprism_copy (const t8_dprism_t *p, t8_dprism_t *dest)
{
  T8_ASSERT (p->line.level == p->tri.level);
  memcpy (dest, p, sizeof (t8_dprism_t));
  T8_ASSERT (dest->line.level == dest->tri.level);
}

int
t8_dprism_compare (const t8_dprism_t *p1, const t8_dprism_t *p2)
{
  int maxlvl;
  t8_linearidx_t id1, id2;
  T8_ASSERT (p1->line.level == p1->tri.level);
  T8_ASSERT (p2->line.level == p2->tri.level);

  maxlvl = SC_MAX (p1->line.level, p2->line.level);
  /* Compute the linear ids of the elements */
  id1 = t8_dprism_linear_id (p1, maxlvl);
  id2 = t8_dprism_linear_id (p2, maxlvl);
  if (id1 == id2) {
    /* The linear ids are the same, the prism with the smaller level
     * is considered smaller */
    return p1->line.level - p2->line.level;
  }
  /* return negative if id1 < id2, zero if id1 = id2, positive if id1 >
     id2 */
  return id1 < id2 ? -1 : id1 != id2;
}

void
t8_dprism_init_linear_id (t8_dprism_t *p, int level, t8_linearidx_t id)
{
  t8_linearidx_t tri_id = 0;
  t8_linearidx_t line_id = 0;
  int i;
  int triangles_of_size_i = 1;

  T8_ASSERT (0 <= level && level <= T8_DPRISM_MAXLEVEL);
  T8_ASSERT (id < sc_intpow64u (T8_DPRISM_CHILDREN, level));
  for (i = 0; i <= level; i++) {
    /*Get the number of the i-th prism and get the related triangle number
     * then multiplicate it by the number of triangles of level size.*/
    tri_id += (id % T8_DTRI_CHILDREN) * triangles_of_size_i;

    /*If id % 8 is larger than 3, the prism is in the upper part of the
     * parent prism. => line_id + 2^i*/
    line_id += (id % T8_DPRISM_CHILDREN) / T8_DTRI_CHILDREN * sc_intpow64u (T8_DLINE_CHILDREN, i);

    /*Each Prism divides into 8 children */
    id /= T8_DPRISM_CHILDREN;
    /*Each triangle divides into 4 children */
    triangles_of_size_i *= T8_DTRI_CHILDREN;
  }
  t8_dtri_init_linear_id (&p->tri, tri_id, level);
  t8_dline_init_linear_id (&p->line, level, line_id);

  T8_ASSERT (p->line.level == p->tri.level);
}

void
t8_dprism_parent (const t8_dprism_t *p, t8_dprism_t *parent)
{
  T8_ASSERT (p->line.level > 0);
  T8_ASSERT (p->line.level == p->tri.level);

  t8_dtri_parent (&p->tri, &parent->tri);
  t8_dline_parent (&p->line, &parent->line);

  T8_ASSERT (parent->line.level == parent->tri.level);
}

int
t8_dprism_child_id (const t8_dprism_t *p)
{
  int tri_child_id = t8_dtri_child_id (&p->tri);
  int line_child_id = t8_dline_child_id (&p->line);
  T8_ASSERT (p->line.level == p->tri.level);
  /*Prism in lower plane has the same id as the triangle, in the upper plane
   * it's a shift by the number of children a triangle has*/
  return tri_child_id + T8_DTRI_CHILDREN * line_child_id;
}

int
t8_dprism_is_familypv (t8_dprism_t **fam)
{
  t8_dtri_t **tri_fam = T8_ALLOC (t8_dtri_t *, T8_DTRI_CHILDREN);
  t8_dline_t **line_fam = T8_ALLOC (t8_dline_t *, T8_DLINE_CHILDREN);

  for (int i = 0; i < T8_DLINE_CHILDREN; i++) {
    for (int j = 0; j < T8_DTRI_CHILDREN; j++) {
      tri_fam[j] = &fam[j + i * T8_DTRI_CHILDREN]->tri;
    }
    if (!t8_dtri_is_familypv ((const t8_dtri_t **) tri_fam)) {
      T8_FREE (tri_fam);
      T8_FREE (line_fam);
      return 0;
    }
  }

  for (int i = 0; i < T8_DTRI_CHILDREN; i++) {
    for (int j = 0; j < T8_DLINE_CHILDREN; j++) {
      line_fam[j] = &fam[j * T8_DTRI_CHILDREN + i]->line;
    }
    /* Proof for line_family and equality of triangles in both planes */
    if (!(t8_dline_is_familypv ((const t8_dline_t **) line_fam)
          && (fam[i]->tri.level == fam[i + T8_DTRI_CHILDREN]->tri.level)
          && (fam[i]->tri.type == fam[i + T8_DTRI_CHILDREN]->tri.type)
          && (fam[i]->tri.x == fam[i + T8_DTRI_CHILDREN]->tri.x)
          && (fam[i]->tri.y == fam[i + T8_DTRI_CHILDREN]->tri.y))) {
      T8_FREE (tri_fam);
      T8_FREE (line_fam);
      return 0;
    }
  }

  for (int i = 0; i < T8_DPRISM_CHILDREN; i++) {
    if (fam[i]->line.level != fam[i]->tri.level) {
      T8_FREE (tri_fam);
      T8_FREE (line_fam);
      return 0;
    }
  }
  T8_FREE (tri_fam);
  T8_FREE (line_fam);
  return 1;
}

void
t8_dprism_nearest_common_ancestor (const t8_dprism_t *p1, const t8_dprism_t *p2, t8_dprism_t *r)
{
  int level;
  t8_dtri_nearest_common_ancestor (&p1->tri, &p2->tri, &r->tri);
  t8_dline_nearest_common_ancestor (&p1->line, &p2->line, &r->line);

  /* if the line and the triangle don't have the same level,
   * we compute the ancestor of the one with larger level at the
   * minimum level of the two. */
  if (r->tri.level != r->line.level) {
    level = SC_MIN (r->tri.level, r->line.level);
    if (r->tri.level > r->line.level) {
      /* triangle has larger level, compute its ancestor */
      t8_dtri_ancestor (&r->tri, level, &r->tri);
    }
    else {
      /* line has larger level, compute its ancestor */
      t8_dline_ancestor (&r->line, level, &r->line);
    }
  }
  T8_ASSERT (r->tri.level == r->line.level);
}

void
t8_dprism_boundary_face (const t8_dprism_t *p, int face, t8_element_t *boundary)
{
  T8_ASSERT (0 <= face && face < T8_DPRISM_FACES);
  p4est_quadrant_t *q = (p4est_quadrant_t *) boundary;
  if (face >= 3) {
    t8_dtri_t *t = (t8_dtri_t *) boundary;
    t8_dtri_copy (&p->tri, t);
    return;
  }
  switch (face) {
  case 0:
    q->x = ((int64_t) p->tri.y * P4EST_ROOT_LEN) / T8_DTRI_ROOT_LEN;
    q->y = ((int64_t) p->line.x * P4EST_ROOT_LEN) / T8_DLINE_ROOT_LEN;
    q->level = p->tri.level;
    break;
  case 1:
    q->x = ((int64_t) p->tri.x * P4EST_ROOT_LEN) / T8_DTRI_ROOT_LEN;
    q->y = ((int64_t) p->line.x * P4EST_ROOT_LEN) / T8_DLINE_ROOT_LEN;
    q->level = p->tri.level;
    break;
  case 2:
    q->x = ((int64_t) p->tri.x * P4EST_ROOT_LEN) / T8_DTRI_ROOT_LEN;
    q->y = ((int64_t) p->line.x * P4EST_ROOT_LEN) / T8_DLINE_ROOT_LEN;
    q->level = p->tri.level;
    break;
  default:
    SC_ABORT_NOT_REACHED ();
  }
}

int
t8_dprism_is_root_boundary (const t8_dprism_t *p, int face)
{
  T8_ASSERT (0 <= face && face < T8_DPRISM_FACES);
  /*face is not the bottom or top face of a prism */
  if (face < 3) {
    return t8_dtri_is_root_boundary (&p->tri, face);
  }
  else {
    /* Check whether the line is at the boundary, either at
     * its 0 face (face = 3) or
     * its 1 face (face = 4) */
    return t8_dline_is_root_boundary (&p->line, face != 3);
  }
}

int
t8_dprism_is_inside_root (t8_dprism_t *p)
{
  return t8_dtri_is_inside_root (&p->tri) && t8_dline_is_inside_root (&p->line);
}

void
t8_dprism_child (const t8_dprism_t *p, int childid, t8_dprism_t *child)
{
  T8_ASSERT (0 <= childid && childid < T8_DPRISM_CHILDREN);
  T8_ASSERT (p->line.level == p->tri.level);
  t8_dtri_child (&p->tri, childid % T8_DTRI_CHILDREN, &child->tri);
  t8_dline_child (&p->line, childid / T8_DTRI_CHILDREN, &child->line);
  T8_ASSERT (child->line.level == child->tri.level);
}

t8_element_shape_t
t8_dprism_face_shape (const t8_dprism_t *p, int face)
{
  T8_ASSERT (0 <= face && face < T8_DPRISM_FACES);
  if (face < 3) {
    return T8_ECLASS_QUAD;
  }
  return T8_ECLASS_TRIANGLE;
}

int
t8_dprism_num_face_children (const t8_dprism_t *p, int face)
{
  T8_ASSERT (0 <= face && face < T8_DPRISM_FACES);
  /*Bottom and top have T8_DTRI_CHILDREN, the other three faces depend on
     the children the triangle face has */
  return (face >= 3 ? T8_DTRI_CHILDREN : T8_DTRI_FACE_CHILDREN * T8_DLINE_CHILDREN);
}

int
t8_dprism_face_neighbour (const t8_dprism_t *p, int face, t8_dprism_t *neigh)
{
  T8_ASSERT (0 <= face && face < T8_DPRISM_FACES);
  if (face < 3) {
    t8_dline_copy (&p->line, &neigh->line);
    t8_dtri_face_neighbour (&p->tri, face, &neigh->tri);
    /* face neighbors face number:
     *  0 -> 2
     *  1 -> 1
     *  2 -> 0 */
    return 2 - face;
  }
  else if (face == 3) {
    t8_dtri_copy (&p->tri, &neigh->tri);
    t8_dline_face_neighbour (&p->line, &neigh->line, 0, NULL);
    return 4;
  }
  else {
    t8_dtri_copy (&p->tri, &neigh->tri);
    t8_dline_face_neighbour (&p->line, &neigh->line, 1, NULL);
    return 3;
  }
}

int
t8_dprism_get_face_corner (const t8_dprism_t *p, int face, int corner)
{
  T8_ASSERT (0 <= face && face < T8_DPRISM_FACES);
  T8_ASSERT (0 <= corner);
  T8_ASSERT ((corner <= 3 && face <= 2) || (corner <= 2));
  T8_ASSERT (t8_dprism_face_corners[face][corner] >= 0);

  return t8_dprism_face_corners[face][corner];
}

void
t8_dprism_childrenpv (const t8_dprism_t *p, int length, t8_dprism_t *c[])
{
  int i;
  T8_ASSERT (length == T8_DPRISM_CHILDREN);
  T8_ASSERT (p->line.level < T8_DPRISM_MAXLEVEL && p->tri.level == p->line.level);
  for (i = 7; i >= 0; i--) {
    t8_dprism_child (p, i, c[i]);
  }
}

int
t8_dprism_ancestor_id (t8_dprism_t *p, int level)
{
  return 4 * t8_dline_ancestor_id (&p->line, level) + t8_dtri_ancestor_id (&p->tri, level);
}

const int children_at_face[2][12] = { { 1, 3, 5, 7, 0, 3, 4, 7, 0, 1, 4, 5 }, { 2, 3, 6, 7, 0, 3, 4, 7, 0, 2, 4, 6 } };

void
t8_dprism_children_at_face (const t8_dprism_t *p, int face, t8_dprism_t **children, int num_children,
                            int *child_indices)
{
  T8_ASSERT (num_children == t8_dprism_num_face_children (p, face));
  T8_ASSERT (0 <= face && face < T8_DPRISM_FACES);
  if (face < 3) {
    for (int ichild = 0; ichild < 4; ichild++) {
      t8_dprism_child (p, children_at_face[p->tri.type][face * 4 + ichild], children[ichild]);
    }
  }
  else {
    for (int ichild = 0; ichild < 4; ichild++) {
      t8_dprism_child (p, (face % 3) * 4 + ichild, children[ichild]);
    }
  }
  /* Fill child-indices array */
  if (child_indices != NULL) {
    if (face < 3) {
      for (int ichild = 0; ichild < 4; ichild++) {
        child_indices[ichild] = children_at_face[p->tri.type][face * 4 + ichild];
      }
    }
    else {
      for (int ichild = 0; ichild < 4; ichild++) {
        child_indices[ichild] = (face % 3) * 4 + ichild;
      }
    }
  }
}

int
t8_dprism_face_child_face (const t8_dprism_t *elem, int face, int face_child)
{
  T8_ASSERT (0 <= face && face < T8_DPRISM_FACES);
  /* For prisms the face number of the children is the same as the one
   * of the parent */
  return face;
}

int
t8_dprism_face_parent_face (const t8_dprism_t *prism, int face)
{
  T8_ASSERT (0 <= face && face < T8_DPRISM_FACES);
  if (face < 3 && t8_dtri_face_parent_face (&prism->tri, face) != -1) {
    return face;
  }
  /*prism_face 3 = line_face 0, prism_face 4 = line_face 1 */
  if (face >= 3 && t8_dline_face_parent_face (&prism->line, face - 3) != -1) {
    return face;
  }
  else {
    return -1;
  }
}

int
t8_dprism_tree_face (const t8_dprism_t *p, int face)
{
  T8_ASSERT (0 <= face && face < T8_DPRISM_FACES);
  /*For prisms, the face number coincides with the number of the root
     tree face */
  return face;
}

int
t8_dprism_root_face_to_face (const t8_dprism_t *p, int root_face)
{
  T8_ASSERT (0 <= root_face && root_face < T8_DPRISM_FACES);
  return root_face;
}

void
t8_dprism_extrude_face (const t8_element_t *face, t8_element_t *elem, int root_face)
{
  t8_dprism_t *p = (t8_dprism_t *) elem;
  const t8_dtri_t *t = (const t8_dtri_t *) face;
  const p4est_quadrant_t *q = (const p4est_quadrant_t *) face;
  T8_ASSERT (0 <= root_face && root_face < T8_DPRISM_FACES);
  switch (root_face) {
  case 0:
    p->tri.type = 0;
    p->line.level = q->level;
    p->tri.level = q->level;
    p->tri.x = T8_DTRI_ROOT_LEN - T8_DTRI_LEN (p->tri.level);
    p->tri.y = ((int64_t) q->x * T8_DTRI_ROOT_LEN) / P4EST_ROOT_LEN;
    p->line.x = ((int64_t) q->y * T8_DLINE_ROOT_LEN) / P4EST_ROOT_LEN;
    break;
  case 1:
    p->tri.type = 0;
    p->line.level = q->level;
    p->tri.level = q->level;
    p->tri.x = ((int64_t) q->x * T8_DTRI_ROOT_LEN) / P4EST_ROOT_LEN;
    p->tri.y = ((int64_t) q->x * T8_DTRI_ROOT_LEN) / P4EST_ROOT_LEN;
    p->line.x = ((int64_t) q->y * T8_DLINE_ROOT_LEN) / P4EST_ROOT_LEN;
    break;
  case 2:
    p->tri.type = 0;
    p->line.level = q->level;
    p->tri.level = q->level;
    p->tri.x = ((int64_t) q->x * T8_DTRI_ROOT_LEN) / P4EST_ROOT_LEN;
    ;
    p->tri.y = 0;
    p->line.x = ((int64_t) q->y * T8_DLINE_ROOT_LEN) / P4EST_ROOT_LEN;
    break;
  case 3:
    p->tri.type = t->type;
    p->line.level = t->level;
    p->tri.level = t->level;
    p->tri.x = t->x;
    p->tri.y = t->y;
    p->line.x = 0;
    break;
  case 4:
    p->tri.type = t->type;
    p->line.level = t->level;
    p->tri.level = t->level;
    p->tri.x = t->x;
    p->tri.y = t->y;
    p->line.x = T8_DLINE_ROOT_LEN - T8_DLINE_LEN (p->line.level);
    break;
  default:
    SC_ABORT_NOT_REACHED ();
  }
}

void
t8_dprism_successor (const t8_dprism_t *p, t8_dprism_t *succ, int level)
{
  int prism_child_id;
  t8_dprism_copy (p, succ);
  /*update the level */
  succ->line.level = level;
  succ->tri.level = level;
  prism_child_id = t8_dprism_child_id (succ);
  T8_ASSERT (1 <= level && level <= T8_DPRISM_MAXLEVEL);
  T8_ASSERT (p->line.level == p->tri.level);
  /*The next prism is the child with local ID 0 of the next parent prism */
  if (prism_child_id == T8_DPRISM_CHILDREN - 1) {
    t8_dprism_successor (p, succ, level - 1);
    /*Zero out the bits of higher level, caused by recursion */
    succ->tri.x = (succ->tri.x >> (T8_DTRI_MAXLEVEL - level + 1)) << (T8_DTRI_MAXLEVEL - level + 1);
    succ->tri.y = (succ->tri.y >> (T8_DTRI_MAXLEVEL - level + 1)) << (T8_DTRI_MAXLEVEL - level + 1);
    succ->line.x = (succ->line.x >> (T8_DLINE_MAXLEVEL - level + 1)) << (T8_DLINE_MAXLEVEL - level + 1);
    /*Set the level to the actual level */
    succ->line.level = level;
    succ->tri.level = level;
  }
  /*The next prism is one plane up, local_tri_id = 0 */
  else if ((prism_child_id + 1) % T8_DTRI_CHILDREN == 0) {
    /*parent is computed with succ, cause there are the updated data */
    t8_dprism_parent (succ, succ);
    t8_dprism_child (succ, prism_child_id + 1, succ);
  }
  /*The next Prism is in the same plane, but has the next base-triangle */
  else {
    t8_dtri_successor (&p->tri, &succ->tri, level);
  }
  T8_ASSERT (succ->line.level == succ->tri.level);
}

void
t8_dprism_first_descendant (const t8_dprism_t *p, t8_dprism_t *s, int level)
{
  T8_ASSERT (level >= p->line.level && level <= T8_DPRISM_MAXLEVEL);
  T8_ASSERT (p->line.level == p->tri.level);
  /*First prism descendant = first triangle desc x first line desc */
  t8_dtri_first_descendant (&p->tri, &s->tri, level);
  t8_dline_first_descendant (&p->line, &s->line, level);
#ifdef T8_ENABLE_DEBUG
  {
    t8_linearidx_t id;
    id = t8_dprism_linear_id (p, level);
    T8_ASSERT (t8_dprism_linear_id (s, level) == id);
  }
#endif

  T8_ASSERT (s->line.level == s->tri.level);
  T8_ASSERT (s->line.level == level);
}

void
t8_dprism_last_descendant (const t8_dprism_t *p, t8_dprism_t *s, int level)
{
  T8_ASSERT (level >= p->line.level && level <= T8_DPRISM_MAXLEVEL);
  T8_ASSERT (p->line.level == p->tri.level);
  /*Last prism descendant = last triangle desc x last line desc */
  T8_ASSERT (level <= T8_DTRI_MAXLEVEL);
  t8_dtri_last_descendant (&p->tri, &s->tri, level);
  t8_dline_last_descendant (&p->line, &s->line, level);
  T8_ASSERT (s->line.level == s->tri.level);
}

void
t8_dprism_corner_descendant (const t8_dprism_t *p, t8_dprism_t *s, int corner, int level)
{
  T8_ASSERT (p->tri.level <= level && level <= T8_DPRISM_MAXLEVEL);
  T8_ASSERT (0 <= corner && corner < T8_DPRISM_CORNERS);
  t8_dtri_corner_descendant (&p->tri, &s->tri, corner % 3, level);
  if (corner < 3) {
    t8_dline_first_descendant (&p->line, &s->line, level);
  }
  else {
    t8_dline_last_descendant (&p->line, &s->line, level);
  }
}

void
t8_dprism_vertex_coords (const t8_dprism_t *elem, const int vertex, int coords[3])
{
  T8_ASSERT (vertex >= 0 && vertex < 6);
  T8_ASSERT (elem->line.level == elem->tri.level);
  /*Compute x and y coordinate */
  t8_dtri_compute_coords (&elem->tri, vertex % 3, coords);
  /*Compute z coordinatecoords[0] *= T8_DPRISM_ROOT_BY_DTRI_ROOT; */
  t8_dline_vertex_coords (&elem->line, vertex / 3, &coords[2]);
  coords[0] /= T8_DPRISM_ROOT_BY_DTRI_ROOT;
  coords[1] /= T8_DPRISM_ROOT_BY_DTRI_ROOT;
  coords[2] /= T8_DPRISM_ROOT_BY_DLINE_ROOT;
}

void
t8_dprism_vertex_ref_coords (const t8_dprism_t *elem, const int vertex, double coords[3])
{
  int coords_int[3];
  T8_ASSERT (t8_dprism_is_valid (elem));
  T8_ASSERT (vertex >= 0 && vertex < 6);

  /* Compute the integer coordinates in [0, root_len]^3 */
  t8_dprism_vertex_coords (elem, vertex, coords_int);

  /* Divide by the root length. */
  coords[0] = coords_int[0] / (double) T8_DPRISM_ROOT_LEN;
  coords[1] = coords_int[1] / (double) T8_DPRISM_ROOT_LEN;
  coords[2] = coords_int[2] / (double) T8_DPRISM_ROOT_LEN;
}

void
<<<<<<< HEAD
t8_dprism_compute_reference_coords (const t8_dprism_t *elem,
                                    const double *ref_coords,
                                    const size_t num_coords,
                                    double *out_coords)
=======
t8_dprism_compute_reference_coords (const t8_dprism_t *elem, const double *ref_coords, double *out_coords)
>>>>>>> abf0d26c
{
  T8_ASSERT (t8_dprism_is_valid (elem));
  T8_ASSERT (elem->line.level == elem->tri.level);
  /*Compute x and y coordinate */
  t8_dtri_compute_reference_coords (&elem->tri, ref_coords, num_coords, 1,
                                    out_coords);
  /*Compute z coordinate */
<<<<<<< HEAD
  t8_dline_compute_reference_coords (&elem->line, ref_coords + 2, num_coords,
                                     2, out_coords + 2);
=======
  t8_dline_compute_reference_coords (&elem->line, ref_coords + 2, out_coords + 2);
>>>>>>> abf0d26c
}

t8_linearidx_t
t8_dprism_linear_id (const t8_dprism_t *p, int level)
{
  t8_linearidx_t id = 0;
  t8_linearidx_t tri_id;
  t8_linearidx_t line_id;
  int i;
  t8_linearidx_t prisms_of_size_i = 1;
  /*lines_at_level = Num_of_Line_children ^ (level - 1) */
  t8_linearidx_t lines_at_level;
  /*prism_shift = Num_of_Prism_children / Num_of_line-Children * 8 ^ (level - 1) */
  t8_linearidx_t prism_shift;
  T8_ASSERT (0 <= level && level <= T8_DPRISM_MAXLEVEL);
  T8_ASSERT (p->line.level == p->tri.level);
  /*id = 0 for root element */
  if (level == 0) {
    return 0;
  }

  lines_at_level = sc_intpow64u (T8_DLINE_CHILDREN, level - 1);
  /* *INDENT-OFF* */
  prism_shift = (T8_DPRISM_CHILDREN / T8_DLINE_CHILDREN) * sc_intpow64u (T8_DPRISM_CHILDREN, level - 1);
  /* *INDENT-ON* */
  tri_id = t8_dtri_linear_id (&p->tri, level);
  line_id = t8_dline_linear_id (&p->line, level);
  for (i = 0; i < level; i++) {
    /*Compute via getting the local id of each ancestor triangle in which
     *elem->tri lies, the prism id, that elem would have, if it lies on the
     * lowest plane of the prism of level 0 */
    id += (tri_id % T8_DTRI_CHILDREN) * prisms_of_size_i;
    tri_id /= T8_DTRI_CHILDREN;
    prisms_of_size_i *= T8_DPRISM_CHILDREN;
  }
  /*Now add the actual plane in which the prism is, which is computed via
   * line_id*/
  for (i = level - 1; i >= 0; i--) {
    /*The number to add to the id computed via the tri_id is 4*8^(level-i)
     *for each plane in a prism of size i*/
    id += line_id / lines_at_level * prism_shift;
    line_id = (line_id % lines_at_level);
    prism_shift /= T8_DPRISM_CHILDREN;
    lines_at_level /= T8_DLINE_CHILDREN;
  }

  return id;
}

/* Returns true if and only if p is a valid prism,
 * that is its triangle and line part are valid, and they have the same
 * refinement level. */
int
t8_dprism_is_valid (const t8_dprism_t *p)
{
  const t8_dline_t *line = &p->line;
  const t8_dtri_t *tri = &p->tri;
  const int same_level = line->level == tri->level;
  return t8_dtri_is_valid (tri) && t8_dline_is_valid (line) && same_level;
}

void
t8_dprism_debug_print (const t8_dprism_t *p)
{
  t8_dtri_debug_print (&p->tri);
  t8_dline_debug_print (&p->line);
}<|MERGE_RESOLUTION|>--- conflicted
+++ resolved
@@ -562,14 +562,10 @@
 }
 
 void
-<<<<<<< HEAD
 t8_dprism_compute_reference_coords (const t8_dprism_t *elem,
                                     const double *ref_coords,
                                     const size_t num_coords,
                                     double *out_coords)
-=======
-t8_dprism_compute_reference_coords (const t8_dprism_t *elem, const double *ref_coords, double *out_coords)
->>>>>>> abf0d26c
 {
   T8_ASSERT (t8_dprism_is_valid (elem));
   T8_ASSERT (elem->line.level == elem->tri.level);
@@ -577,12 +573,8 @@
   t8_dtri_compute_reference_coords (&elem->tri, ref_coords, num_coords, 1,
                                     out_coords);
   /*Compute z coordinate */
-<<<<<<< HEAD
   t8_dline_compute_reference_coords (&elem->line, ref_coords + 2, num_coords,
                                      2, out_coords + 2);
-=======
-  t8_dline_compute_reference_coords (&elem->line, ref_coords + 2, out_coords + 2);
->>>>>>> abf0d26c
 }
 
 t8_linearidx_t
