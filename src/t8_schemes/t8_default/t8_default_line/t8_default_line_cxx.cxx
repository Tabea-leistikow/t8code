/*
  This file is part of t8code.
  t8code is a C library to manage a collection (a forest) of multiple
  connected adaptive space-trees of general element classes in parallel.

  Copyright (C) 2015 the developers

  t8code is free software; you can redistribute it and/or modify
  it under the terms of the GNU General Public License as published by
  the Free Software Foundation; either version 2 of the License, or
  (at your option) any later version.

  t8code is distributed in the hope that it will be useful,
  but WITHOUT ANY WARRANTY; without even the implied warranty of
  MERCHANTABILITY or FITNESS FOR A PARTICULAR PURPOSE.  See the
  GNU General Public License for more details.

  You should have received a copy of the GNU General Public License
  along with t8code; if not, write to the Free Software Foundation, Inc.,
  51 Franklin Street, Fifth Floor, Boston, MA 02110-1301, USA.
*/

#include <t8_schemes/t8_default/t8_default_common/t8_default_common_cxx.hxx>
#include <t8_schemes/t8_default/t8_default_vertex/t8_default_vertex_cxx.hxx>
#include <t8_schemes/t8_default/t8_default_vertex/t8_dvertex_bits.h>
#include <t8_schemes/t8_default/t8_default_line/t8_dline_bits.h>
#include <t8_schemes/t8_default/t8_default_line/t8_dline.h>

typedef t8_dline_t t8_default_line_t;

T8_EXTERN_C_BEGIN ();

int
t8_default_scheme_line_c::t8_element_maxlevel (void) const
{
  return T8_DLINE_MAXLEVEL;
}

int
t8_default_scheme_line_c::t8_element_level (const t8_element_t *elem) const
{
  T8_ASSERT (t8_element_is_valid (elem));
  return t8_dline_get_level ((const t8_dline_t *) elem);
}

void
t8_default_scheme_line_c::t8_element_copy (const t8_element_t *source, t8_element_t *dest) const
{
  T8_ASSERT (t8_element_is_valid (source));
  T8_ASSERT (t8_element_is_valid (dest));
  t8_dline_copy ((const t8_dline_t *) source, (t8_dline_t *) dest);
}

int
t8_default_scheme_line_c::t8_element_compare (const t8_element_t *elem1, const t8_element_t *elem2) const
{
  T8_ASSERT (t8_element_is_valid (elem1));
  T8_ASSERT (t8_element_is_valid (elem2));
  return t8_dline_compare ((const t8_dline_t *) elem1, (const t8_dline_t *) elem2);
}

void
t8_default_scheme_line_c::t8_element_parent (const t8_element_t *elem, t8_element_t *parent) const
{
  const t8_default_line_t *l = (const t8_default_line_t *) elem;
  t8_default_line_t *p = (t8_default_line_t *) parent;

  T8_ASSERT (t8_element_is_valid (elem));
  T8_ASSERT (t8_element_is_valid (parent));
  t8_dline_parent (l, p);
}

void
t8_default_scheme_line_c::t8_element_child (const t8_element_t *elem, int childid, t8_element_t *child) const
{
  const t8_default_line_t *l = (const t8_default_line_t *) elem;
  t8_default_line_t *c = (t8_default_line_t *) child;

  T8_ASSERT (t8_element_is_valid (elem));
  T8_ASSERT (t8_element_is_valid (child));
  t8_dline_child (l, childid, c);
}

void
t8_default_scheme_line_c::t8_element_nca (const t8_element_t *elem1, const t8_element_t *elem2, t8_element_t *nca) const
{
  T8_ASSERT (t8_element_is_valid (elem1));
  T8_ASSERT (t8_element_is_valid (elem2));
  T8_ASSERT (t8_element_is_valid (nca));
  t8_dline_nearest_common_ancestor ((const t8_dline_t *) elem1, (const t8_dline_t *) elem2, (t8_dline_t *) nca);
}

t8_element_shape_t
t8_default_scheme_line_c::t8_element_face_shape (const t8_element_t *elem, int face) const
{
  T8_ASSERT (t8_element_is_valid (elem));
  return T8_ECLASS_VERTEX;
}

void
t8_default_scheme_line_c::t8_element_children_at_face (const t8_element_t *elem, int face, t8_element_t *children[],
                                                       int num_children, int *child_indices) const
{
  T8_ASSERT (t8_element_is_valid (elem));
  T8_ASSERT (0 <= face && face < T8_DLINE_FACES);
  T8_ASSERT (num_children == 1);
  T8_ASSERT (t8_element_is_valid (children[0]));

  /* We have exactly one child at a face and this is child 0 if face = 0
   * and child 1 if face = 1 */
  if (child_indices != NULL) {
    *child_indices = face;
  }
  t8_dline_child ((const t8_dline_t *) elem, face, (t8_dline_t *) children[0]);
}

int
t8_default_scheme_line_c::t8_element_face_child_face (const t8_element_t *elem, int face, int face_child) const
{
  T8_ASSERT (t8_element_is_valid (elem));
  T8_ASSERT (0 <= face && face < T8_DLINE_FACES);
  T8_ASSERT (face_child == 0);

  /* The face id of the child is the same as the face */
  return face;
}

int
t8_default_scheme_line_c::t8_element_face_parent_face (const t8_element_t *elem, int face) const
{
  /* The number of faces does not change from parent to child */
  T8_ASSERT (t8_element_is_valid (elem));
  T8_ASSERT (0 <= face && face < T8_DLINE_FACES);
  return t8_dline_face_parent_face ((const t8_dline_t *) elem, face);
}

int
t8_default_scheme_line_c::t8_element_tree_face (const t8_element_t *elem, int face) const
{
  /* The number of faces does not change from tree to element */
  T8_ASSERT (t8_element_is_valid (elem));
  T8_ASSERT (0 <= face && face < T8_DLINE_FACES);
  return face;
}

void
t8_default_scheme_line_c::t8_element_transform_face (const t8_element_t *elem1, t8_element_t *elem2, int orientation,
                                                     int sign, int is_smaller_face) const
{
  T8_ASSERT (t8_element_is_valid (elem1));
  T8_ASSERT (t8_element_is_valid (elem2));
  T8_ASSERT (orientation == 0 || orientation == 1);

  /* We can ignore is_smaller_face, since for lines the orientation is independent
   * of the face. */
  t8_dline_transform_face ((const t8_dline_t *) elem1, (t8_dline_t *) elem2, orientation);
}

/** Given a boundary face inside a root tree's face construct
 *  the element inside the root tree that has the given face as a
 *  face. */
int
t8_default_scheme_line_c::t8_element_extrude_face (const t8_element_t *face, const t8_eclass_scheme_c *face_scheme,
                                                   t8_element_t *elem, int root_face) const
{
  T8_ASSERT (t8_element_is_valid (elem));
  T8_ASSERT (T8_COMMON_IS_TYPE (face_scheme, const t8_default_scheme_vertex_c *));
  T8_ASSERT (face_scheme->t8_element_is_valid (face));

  return t8_dline_extrude_face ((const t8_dvertex_t *) face, root_face, (t8_dline_t *) elem);
}

/** Construct the boundary element at a specific face. */
void
t8_default_scheme_line_c::t8_element_boundary_face (const t8_element_t *elem, int face, t8_element_t *boundary,
                                                    const t8_eclass_scheme_c *boundary_scheme) const
{
  T8_ASSERT (t8_element_is_valid (elem));
  T8_ASSERT (T8_COMMON_IS_TYPE (boundary_scheme, const t8_default_scheme_vertex_c *));
  T8_ASSERT (boundary_scheme->eclass == T8_ECLASS_VERTEX);
  T8_ASSERT (boundary_scheme->t8_element_is_valid (boundary));
  T8_ASSERT (0 <= face && face < T8_DLINE_FACES);

  /* Since each vertex is the same, we just construct a vertex of the same level
   * as elem. */
  t8_dvertex_init_linear_id ((t8_dvertex_t *) boundary, t8_element_level (elem), 0);
}

/** Construct the first descendant of an element that touches a given face.   */
void
t8_default_scheme_line_c::t8_element_first_descendant_face (const t8_element_t *elem, int face,
                                                            t8_element_t *first_desc, int level) const
{
  T8_ASSERT (t8_element_is_valid (elem));
  T8_ASSERT (t8_element_is_valid (first_desc));
  T8_ASSERT (0 <= face && face < T8_DLINE_FACES);

  T8_ASSERT (0 <= level && level <= T8_DLINE_MAXLEVEL);
  /* The first descandant at the face is the first desc of elem if face = 0.
   * If face = 1 it is the last desc of elem. */
  if (face == 0) {
    t8_dline_first_descendant ((const t8_dline_t *) elem, (t8_dline_t *) first_desc, level);
  }
  else {
    T8_ASSERT (face == 1);
    t8_dline_last_descendant ((const t8_dline_t *) elem, (t8_dline_t *) first_desc, level);
  }
}

void
t8_default_scheme_line_c::t8_element_last_descendant_face (const t8_element_t *elem, int face, t8_element_t *last_desc,
                                                           int level) const
{
  T8_ASSERT (t8_element_is_valid (elem));
  T8_ASSERT (t8_element_is_valid (last_desc));
  T8_ASSERT (0 <= face && face < T8_DLINE_FACES);
  T8_ASSERT (0 <= level && level <= T8_DLINE_MAXLEVEL);

  /* The last descendant is the same as the first descendant. */
  t8_element_first_descendant_face (elem, face, last_desc, level);
}

int
t8_default_scheme_line_c::t8_element_is_root_boundary (const t8_element_t *elem, int face) const
{
  T8_ASSERT (t8_element_is_valid (elem));
  T8_ASSERT (0 <= face && face < T8_DLINE_FACES);

  return t8_dline_is_root_boundary ((const t8_dline_t *) elem, face);
}

int
t8_default_scheme_line_c::t8_element_face_neighbor_inside (const t8_element_t *elem, t8_element_t *neigh, int face,
                                                           int *neigh_face) const
{
  T8_ASSERT (t8_element_is_valid (elem));
  T8_ASSERT (t8_element_is_valid (neigh));
  T8_ASSERT (0 <= face && face < T8_DLINE_FACES);

  t8_dline_face_neighbour ((const t8_dline_t *) elem, (t8_dline_t *) neigh, face, neigh_face);
  return t8_dline_is_inside_root ((t8_dline_t *) neigh);
}

void
t8_default_scheme_line_c::t8_element_set_linear_id (t8_element_t *elem, int level, t8_linearidx_t id) const
{
  T8_ASSERT (t8_element_is_valid (elem));
  T8_ASSERT (0 <= level && level <= T8_DLINE_MAXLEVEL);
  T8_ASSERT (0 <= id && id < ((t8_linearidx_t) 1) << level);

  t8_dline_init_linear_id ((t8_default_line_t *) elem, level, id);
}

void
t8_default_scheme_line_c::t8_element_successor (const t8_element_t *elem1, t8_element_t *elem2, int level) const
{
  T8_ASSERT (t8_element_is_valid (elem1));
  T8_ASSERT (t8_element_is_valid (elem2));
  T8_ASSERT (1 <= level && level <= T8_DLINE_MAXLEVEL);

  t8_dline_successor ((const t8_default_line_t *) elem1, (t8_default_line_t *) elem2, level);
}

void
t8_default_scheme_line_c::t8_element_first_descendant (const t8_element_t *elem, t8_element_t *desc, int level) const
{
  T8_ASSERT (t8_element_is_valid (elem));
  T8_ASSERT (t8_element_is_valid (desc));

  T8_ASSERT (0 <= level && level <= T8_DLINE_MAXLEVEL);
  t8_dline_first_descendant ((const t8_dline_t *) elem, (t8_dline_t *) desc, level);
}

void
t8_default_scheme_line_c::t8_element_last_descendant (const t8_element_t *elem, t8_element_t *desc, int level) const
{
  T8_ASSERT (t8_element_is_valid (elem));
  T8_ASSERT (t8_element_is_valid (desc));
  T8_ASSERT (0 <= level && level <= T8_DLINE_MAXLEVEL);
  t8_dline_last_descendant ((const t8_dline_t *) elem, (t8_dline_t *) desc, level);
}

void
t8_default_scheme_line_c::t8_element_vertex_coords (const t8_element_t *elem, int vertex, int coords[]) const
{
  T8_ASSERT (t8_element_is_valid (elem));
  t8_dline_vertex_coords ((const t8_dline_t *) elem, vertex, coords);
}

void
t8_default_scheme_line_c::t8_element_vertex_reference_coords (const t8_element_t *elem, const int vertex,
                                                              double coords[]) const
{
  T8_ASSERT (t8_element_is_valid (elem));
  t8_dline_vertex_ref_coords ((const t8_dline_t *) elem, vertex, coords);
}

void
<<<<<<< HEAD
t8_default_scheme_line_c::t8_element_reference_coords (const t8_element_t
                                                       *elem,
                                                       const double
                                                       *ref_coords,
                                                       const size_t
                                                       num_coords,
                                                       double *out_coords)
  const
{
  T8_ASSERT (t8_element_is_valid (elem));
  T8_ASSERT (ref_coords != NULL);
  t8_dline_compute_reference_coords ((const t8_dline_t *) elem, ref_coords,
                                     num_coords, 0, out_coords);
=======
t8_default_scheme_line_c::t8_element_reference_coords (const t8_element_t *elem, const double *ref_coords,
                                                       const void *user_data, double *out_coords) const
{
  T8_ASSERT (t8_element_is_valid (elem));
  T8_ASSERT (ref_coords != NULL);
  t8_dline_compute_reference_coords ((const t8_dline_t *) elem, ref_coords, out_coords);
>>>>>>> abf0d26c
}

int
t8_default_scheme_line_c::t8_element_root_len (const t8_element_t *elem) const
{
  T8_ASSERT (t8_element_is_valid (elem));
  return T8_DLINE_ROOT_LEN;
}

t8_linearidx_t
t8_default_scheme_line_c::t8_element_get_linear_id (const t8_element_t *elem, int level) const
{
  T8_ASSERT (t8_element_is_valid (elem));
  T8_ASSERT (0 <= level && level <= T8_DLINE_MAXLEVEL);

  return t8_dline_linear_id ((const t8_dline_t *) elem, level);
}

int
t8_default_scheme_line_c::t8_element_num_faces (const t8_element_t *elem) const
{
  T8_ASSERT (t8_element_is_valid (elem));
  return T8_DLINE_FACES;
}

int
t8_default_scheme_line_c::t8_element_max_num_faces (const t8_element_t *elem) const
{
  T8_ASSERT (t8_element_is_valid (elem));
  return T8_DLINE_FACES;
}

int
t8_default_scheme_line_c::t8_element_num_children (const t8_element_t *elem) const
{
  T8_ASSERT (t8_element_is_valid (elem));
  return T8_DLINE_CHILDREN;
}

int
t8_default_scheme_line_c::t8_element_num_face_children (const t8_element_t *elem, int face) const
{
  T8_ASSERT (t8_element_is_valid (elem));
  T8_ASSERT (0 <= face && face < T8_DLINE_FACES);

  return T8_DLINE_FACE_CHILDREN;
}

int
t8_default_scheme_line_c::t8_element_child_id (const t8_element_t *elem) const
{
  T8_ASSERT (t8_element_is_valid (elem));
  return t8_dline_child_id ((const t8_dline_t *) elem);
}

void
t8_default_scheme_line_c::t8_element_children (const t8_element_t *elem, int length, t8_element_t *c[]) const
{
  T8_ASSERT (t8_element_is_valid (elem));
  T8_ASSERT (length == T8_DLINE_CHILDREN);

  t8_dline_childrenpv ((const t8_dline_t *) elem, (t8_dline_t **) c);
}

int
t8_default_scheme_line_c::t8_element_ancestor_id (const t8_element_t *elem, int level) const
{
  T8_ASSERT (t8_element_is_valid (elem));
  return t8_dline_ancestor_id ((const t8_dline_t *) elem, level);
}

int
t8_default_scheme_line_c::t8_element_is_family (t8_element_t **fam) const
{
#ifdef T8_ENABLE_DEBUG
  int i;
  for (i = 0; i < T8_DLINE_CHILDREN; i++) {
    T8_ASSERT (t8_element_is_valid (fam[i]));
  }
#endif
  return t8_dline_is_familypv ((const t8_dline_t **) fam);
}

int
t8_default_scheme_line_c::t8_element_refines_irregular () const
{
  /*lines always refine regularly */
  return 0;
}

#ifdef T8_ENABLE_DEBUG
int
t8_default_scheme_line_c::t8_element_is_valid (const t8_element_t *elem) const
{
  return t8_dline_is_valid ((const t8_dline_t *) elem);
}

void
t8_default_scheme_line_c::t8_element_debug_print (const t8_element_t *elem) const
{
  T8_ASSERT (t8_element_is_valid (elem));
  t8_dline_debug_print ((const t8_dline_t *) elem);
}
#endif

void
t8_default_scheme_line_c::t8_element_new (int length, t8_element_t **elem) const
{
  /* allocate memory for a line */
  t8_default_scheme_common_c::t8_element_new (length, elem);

  /* in debug mode, set sensible default values. */
#ifdef T8_ENABLE_DEBUG
  {
    int i;
    for (i = 0; i < length; i++) {
      t8_element_init (1, elem[i], 0);
    }
  }
#endif
}

void
t8_default_scheme_line_c::t8_element_init (int length, t8_element_t *elem, int new_called) const
{
#ifdef T8_ENABLE_DEBUG
  if (!new_called) {
    int i;
    t8_dline_t *lines = (t8_dline_t *) elem;
    for (i = 0; i < length; i++) {
      t8_dline_init (lines + i);
    }
  }
#endif
}

/* Constructor */
t8_default_scheme_line_c::t8_default_scheme_line_c (void)
{
  eclass = T8_ECLASS_LINE;
  element_size = sizeof (t8_default_line_t);
  ts_context = sc_mempool_new (element_size);
}

t8_default_scheme_line_c::~t8_default_scheme_line_c ()
{
  /* This destructor is empty since the destructor of the
   * default_common scheme is called automatically and it
   * suffices to destroy the quad_scheme.
   * However we need to provide an implementation of the destructor
   * and hence this empty function. */
}

T8_EXTERN_C_END ();<|MERGE_RESOLUTION|>--- conflicted
+++ resolved
@@ -296,7 +296,6 @@
 }
 
 void
-<<<<<<< HEAD
 t8_default_scheme_line_c::t8_element_reference_coords (const t8_element_t
                                                        *elem,
                                                        const double
@@ -310,14 +309,6 @@
   T8_ASSERT (ref_coords != NULL);
   t8_dline_compute_reference_coords ((const t8_dline_t *) elem, ref_coords,
                                      num_coords, 0, out_coords);
-=======
-t8_default_scheme_line_c::t8_element_reference_coords (const t8_element_t *elem, const double *ref_coords,
-                                                       const void *user_data, double *out_coords) const
-{
-  T8_ASSERT (t8_element_is_valid (elem));
-  T8_ASSERT (ref_coords != NULL);
-  t8_dline_compute_reference_coords ((const t8_dline_t *) elem, ref_coords, out_coords);
->>>>>>> abf0d26c
 }
 
 int
