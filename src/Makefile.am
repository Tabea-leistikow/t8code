# This file is part of t8code
# Non-recursive Makefile.am in src
# Included from toplevel directory

cmeshincludedir = $(includedir)/t8_cmesh
dataincludedir = $(includedir)/t8_data
forestincludedir = $(includedir)/t8_forest
geometryincludedir = $(includedir)/t8_geometry
schemesdefaultincludedir = $(includedir)/t8_schemes/default

libt8_generated_headers = src/t8_config.h
libt8_installed_headers = \
  src/t8.h src/t8_eclass.h src/t8_mesh.h \
  src/t8_element_cxx.hxx src/t8_element.h \
  src/t8_element_c_interface.h \
  src/t8_refcount.h src/t8_cmesh.h src/t8_cmesh_triangle.h \
  src/t8_cmesh_tetgen.h src/t8_cmesh_readmshfile.h \
  src/t8_cmesh_vtk.h \
<<<<<<< HEAD
=======
  src/t8_cmesh/t8_cmesh_save.h \
  src/t8_cmesh/t8_cmesh_examples.h \
>>>>>>> 9f2097a8
  src/t8_forest.h \
  src/t8_vec.h src/t8_vtk.h
libt8_installed_headers_cmesh = \
  src/t8_cmesh/t8_cmesh_testcases.h \
  src/t8_cmesh/t8_cmesh_save.h \
  src/t8_cmesh/t8_cmesh_geometry.h
libt8_installed_headers_data = \
  src/t8_data/t8_shmem.h src/t8_data/t8_containers.h
libt8_installed_headers_forest = \
  src/t8_forest/t8_forest_adapt.h src/t8_forest_vtk.h \
  src/t8_forest/t8_forest_iterate.h src/t8_forest/t8_forest_partition.h
libt8_installed_headers_geometry = \
  src/t8_geometry/t8_geometry.h \
  src/t8_geometry/t8_geometry_base.hxx \
  src/t8_geometry/t8_geometry_base.h \
  src/t8_geometry/t8_geometry_implementations/t8_geometry_linear.h \
  src/t8_geometry/t8_geometry_helpers.h \
  src/t8_geometry/t8_geometry_implementations/t8_geometry_analytic.hxx \
  src/t8_geometry/t8_geometry_implementations/t8_geometry_linear.hxx \
  src/t8_geometry/t8_geometry_implementations/t8_geometry_zero.hxx
libt8_installed_headers_schemes_default =
libt8_internal_headers = \
  src/t8_cmesh/t8_cmesh_stash.h src/t8_cmesh/t8_cmesh_trees.h \
  src/t8_cmesh/t8_cmesh_types.h src/t8_cmesh/t8_cmesh_partition.h \
  src/t8_cmesh/t8_cmesh_refine.h src/t8_cmesh/t8_cmesh_copy.h \
  src/t8_cmesh/t8_cmesh_offset.h \
  src/t8_forest/t8_forest_cxx.h  \
  src/t8_forest/t8_forest_ghost.h \
  src/t8_forest/t8_forest_balance.h src/t8_forest/t8_forest_types.h \
  src/t8_forest/t8_forest_private.h 
libt8_compiled_sources = \
  src/t8.c src/t8_eclass.c src/t8_mesh.c \
  src/t8_element.c src/t8_element_cxx.cxx \
  src/t8_element_c_interface.cxx \
  src/t8_refcount.c src/t8_cmesh/t8_cmesh.c \
  src/t8_cmesh/t8_cmesh_cxx.cxx src/t8_cmesh/t8_cmesh_triangle.c \
  src/t8_cmesh/t8_cmesh_vtk.c src/t8_cmesh/t8_cmesh_stash.c \
  src/t8_cmesh/t8_cmesh_save.c \
  src/t8_cmesh/t8_cmesh_trees.c src/t8_cmesh/t8_cmesh_commit.c \
  src/t8_cmesh/t8_cmesh_partition.c src/t8_cmesh/t8_cmesh_refine.cxx \
  src/t8_cmesh/t8_cmesh_copy.c src/t8_data/t8_shmem.c \
  src/t8_cmesh/t8_cmesh_geometry.cxx \
  src/t8_cmesh/t8_cmesh_examples.c \
  src/t8_data/t8_containers.cxx \
  src/t8_cmesh/t8_cmesh_offset.c src/t8_cmesh/t8_cmesh_readmshfile.c \
  src/t8_forest/t8_forest.c src/t8_forest/t8_forest_adapt.cxx \
  src/t8_geometry/t8_geometry.cxx \
  src/t8_geometry/t8_geometry_helpers.c \
  src/t8_geometry/t8_geometry_base.cxx \
  src/t8_geometry/t8_geometry_implementations/t8_geometry_analytic.cxx \
  src/t8_geometry/t8_geometry_implementations/t8_geometry_linear.cxx \
  src/t8_geometry/t8_geometry_implementations/t8_geometry_zero.cxx \
  src/t8_forest/t8_forest_partition.cxx src/t8_forest/t8_forest_cxx.cxx \
  src/t8_forest/t8_forest_private.c src/t8_forest/t8_forest_vtk.cxx \
  src/t8_forest/t8_forest_ghost.cxx src/t8_forest/t8_forest_iterate.cxx \
  src/t8_vtk.c src/t8_forest/t8_forest_balance.cxx src/t8_vec.c \
  src/t8_cmesh/t8_cmesh_testcases.c 

# this variable is used for headers that are not publicly installed
T8_CPPFLAGS =

lib_LTLIBRARIES += src/libt8.la
src_libt8_la_SOURCES = \
	$(libt8_internal_headers) \
	$(libt8_compiled_sources)
src_libt8_la_CPPFLAGS = $(AM_CPPFLAGS) $(T8_CPPFLAGS)
src_libt8_la_LDFLAGS = -release $(VERSION)
src_libt8_la_LIBADD = @T8_P4EST_LDADD@ @T8_SC_LDADD@
LDADD += @top_builddir@/src/libt8.la \
        @T8_P4EST_LDADD@ @T8_SC_LDADD@
EXTRA_src_libt8_la_DEPENDENCIES = @T8_P4EST_LDADD@ @T8_SC_LDADD@

nodist_include_HEADERS += $(libt8_generated_headers)
dist_include_HEADERS = $(libt8_installed_headers)
dist_cmeshinclude_HEADERS = $(libt8_installed_headers_cmesh)
dist_forestinclude_HEADERS = $(libt8_installed_headers_forest)
dist_geometryinclude_HEADERS = $(libt8_installed_headers_geometry)
dist_schemesdefaultinclude_HEADERS = $(libt8_installed_headers_schemes_default)

AM_CPPFLAGS += -I@top_srcdir@/src \
        @T8_SC_CPPFLAGS@ @T8_P4EST_CPPFLAGS@<|MERGE_RESOLUTION|>--- conflicted
+++ resolved
@@ -16,16 +16,12 @@
   src/t8_refcount.h src/t8_cmesh.h src/t8_cmesh_triangle.h \
   src/t8_cmesh_tetgen.h src/t8_cmesh_readmshfile.h \
   src/t8_cmesh_vtk.h \
-<<<<<<< HEAD
-=======
-  src/t8_cmesh/t8_cmesh_save.h \
-  src/t8_cmesh/t8_cmesh_examples.h \
->>>>>>> 9f2097a8
   src/t8_forest.h \
   src/t8_vec.h src/t8_vtk.h
 libt8_installed_headers_cmesh = \
   src/t8_cmesh/t8_cmesh_testcases.h \
   src/t8_cmesh/t8_cmesh_save.h \
+  src/t8_cmesh/t8_cmesh_examples.h \
   src/t8_cmesh/t8_cmesh_geometry.h
 libt8_installed_headers_data = \
   src/t8_data/t8_shmem.h src/t8_data/t8_containers.h
