# This file is part of t8code
# Non-recursive Makefile.am in src
# Included from toplevel directory

cmeshincludedir = $(includedir)/t8_cmesh
dataincludedir = $(includedir)/t8_data
forestincludedir = $(includedir)/t8_forest
geometryincludedir = $(includedir)/t8_geometry
geometryimplincludedir = $(geometryincludedir)/t8_geometry_implementations
schemesdefaultincludedir = $(includedir)/t8_schemes/t8_default
vtkincludedir = $(includedir)/t8_vtk
defaultcommonincludedir = $(schemesdefaultincludedir)/t8_default_common
defaultvertexincludedir = $(schemesdefaultincludedir)/t8_default_vertex
defaultlineincludedir = $(schemesdefaultincludedir)/t8_default_line
defaultquadincludedir = $(schemesdefaultincludedir)/t8_default_quad
defaulttriincludedir = $(schemesdefaultincludedir)/t8_default_tri
defaulthexincludedir = $(schemesdefaultincludedir)/t8_default_hex
defaulttetincludedir = $(schemesdefaultincludedir)/t8_default_tet
defaultprismincludedir = $(schemesdefaultincludedir)/t8_default_prism
defaultpyramidincludedir = $(schemesdefaultincludedir)/t8_default_pyramid

libt8_generated_headers = src/t8_config.h
libt8_installed_headers = \
  src/t8.h src/t8_eclass.h src/t8_mesh.h \
  src/t8_element_cxx.hxx src/t8_element.h \
  src/t8_element_c_interface.h \
  src/t8_refcount.h src/t8_cmesh.hxx src/t8_cmesh.h src/t8_cmesh_triangle.h \
  src/t8_cmesh_tetgen.h src/t8_cmesh_readmshfile.h \
  src/t8_cmesh_vtk_writer.h \
  src/t8_cmesh_vtk_reader.hxx \
  src/t8_vec.h \
  src/t8_mat.h \
  src/t8_version.h \
  src/t8_vtk.h \
  src/t8_cmesh_netcdf.h \
  src/t8_forest_netcdf.h \
  src/t8_element_shape.h \
  src/t8_netcdf.h
libt8_installed_headers_cmesh = \
  src/t8_cmesh/t8_cmesh_save.h \
  src/t8_cmesh/t8_cmesh_examples.h \
  src/t8_cmesh/t8_cmesh_geometry.h \
  src/t8_cmesh/t8_cmesh_helpers.h \
  src/t8_cmesh/t8_cmesh_cad.hxx \
  src/t8_cmesh/t8_cmesh_types.h \
  src/t8_cmesh/t8_cmesh_stash.h
libt8_installed_headers_data = \
  src/t8_data/t8_shmem.h src/t8_data/t8_containers.h
libt8_installed_headers_forest = \
  src/t8_forest/t8_forest.h \
  src/t8_forest/t8_forest_general.h \
  src/t8_forest/t8_forest_geometrical.h \
  src/t8_forest/t8_forest_profiling.h \
  src/t8_forest/t8_forest_io.h \
  src/t8_forest/t8_forest_adapt.h \
  src/t8_forest/t8_forest_vtk.h \
  src/t8_forest/t8_forest_to_vtkUnstructured.hxx \
  src/t8_forest/t8_forest_iterate.h src/t8_forest/t8_forest_partition.h
libt8_installed_headers_geometry = \
  src/t8_geometry/t8_geometry.h \
  src/t8_geometry/t8_geometry_handler.hxx \
  src/t8_geometry/t8_geometry_base.hxx \
  src/t8_geometry/t8_geometry_base.h \
  src/t8_geometry/t8_geometry_with_vertices.hxx \
  src/t8_geometry/t8_geometry_with_vertices.h \
  src/t8_geometry/t8_geometry_helpers.h
libt8_installed_headers_geometry_impl = \
  src/t8_geometry/t8_geometry_implementations/t8_geometry_linear.h \
  src/t8_geometry/t8_geometry_implementations/t8_geometry_linear_axis_aligned.h \
  src/t8_geometry/t8_geometry_implementations/t8_geometry_lagrange.h \
  src/t8_geometry/t8_geometry_implementations/t8_geometry_analytic.hxx \
  src/t8_geometry/t8_geometry_implementations/t8_geometry_analytic.h \
  src/t8_geometry/t8_geometry_implementations/t8_geometry_examples.h \
  src/t8_geometry/t8_geometry_implementations/t8_geometry_cad.h \
  src/t8_geometry/t8_geometry_implementations/t8_geometry_cad.hxx \
  src/t8_geometry/t8_geometry_implementations/t8_geometry_linear.hxx \
  src/t8_geometry/t8_geometry_implementations/t8_geometry_linear_axis_aligned.hxx \
  src/t8_geometry/t8_geometry_implementations/t8_geometry_lagrange.hxx \
  src/t8_geometry/t8_geometry_implementations/t8_geometry_examples.hxx \
  src/t8_geometry/t8_geometry_implementations/t8_geometry_zero.hxx \
  src/t8_geometry/t8_geometry_implementations/t8_geometry_zero.h
libt8_installed_headers_vtk = \
  src/t8_vtk/t8_vtk_reader.hxx \
  src/t8_vtk/t8_vtk_types.h
libt8_installed_headers_schemes_default =
libt8_installed_headers_default_common =
libt8_installed_headers_default_vertex =
libt8_installed_headers_default_line =
libt8_installed_headers_default_quad =
libt8_installed_headers_default_tri =
libt8_installed_headers_default_hex =
libt8_installed_headers_default_tet =
libt8_installed_headers_default_prism =
libt8_installed_headers_default_pyramid =
libt8_internal_headers = \
  src/t8_cmesh/t8_cmesh_trees.h src/t8_cmesh/t8_cmesh_partition.h \
  src/t8_cmesh/t8_cmesh_copy.h \
  src/t8_cmesh/t8_cmesh_offset.h \
  src/t8_vtk/t8_vtk_polydata.hxx \
  src/t8_vtk/t8_vtk_unstructured.hxx \
  src/t8_vtk/t8_vtk_parallel.hxx \
  src/t8_forest/t8_forest_cxx.h  \
  src/t8_forest/t8_forest_ghost.h \
  src/t8_forest/t8_forest_balance.h src/t8_forest/t8_forest_types.h \
<<<<<<< HEAD
  src/t8_forest/t8_forest_transition.h \
  src/t8_forest/t8_forest_private.h \
=======
  src/t8_forest/t8_forest_private.h \
  src/t8_windows.h
>>>>>>> a315a1f1
libt8_compiled_sources = \
  src/t8.c src/t8_eclass.c src/t8_mesh.c \
  src/t8_element.c src/t8_element_cxx.cxx \
  src/t8_element_c_interface.cxx \
  src/t8_refcount.c src/t8_cmesh/t8_cmesh.cxx \
  src/t8_cmesh/t8_cmesh_cad.cxx \
  src/t8_cmesh/t8_cmesh_cxx.cxx src/t8_cmesh/t8_cmesh_triangle.cxx \
  src/t8_cmesh/t8_cmesh_vtk_writer.c src/t8_cmesh/t8_cmesh_stash.c \
  src/t8_cmesh/t8_cmesh_vtk_reader.cxx \
  src/t8_cmesh/t8_cmesh_save.cxx \
  src/t8_cmesh/t8_cmesh_netcdf.c \
  src/t8_cmesh/t8_cmesh_trees.c src/t8_cmesh/t8_cmesh_commit.cxx \
  src/t8_cmesh/t8_cmesh_partition.cxx\
  src/t8_cmesh/t8_cmesh_copy.c src/t8_data/t8_shmem.c \
  src/t8_cmesh/t8_cmesh_geometry.cxx \
  src/t8_cmesh/t8_cmesh_examples.cxx \
  src/t8_cmesh/t8_cmesh_helpers.c \
  src/t8_data/t8_containers.cxx \
  src/t8_cmesh/t8_cmesh_offset.c src/t8_cmesh/t8_cmesh_readmshfile.cxx \
  src/t8_forest/t8_forest.c src/t8_forest/t8_forest_adapt.cxx \
  src/t8_geometry/t8_geometry.cxx \
  src/t8_geometry/t8_geometry_handler.cxx \
  src/t8_geometry/t8_geometry_helpers.c \
  src/t8_geometry/t8_geometry_base.cxx \
  src/t8_geometry/t8_geometry_with_vertices.cxx \
  src/t8_geometry/t8_geometry_implementations/t8_geometry_analytic.cxx \
  src/t8_geometry/t8_geometry_implementations/t8_geometry_cad.cxx \
  src/t8_geometry/t8_geometry_implementations/t8_geometry_linear.cxx \
  src/t8_geometry/t8_geometry_implementations/t8_geometry_linear_axis_aligned.cxx \
  src/t8_geometry/t8_geometry_implementations/t8_geometry_lagrange.cxx \
  src/t8_geometry/t8_geometry_implementations/t8_geometry_zero.cxx \
  src/t8_geometry/t8_geometry_implementations/t8_geometry_examples.cxx \
  src/t8_forest/t8_forest_partition.cxx src/t8_forest/t8_forest_cxx.cxx \
  src/t8_forest/t8_forest_private.c src/t8_forest/t8_forest_vtk.cxx \
  src/t8_forest/t8_forest_ghost.cxx src/t8_forest/t8_forest_iterate.cxx \
  src/t8_version.c \
  src/t8_vtk.c src/t8_forest/t8_forest_balance.cxx \
  src/t8_forest/t8_forest_transition.cxx \
  src/t8_forest/t8_forest_netcdf.cxx \
  src/t8_element_shape.c \
  src/t8_netcdf.c \
  src/t8_vtk/t8_vtk_polydata.cxx \
  src/t8_vtk/t8_vtk_unstructured.cxx \
  src/t8_vtk/t8_vtk_parallel.cxx \
  src/t8_vtk/t8_vtk_reader.cxx


# this variable is used for headers that are not publicly installed
T8_CPPFLAGS =

justlibs-local: src/libt8.la
lib_LTLIBRARIES += src/libt8.la
src_libt8_la_SOURCES = \
	$(libt8_internal_headers) \
	$(libt8_compiled_sources)
src_libt8_la_CPPFLAGS = $(AM_CPPFLAGS) $(T8_CPPFLAGS)
## This is the official API versioning scheme of libtool.  Please see:
## Read https://www.gnu.org/software/libtool/manual/libtool.html#Versioning
src_libt8_la_LDFLAGS = -version-info 2:0:0
src_libt8_la_LIBADD = @T8_P4EST_LIBADD@ @T8_SC_LIBADD@
EXTRA_src_libt8_la_DEPENDENCIES = @T8_SC_EDEPS@

AM_LDFLAGS =
AM_LDFLAGS += @T8_SC_RPATH@
LDADD += src/libt8.la @T8_P4EST_LDADD@ @T8_SC_LDADD@


nodist_include_HEADERS += $(libt8_generated_headers)
dist_include_HEADERS = $(libt8_installed_headers)
dist_cmeshinclude_HEADERS = $(libt8_installed_headers_cmesh)
dist_datainclude_HEADERS = $(libt8_installed_headers_data)
dist_forestinclude_HEADERS = $(libt8_installed_headers_forest)
dist_geometryinclude_HEADERS = $(libt8_installed_headers_geometry)
dist_geometryimplinclude_HEADERS = $(libt8_installed_headers_geometry_impl)
dist_schemesdefaultinclude_HEADERS = $(libt8_installed_headers_schemes_default)
dist_vtkinclude_HEADERS = $(libt8_installed_headers_vtk)
dist_defaultcommoninclude_HEADERS = $(libt8_installed_headers_default_common)
dist_defaultvertexinclude_HEADERS = $(libt8_installed_headers_default_vertex)
dist_defaultlineinclude_HEADERS = $(libt8_installed_headers_default_line)
dist_defaultquadinclude_HEADERS = $(libt8_installed_headers_default_quad)
dist_defaulttriinclude_HEADERS = $(libt8_installed_headers_default_tri)
dist_defaulthexinclude_HEADERS = $(libt8_installed_headers_default_hex)
dist_defaulttetinclude_HEADERS = $(libt8_installed_headers_default_tet)
dist_defaultprisminclude_HEADERS = $(libt8_installed_headers_default_prism)
dist_defaultpyramidinclude_HEADERS = $(libt8_installed_headers_default_pyramid)

AM_CPPFLAGS += -I@top_srcdir@/src @T8_SC_CPPFLAGS@ @T8_P4EST_CPPFLAGS@<|MERGE_RESOLUTION|>--- conflicted
+++ resolved
@@ -102,13 +102,9 @@
   src/t8_forest/t8_forest_cxx.h  \
   src/t8_forest/t8_forest_ghost.h \
   src/t8_forest/t8_forest_balance.h src/t8_forest/t8_forest_types.h \
-<<<<<<< HEAD
   src/t8_forest/t8_forest_transition.h \
   src/t8_forest/t8_forest_private.h \
-=======
-  src/t8_forest/t8_forest_private.h \
   src/t8_windows.h
->>>>>>> a315a1f1
 libt8_compiled_sources = \
   src/t8.c src/t8_eclass.c src/t8_mesh.c \
   src/t8_element.c src/t8_element_cxx.cxx \
