--- conflicted
+++ resolved
@@ -127,11 +127,6 @@
   SC_CHECK_MPI (mpiret);
   T8_ASSERT (filename != NULL);
   T8_ASSERT (0 <= main_proc && main_proc < mpisize);
-<<<<<<< HEAD
-  /* Read the file and set the pointer to the vtkGrid */
-  if (!partition || mpirank == main_proc
-      || vtk_file_type >= VTK_PARALLEL_UNSTRUCTURED_FILE) {
-=======
   /* Read the file and set the pointer to the vtkGrid
    * We read the file if:
    * - We do not use a partitioned read, every process reads the vtk-file, or if
@@ -139,7 +134,6 @@
    * - We use a parallel file-type and use a partitioned read, every proc reads its chunk of the files. 
    */
   if (!partition || mpirank == main_proc || vtk_file_type & VTK_PARALLEL_FILE) {
->>>>>>> 9b8d3e88
     switch (vtk_file_type) {
     case VTK_UNSTRUCTURED_FILE:
       main_proc_read_successful = t8_read_unstructured (filename, vtkGrid);
@@ -544,11 +538,7 @@
     t8_vtk_reader (filename, partition, main_proc, comm, vtk_file_type);
   if (vtkGrid != NULL) {
     const int           distributed_grid =
-<<<<<<< HEAD
-      (vtk_file_type >= VTK_PARALLEL_UNSTRUCTURED_FILE) && partition;
-=======
       (vtk_file_type & VTK_PARALLEL_FILE) && partition;
->>>>>>> 9b8d3e88
     t8_cmesh_t          cmesh =
       t8_vtkGrid_to_cmesh (vtkGrid, partition, main_proc, distributed_grid,
                            comm);
