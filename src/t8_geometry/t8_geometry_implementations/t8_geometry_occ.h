--- conflicted
+++ resolved
@@ -65,19 +65,6 @@
 void
 t8_geometry_occ_destroy (t8_geometry_occ_c **geom);
 
-<<<<<<< HEAD
-=======
-#if T8_ENABLE_DEBUG
-/** Query whether a given geometry is \ref t8_geometry_occ_c.
- * \param [in] geometry   A geometry.
- * \return     True (non-zero) if and only if the geometry is of type \ref t8_geometry_occ_c.
- * \note       This function is currently only available in debug mode.
- */
-int
-t8_geom_is_occ (const t8_geometry_c *geometry);
-#endif
-
->>>>>>> 9c3d3c8a
 T8_EXTERN_C_END ();
 
 #endif /* !T8_GEOMETRY_OCC_H! */