/*
  This file is part of t8code.
  t8code is a C library to manage a collection (a forest) of multiple
  connected adaptive space-trees of general element classes in parallel.

  Copyright (C) 2015 the developers

  t8code is free software; you can redistribute it and/or modify
  it under the terms of the GNU General Public License as published by
  the Free Software Foundation; either version 2 of the License, or
  (at your option) any later version.

  t8code is distributed in the hope that it will be useful,
  but WITHOUT ANY WARRANTY; without even the implied warranty of
  MERCHANTABILITY or FITNESS FOR A PARTICULAR PURPOSE.  See the
  GNU General Public License for more details.

  You should have received a copy of the GNU General Public License
  along with t8code; if not, write to the Free Software Foundation, Inc.,
  51 Franklin Street, Fifth Floor, Boston, MA 02110-1301, USA.
*/

/** \file t8_geometry_linear.hxx
 * TODO: Add description
 */

#ifndef T8_GEOMETRY_LINEAR_HXX
#define T8_GEOMETRY_LINEAR_HXX

#include <t8.h>
#include <t8_geometry/t8_geometry_with_vertices.hxx>
#include <t8_geometry/t8_geometry_with_vertices.h>

struct t8_geometry_linear: public t8_geometry_with_vertices
{
 public:
  /* Basic constructor that sets the dimension and the name
   * to "t8_geom_linear_{dimension}" */
  t8_geometry_linear (int dimension);

  /* Base constructor with no arguments. We need this since it
   * is called from derived class constructors.
   * Sets dimension and name to invalid values. */
  t8_geometry_linear (): t8_geometry_with_vertices ()
  {
  }

  /** The destructor. 
   * Clears the allocated memory.
   */
  virtual ~t8_geometry_linear ();

  /**
   * Map a point in the reference space \f$ [0,1]^\mathrm{dim} \to \mathbb{R}^3 \f$.
   * \param [in]  cmesh       The cmesh in which the point lies.
   * \param [in]  gtreeid     The global tree (of the cmesh) in which the reference point is.
   * \param [in]  ref_coords  Array of \a dimension x \a num_coords many entries, specifying points in \f$ [0,1]^\mathrm{dim} \f$.
   * \param [in]  num_coords  Amount of points of /f$ \mathrm{dim} /f$ to map.
   * \param [out] out_coords  The mapped coordinates in physical space of \a ref_coords.
   */
  virtual void
  t8_geom_evaluate (t8_cmesh_t cmesh, t8_gloidx_t gtreeid, const double *ref_coords, const size_t num_coords,
                    double out_coords[3]) const;

  /**
   * Compute the jacobian of the \a t8_geom_evaluate map at a point in the reference space \f$ [0,1]^\mathrm{dim} \f$.
   * \param [in]  cmesh      The cmesh in which the point lies.
   * \param [in]  gtreeid    The global tree (of the cmesh) in which the reference point is.
<<<<<<< HEAD
   * \param [in]  ref_coords  Array of \a dimension x \a num_coords many entries, specifying points in \f$ [0,1]^\mathrm{dim} \f$.
   * \param [in]  num_coords  Amount of points of /f$ \mathrm{dim} /f$ to map.
   * \param [out] jacobian    The jacobian at \a ref_coords. Array of size \a num_coords x dimension x 3. Indices 3*i, 3*i+1, 3*i+2
   *                          correspond to the i-th column of the jacobian (Entry 3*i + j is del f_j/del x_i).
=======
   * \param [in]  ref_coords  Array of \a dimension many entries, specifying a point in \f$ [0,1]^\mathrm{dim} \f$.
   * \param [out] jacobian    The jacobian at \a ref_coords. Array of size \f$ \mathrm{dim} \cdot 3 \f$. Indices \f$ 3 \cdot i\f$ , \f$ 3 \cdot i+1 \f$ , \f$ 3 \cdot i+2 \f$
   *                          correspond to the \f$ i \f$-th column of the jacobian (Entry \f$ 3 \cdot i + j \f$ is \f$ \frac{\partial f_j}{\partial x_i} \f$).
>>>>>>> ae148f4e
   */
  virtual void
  t8_geom_evaluate_jacobian (t8_cmesh_t cmesh, t8_gloidx_t gtreeid, const double *ref_coords, const size_t num_coords,
                             double *jacobian) const;

  /* Load tree data is inherited from t8_geometry_with_vertices. */
};

#endif /* !T8_GEOMETRY_LINEAR_HXX! */<|MERGE_RESOLUTION|>--- conflicted
+++ resolved
@@ -66,16 +66,10 @@
    * Compute the jacobian of the \a t8_geom_evaluate map at a point in the reference space \f$ [0,1]^\mathrm{dim} \f$.
    * \param [in]  cmesh      The cmesh in which the point lies.
    * \param [in]  gtreeid    The global tree (of the cmesh) in which the reference point is.
-<<<<<<< HEAD
    * \param [in]  ref_coords  Array of \a dimension x \a num_coords many entries, specifying points in \f$ [0,1]^\mathrm{dim} \f$.
    * \param [in]  num_coords  Amount of points of /f$ \mathrm{dim} /f$ to map.
-   * \param [out] jacobian    The jacobian at \a ref_coords. Array of size \a num_coords x dimension x 3. Indices 3*i, 3*i+1, 3*i+2
-   *                          correspond to the i-th column of the jacobian (Entry 3*i + j is del f_j/del x_i).
-=======
-   * \param [in]  ref_coords  Array of \a dimension many entries, specifying a point in \f$ [0,1]^\mathrm{dim} \f$.
-   * \param [out] jacobian    The jacobian at \a ref_coords. Array of size \f$ \mathrm{dim} \cdot 3 \f$. Indices \f$ 3 \cdot i\f$ , \f$ 3 \cdot i+1 \f$ , \f$ 3 \cdot i+2 \f$
-   *                          correspond to the \f$ i \f$-th column of the jacobian (Entry \f$ 3 \cdot i + j \f$ is \f$ \frac{\partial f_j}{\partial x_i} \f$).
->>>>>>> ae148f4e
+   * \param [out] jacobian    The jacobian at \a ref_coords. Array of size \a num_coords x dimension x 3. Indices \f$ 3 \cdot i\f$ , \f$ 3 \cdot i+1 \f$ , \f$ 3 \cdot i+2 \f$
+   *                          correspond to the \f$ i \f$-th column of the jacobian  (Entry \f$ 3 \cdot i + j \f$ is \f$ \frac{\partial f_j}{\partial x_i} \f$).
    */
   virtual void
   t8_geom_evaluate_jacobian (t8_cmesh_t cmesh, t8_gloidx_t gtreeid, const double *ref_coords, const size_t num_coords,
