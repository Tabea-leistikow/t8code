--- conflicted
+++ resolved
@@ -40,16 +40,11 @@
 /* *INDENT-OFF* */
 /* Indent has trouble with the const keyword at the end */
 void
-<<<<<<< HEAD
 t8_geometry_analytic::t8_geom_evaluate (t8_cmesh_t cmesh,
                                         t8_gloidx_t gtreeid,
                                         const double *ref_coords,
                                         const size_t num_coords,
                                         double out_coords[3]) const
-=======
-t8_geometry_analytic::t8_geom_evaluate (t8_cmesh_t cmesh, t8_gloidx_t gtreeid, const double *ref_coords,
-                                        const size_t num_coords, double out_coords[3]) const
->>>>>>> de9419f4
 /* *INDENT-ON* */
 
 {
@@ -60,17 +55,12 @@
 /* *INDENT-OFF* */
 /* Indent has trouble with the const keyword at the end */
 void
-<<<<<<< HEAD
 t8_geometry_analytic::t8_geom_evaluate_jacobian (t8_cmesh_t cmesh,
                                                 t8_gloidx_t gtreeid,
                                                 const double
                                                 *ref_coords,
                                                 const size_t num_coords,
                                                 double *jacobian_out) const
-=======
-t8_geometry_analytic::t8_geom_evaluate_jacobian (t8_cmesh_t cmesh, t8_gloidx_t gtreeid, const double *ref_coords,
-                                                 const size_t num_coords, double *jacobian_out) const
->>>>>>> de9419f4
 /* *INDENT-ON* */
 
 {
