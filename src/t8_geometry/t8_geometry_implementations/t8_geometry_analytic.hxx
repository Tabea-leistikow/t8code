--- conflicted
+++ resolved
@@ -43,7 +43,6 @@
  * \param [in]  tree_data   The data of the current tree as loaded by a \ref t8_geom_load_tree_data_fn.
  * \param [in]  user_data   The user data pointer stored in the geometry.
  */
-<<<<<<< HEAD
 typedef void        (*t8_geom_analytic_fn) (t8_cmesh_t cmesh,
                                             t8_gloidx_t gtreeid,
                                             const double *ref_coords,
@@ -51,11 +50,6 @@
                                             double *out_coords,
                                             const void *tree_data,
                                             const void *user_data);
-=======
-typedef void (*t8_geom_analytic_fn) (t8_cmesh_t cmesh, t8_gloidx_t gtreeid, const double *ref_coords,
-                                     const size_t num_coords, double *out_coords, const void *tree_data,
-                                     const void *user_data);
->>>>>>> de9419f4
 
 /**
  * Definition for the jacobian of an analytic geometry function.
@@ -67,7 +61,6 @@
  * \param [in]  tree_data   The data of the current tree as loaded by a \ref t8_geom_load_tree_data_fn.
  * \param [in]  user_data   The user data pointer stored in the geometry.
  */
-<<<<<<< HEAD
 typedef void        (*t8_geom_analytic_jacobian_fn) (t8_cmesh_t cmesh,
                                                      t8_gloidx_t gtreeid,
                                                      const double *ref_coords,
@@ -75,11 +68,6 @@
                                                      double *jacobian,
                                                      const void *tree_data,
                                                      const void *user_data);
-=======
-typedef void (*t8_geom_analytic_jacobian_fn) (t8_cmesh_t cmesh, t8_gloidx_t gtreeid, const double *ref_coords,
-                                              const size_t num_coords, double *jacobian, const void *tree_data,
-                                              const void *user_data);
->>>>>>> de9419f4
 
 /* TODO: Document. */
 typedef void (*t8_geom_load_tree_data_fn) (t8_cmesh_t cmesh, t8_gloidx_t gtreeid, const void **tree_data);
@@ -115,17 +103,11 @@
    * \param [in]  num_coords  Amount of points of /f$ \mathrm{dim} /f$ to map.
    * \param [out] out_coords  The mapped coordinates in physical space of \a ref_coords.
    */
-<<<<<<< HEAD
   virtual void        t8_geom_evaluate (t8_cmesh_t cmesh,
                                         t8_gloidx_t gtreeid,
                                         const double *ref_coords,
                                         const size_t num_coords,
                                         double out_coords[3]) const;
-=======
-  virtual void
-  t8_geom_evaluate (t8_cmesh_t cmesh, t8_gloidx_t gtreeid, const double *ref_coords, const size_t num_coords,
-                    double out_coords[3]) const;
->>>>>>> de9419f4
 
   /**
    * Compute the jacobian of the \a t8_geom_evaluate map at a point in the reference space \f$ [0,1]^\mathrm{dim} \f$.
@@ -140,17 +122,11 @@
    * dim 1: J = (0)   dim 2: J = (0 1)  dim 3: J = (0 1 0)
    *            (0)              (0 0)             (0 0 1)
    */
-<<<<<<< HEAD
   virtual void        t8_geom_evaluate_jacobian (t8_cmesh_t cmesh,
                                                  t8_gloidx_t gtreeid,
                                                  const double *ref_coords,
                                                  const size_t num_coords,
                                                  double *jacobian) const;
-=======
-  virtual void
-  t8_geom_evaluate_jacobian (t8_cmesh_t cmesh, t8_gloidx_t gtreeid, const double *ref_coords, const size_t num_coords,
-                             double *jacobian) const;
->>>>>>> de9419f4
 
   /** Update a possible internal data buffer for per tree data.
    * This function is called before the first coordinates in a new tree are
