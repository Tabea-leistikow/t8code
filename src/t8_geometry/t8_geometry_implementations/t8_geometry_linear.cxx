--- conflicted
+++ resolved
@@ -41,7 +41,6 @@
 }
 
 void
-<<<<<<< HEAD
 t8_geometry_linear::t8_geom_evaluate (t8_cmesh_t cmesh,
                                       t8_gloidx_t gtreeid,
                                       const double *ref_coords,
@@ -53,28 +52,15 @@
   t8_geom_compute_linear_geometry (active_tree_class,
                                    active_tree_vertices, ref_coords,
                                    out_coords);
-=======
-t8_geometry_linear::t8_geom_evaluate (t8_cmesh_t cmesh, t8_gloidx_t gtreeid, const double *ref_coords,
-                                      double out_coords[3]) const
-/* *INDENT-ON* */
-{
-  t8_geom_compute_linear_geometry (active_tree_class, active_tree_vertices, ref_coords, out_coords);
->>>>>>> 5301bd36
 }
 
 void
-<<<<<<< HEAD
 t8_geometry_linear::t8_geom_evaluate_jacobian (t8_cmesh_t cmesh,
                                                t8_gloidx_t gtreeid,
                                                const double
                                                *ref_coords,
                                                const size_t num_coords,
                                                double *jacobian) const
-=======
-t8_geometry_linear::t8_geom_evaluate_jacobian (t8_cmesh_t cmesh, t8_gloidx_t gtreeid, const double *ref_coords,
-                                               double *jacobian) const
-/* *INDENT-ON* */
->>>>>>> 5301bd36
 {
   SC_ABORT ("Not implemented.");
 }
