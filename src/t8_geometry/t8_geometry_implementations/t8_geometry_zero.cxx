/*
  This file is part of t8code.
  t8code is a C library to manage a collection (a forest) of multiple
  connected adaptive space-trees of general element classes in parallel.

  Copyright (C) 2015 the developers

  t8code is free software; you can redistribute it and/or modify
  it under the terms of the GNU General Public License as published by
  the Free Software Foundation; either version 2 of the License, or
  (at your option) any later version.

  t8code is distributed in the hope that it will be useful,
  but WITHOUT ANY WARRANTY; without even the implied warranty of
  MERCHANTABILITY or FITNESS FOR A PARTICULAR PURPOSE.  See the
  GNU General Public License for more details.

  You should have received a copy of the GNU General Public License
  along with t8code; if not, write to the Free Software Foundation, Inc.,
  51 Franklin Street, Fifth Floor, Boston, MA 02110-1301, USA.
*/

#include <t8_geometry/t8_geometry_implementations/t8_geometry_zero.hxx>

t8_geometry_zero::t8_geometry_zero (int dim)
{
  T8_ASSERT (0 <= dim && dim <= 3);
  size_t num_chars = 100;
  char *name_tmp = T8_ALLOC (char, num_chars);

  snprintf (name_tmp, num_chars, "t8_geom_zero_%i", dim);
  name = name_tmp;
  dimension = dim;
}

t8_geometry_zero::~t8_geometry_zero ()
{
  T8_FREE ((char *) name);
}

void
<<<<<<< HEAD
t8_geometry_zero::t8_geom_evaluate (t8_cmesh_t cmesh,
                                    t8_gloidx_t gtreeid,
                                    const double *ref_coords,
                                    const size_t num_coords,
                                    double *out_coords) const
=======
t8_geometry_zero::t8_geom_evaluate (t8_cmesh_t cmesh, t8_gloidx_t gtreeid, const double *ref_coords,
                                    double out_coords[3]) const
/* *INDENT-ON* */
>>>>>>> 5301bd36
{
  /* Set the out_coords to 0 */
  for (size_t coord = 0; coord < num_coords; coord++) {
    out_coords[0 + num_coords * T8_ECLASS_MAX_DIM] = 0;
    out_coords[1 + num_coords * T8_ECLASS_MAX_DIM] = 0;
    out_coords[2 + num_coords * T8_ECLASS_MAX_DIM] = 0;
  }
}

void
<<<<<<< HEAD
t8_geometry_zero::t8_geom_evaluate_jacobian (t8_cmesh_t cmesh,
                                             t8_gloidx_t gtreeid,
                                             const double
                                             *ref_coords,
                                             const size_t num_coords,
                                             double *jacobian) const
=======
t8_geometry_zero::t8_geom_evaluate_jacobian (t8_cmesh_t cmesh, t8_gloidx_t gtreeid, const double *ref_coords,
                                             double *jacobian) const
/* *INDENT-ON* */
>>>>>>> 5301bd36
{
  /* Set the jacobian to 0 */
  memset (jacobian, 0, sizeof (double) * 3 * dimension * num_coords);
}

inline void
t8_geometry_zero::t8_geom_load_tree_data (t8_cmesh_t cmesh, t8_gloidx_t gtreeid)
{
  /* Do nothing. */
}<|MERGE_RESOLUTION|>--- conflicted
+++ resolved
@@ -39,17 +39,11 @@
 }
 
 void
-<<<<<<< HEAD
 t8_geometry_zero::t8_geom_evaluate (t8_cmesh_t cmesh,
                                     t8_gloidx_t gtreeid,
                                     const double *ref_coords,
                                     const size_t num_coords,
                                     double *out_coords) const
-=======
-t8_geometry_zero::t8_geom_evaluate (t8_cmesh_t cmesh, t8_gloidx_t gtreeid, const double *ref_coords,
-                                    double out_coords[3]) const
-/* *INDENT-ON* */
->>>>>>> 5301bd36
 {
   /* Set the out_coords to 0 */
   for (size_t coord = 0; coord < num_coords; coord++) {
@@ -60,18 +54,12 @@
 }
 
 void
-<<<<<<< HEAD
 t8_geometry_zero::t8_geom_evaluate_jacobian (t8_cmesh_t cmesh,
                                              t8_gloidx_t gtreeid,
                                              const double
                                              *ref_coords,
                                              const size_t num_coords,
                                              double *jacobian) const
-=======
-t8_geometry_zero::t8_geom_evaluate_jacobian (t8_cmesh_t cmesh, t8_gloidx_t gtreeid, const double *ref_coords,
-                                             double *jacobian) const
-/* *INDENT-ON* */
->>>>>>> 5301bd36
 {
   /* Set the jacobian to 0 */
   memset (jacobian, 0, sizeof (double) * 3 * dimension * num_coords);
