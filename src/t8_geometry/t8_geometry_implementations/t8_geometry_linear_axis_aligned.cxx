--- conflicted
+++ resolved
@@ -40,46 +40,19 @@
   T8_FREE ((char *) name);
 }
 
-<<<<<<< HEAD
-/**
- * Map a point in the reference space \f$ [0,1]^\mathrm{dim} \to \mathbb{R}^3 \f$.
- * \param [in]  cmesh      The cmesh in which the point lies.
- * \param [in]  gtreeid    The global tree (of the cmesh) in which the reference point is.
- * \param [in]  ref_coords  Array of \a dimension many entries, specifying a point in \f$ [0,1]^\mathrm{dim} \f$.
- * \param [out] out_coords  The mapped coordinates in physical space of \a ref_coords.
- */
-void
-t8_geometry_linear_axis_aligned::t8_geom_evaluate (t8_cmesh_t cmesh, t8_gloidx_t gtreeid, const double *ref_coords,
-                                                   double out_coords[3]) const
-=======
 void
 t8_geometry_linear_axis_aligned::t8_geom_evaluate (t8_cmesh_t cmesh, t8_gloidx_t gtreeid, const double *ref_coords,
                                                    const size_t num_coords, double *out_coords) const
->>>>>>> b9847bca
 {
   if (num_coords != 1)
     SC_ABORT ("Error: Batch computation of geometry not yet supported.");
   t8_geom_compute_linear_axis_aligned_geometry (active_tree_class, active_tree_vertices, ref_coords, out_coords);
 }
 
-<<<<<<< HEAD
-/**
- * Compute the jacobian of the \a t8_geom_evaluate map at a point in the reference space \f$ [0,1]^\mathrm{dim} \f$.
- * \param [in]  cmesh      The cmesh in which the point lies.
- * \param [in]  gtreeid    The global tree (of the cmesh) in which the reference point is.
- * \param [in]  ref_coords  Array of \a dimension many entries, specifying a point in \f$ [0,1]^\mathrm{dim} \f$.
- * \param [out] jacobian    The jacobian at \a ref_coords. Array of size \f$ \mathrm{dim} \cdot 3 \f$. Indices \f$ 3 \cdot i\f$ , \f$ 3 \cdot i+1 \f$ , \f$ 3 \cdot i+2 \f$
- *                          correspond to the \f$ i \f$-th column of the jacobian (Entry \f$ 3 \cdot i + j \f$ is \f$ \frac{\partial f_j}{\partial x_i} \f$).
- */
-void
-t8_geometry_linear_axis_aligned::t8_geom_evaluate_jacobian (t8_cmesh_t cmesh, t8_gloidx_t gtreeid,
-                                                            const double *ref_coords, double *jacobian) const
-=======
 void
 t8_geometry_linear_axis_aligned::t8_geom_evaluate_jacobian (t8_cmesh_t cmesh, t8_gloidx_t gtreeid,
                                                             const double *ref_coords, const size_t num_coords,
                                                             double *jacobian) const
->>>>>>> b9847bca
 {
   SC_ABORT ("Not implemented.");
 }
