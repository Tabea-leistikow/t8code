--- conflicted
+++ resolved
@@ -174,11 +174,7 @@
 t8_geometry_occ::t8_geom_load_tree_data (t8_cmesh_t cmesh,
                                          t8_gloidx_t gtreeid)
 {
-<<<<<<< HEAD
-  t8_geometry_w_vertices::t8_geom_load_tree_data (cmesh, gtreeid);
-=======
   t8_geometry_with_vertices::t8_geom_load_tree_data (cmesh, gtreeid);
->>>>>>> 005490c7
   edges = (const int *) t8_cmesh_get_attribute (cmesh, t8_get_package_id (),
                                                 T8_CMESH_OCC_EDGE_ATTRIBUTE_KEY,
                                                 gtreeid);
@@ -189,7 +185,6 @@
   T8_ASSERT (faces != NULL);
 }
 
-<<<<<<< HEAD
 void
 t8_geometry_occ::t8_geom_evaluate_occ_triangle (t8_cmesh_t cmesh,
                                                 t8_gloidx_t gtreeid,
@@ -691,8 +686,6 @@
   }
 }
 
-=======
->>>>>>> 005490c7
 void
 t8_geometry_occ::t8_geom_evaluate_occ_hex (t8_cmesh_t cmesh,
                                            t8_gloidx_t gtreeid,
@@ -950,7 +943,6 @@
                 * (pnt.Coord (dim + 1) - interpolated_edge_coordinates[dim]);
             }
           }
-<<<<<<< HEAD
           /* Convert the interpolated parameter of the curve into the corresponding parameters on the surface */
           const int           num_face_nodes =
             t8_eclass_num_vertices[active_tree_class];
@@ -958,13 +950,6 @@
                                                                       [t8_face_edge_to_tree_edge
                                                                        [i_faces]
                                                                        [i_face_edge]], faces[i_faces], num_face_nodes, interpolated_curve_param, surface_parameters, surface_parameters_from_curve);
-=======
-
-          /* Convert the interpolated parameter of the curve into the corresponding parameters on the surface */
-          t8_geometry_occ::t8_geom_edge_parameter_to_face_parameters (edges
-                                                                      [t8_face_edge_to_tree_edge
-                                                                       [i_faces]
-                                                                       [i_face_edge]], faces[i_faces], interpolated_curve_param, surface_parameters_from_curve);
 
           /* Calculate the displacement between the interpolated parameters on the surface 
            * and the parameters on the surface converted from the parameter of the curve
@@ -1076,215 +1061,6 @@
   }
 }
 
-void
-t8_geometry_occ::t8_geom_evaluate_occ_quad (t8_cmesh_t cmesh,
-                                            t8_gloidx_t gtreeid,
-                                            const double *ref_coords,
-                                            double out_coords[3]) const
-{
-  T8_ASSERT (active_tree_class == T8_ECLASS_QUAD);
-
-  const int           num_edges = t8_eclass_num_edges[active_tree_class];
-  gp_Pnt              pnt;
-  Handle_Geom_Curve   curve;
-  Handle_Geom_Surface surface;
-  Standard_Real       first, last;
-  double              interpolated_coords[3],
-    interpolated_curve_parameter, interpolated_surface_parameters[2];
-
-  /* Check if face has a linked geometry */
-  if (*faces > 0) {
-#if T8_ENABLE_DEBUG
-    /* Check, that edges do not carry a surface as well */
-    for (int i_edge = 0; i_edge < num_edges; ++i_edge) {
-      T8_ASSERT (edges[i_edge + num_edges] <= 0);
-    }
-#endif /* T8_ENABLE_DEBUG */
-
-    /* Retrieve surface parameters */
-    const double       *face_parameters =
-      (double *) t8_cmesh_get_attribute (cmesh, t8_get_package_id (),
-                                         T8_CMESH_OCC_FACE_PARAMETERS_ATTRIBUTE_KEY,
-                                         gtreeid);
-    T8_ASSERT (face_parameters != NULL);
-
-    /* Interpolate between surface parameters */
-    t8_geom_linear_interpolation (ref_coords,
-                                  face_parameters,
-                                  2, 2, interpolated_surface_parameters);
-
-    /* Iterate over each edge to search for parameter displacements */
-    for (int i_edge = 0; i_edge < num_edges; ++i_edge) {
-      if (edges[i_edge] > 0) {
-        /* The edges of a quad point in direction of ref_coord (1 - i_edge / 2).
-         *
-         *     2 -------E3------- 3
-         *     |                  |
-         *     |                  |
-         *    E0                 E1
-         *     |                  |
-         *     |                  |    y
-         *     |                  |    |
-         *     0 -------E2------- 1    x-- x
-         *        
-         */
-        const int           edge_orthogonal_direction = (i_edge / 2);
-        const int           edge_direction = 1 - edge_orthogonal_direction;
-
-        /* Retrieve edge parameters and interpolate */
-        const double       *edge_parameters =
-          (double *) t8_cmesh_get_attribute (cmesh, t8_get_package_id (),
-                                             T8_CMESH_OCC_EDGE_PARAMETERS_ATTRIBUTE_KEY
-                                             + i_edge,
-                                             gtreeid);
-        T8_ASSERT (edge_parameters != NULL);
-        T8_ASSERT (edges[i_edge] <= occ_shape_edge_map.Size ());
-
-        /* *INDENT-OFF* */
-        curve =
-          BRep_Tool::Curve (TopoDS::
-                            Edge (occ_shape_edge_map.FindKey (edges[i_edge])),
-                            first, last);
-        /* *INDENT-ON* */
-
-        /* Check if curve is valid */
-        T8_ASSERT (!curve.IsNull ());
-
-        /* Interpolate between curve parameters and surface parameters of the same nodes */
-        t8_geom_linear_interpolation (&ref_coords[edge_direction],
-                                      edge_parameters,
-                                      1, 1, &interpolated_curve_parameter);
-
-        /* Convert edge parameter to surface parameters */
-        double              converted_edge_surface_parameters[2];
-        t8_geometry_occ::t8_geom_edge_parameter_to_face_parameters (edges
-                                                                    [i_edge],
-                                                                    *faces,
-                                                                    interpolated_curve_parameter,
-                                                                    converted_edge_surface_parameters);
-
-        /* Interpolate between the surface parameters of the current edge */
-        double              edge_surface_parameters[4],
-          interpolated_edge_surface_parameters[2];
-        t8_geom_get_face_vertices (active_tree_class,
-                                   face_parameters,
-                                   i_edge, 2, edge_surface_parameters);
-        t8_geom_linear_interpolation (&ref_coords[edge_direction],
-                                      edge_surface_parameters,
-                                      2, 1,
-                                      interpolated_edge_surface_parameters);
->>>>>>> 005490c7
-
-          /* Calculate the displacement between the interpolated parameters on the surface 
-           * and the parameters on the surface converted from the parameter of the curve
-           * and scale them with the corresponding ref coord */
-          if (i_face_edge % 2 == 0) {
-            for (int dim = 0; dim < 2; ++dim) {
-              surface_parameter_displacement_from_edges[dim]
-                += (1 - ref_coords[orthogonal_direction_of_edge_on_face])
-                * (surface_parameters_from_curve[dim]
-                   - interpolated_surface_parameters_on_edge[dim]);
-            }
-          }
-          else {
-            for (int dim = 0; dim < 2; ++dim) {
-              surface_parameter_displacement_from_edges[dim]
-                += ref_coords[orthogonal_direction_of_edge_on_face]
-                * (surface_parameters_from_curve[dim]
-                   - interpolated_surface_parameters_on_edge[dim]);
-            }
-          }
-        }
-      }
-
-      /* Do a bilinear interpolation between the nodes of the face and the parameters of the face */
-      interpolation_coeffs[0] = ref_coords[(face_normal_direction + 1) % 3];
-      interpolation_coeffs[1] = ref_coords[(face_normal_direction + 2) % 3];
-      /* The normal vectors of the faces 0, 1, 4, 5 of a hex point in the same direction
-       * as the corresponding axis (normal(f0) = (1, 0, 0)). The faces 2 and 3 are oriented
-       * in the other direction (normal(f2) = (0, -1, 0)). Therefore we have to switch two 
-       * vertices to change the orientation. Here we switch vertex 1 and 2. */
-      double              temp_surface_parameters[8];
-      memcpy (temp_surface_parameters, surface_parameters,
-              sizeof (double) * 8);
-
-      if (face_normal_direction == 1) {
-        double              temp;
-        /* Switch vertex coordinates */
-        for (int dim = 0; dim < 3; ++dim) {
-          temp = temp_face_vertices[1 * 3 + dim];
-          temp_face_vertices[1 * 3 + dim] = temp_face_vertices[2 * 3 + dim];
-          temp_face_vertices[2 * 3 + dim] = temp;
-        }
-        /* Switch vertex parameters */
-        for (int dim = 0; dim < 2; ++dim) {
-          temp = temp_surface_parameters[1 * 2 + dim];
-          temp_surface_parameters[1 * 2 + dim] =
-            temp_surface_parameters[2 * 2 + dim];
-          temp_surface_parameters[2 * 2 + dim] = temp;
-        }
-      }
-      /* The actual bilinear interpolations */
-      t8_geom_linear_interpolation (interpolation_coeffs,
-                                    temp_face_vertices,
-                                    3, 2, interpolated_coords);
-      t8_geom_linear_interpolation (interpolation_coeffs,
-                                    temp_surface_parameters,
-                                    2, 2, interpolated_surface_params);
-
-      for (int dim = 0; dim < 3; ++dim) {
-        /* Correct the interpolated coordinates with the displacement generated by the linked edges */
-        interpolated_coords[dim] += face_displacement_from_edges[dim];
-      }
-
-      for (int dim = 0; dim < 2; ++dim) {
-        /* Correct the interpolated parameters with the parameter displacement generated by the edges */
-        interpolated_surface_params[dim] +=
-          surface_parameter_displacement_from_edges[dim];
-      }
-
-      /* *INDENT-OFF* */
-      /* Retrieve the surface of the edge */
-      T8_ASSERT (faces[i_faces] <= occ_shape_face_map.Size ());
-      surface =
-        BRep_Tool::Surface (TopoDS::Face (occ_shape_face_map.FindKey (faces[i_faces])));
-      /* *INDENT-ON* */
-
-      /* Check if surface is valid */
-      T8_ASSERT (!surface.IsNull ());
-
-      /* Compute point on surface with interpolated parameters */
-      surface->D0 (interpolated_surface_params[0],
-                   interpolated_surface_params[1], pnt);
-
-      /* Compute the displacement between surface and interpolated coords, scale them with the appropriate ref_coord 
-       * and add them to the out_coords. */
-      if (i_faces % 2 == 0) {
-        out_coords[0]
-          += (pnt.X () - interpolated_coords[0])
-          * (1 - ref_coords[face_normal_direction]);
-        out_coords[1]
-          += (pnt.Y () - interpolated_coords[1])
-          * (1 - ref_coords[face_normal_direction]);
-        out_coords[2]
-          += (pnt.Z () - interpolated_coords[2])
-          * (1 - ref_coords[face_normal_direction]);
-      }
-      else {
-        out_coords[0]
-          += (pnt.X () - interpolated_coords[0])
-          * ref_coords[face_normal_direction];
-        out_coords[1]
-          += (pnt.Y () - interpolated_coords[1])
-          * ref_coords[face_normal_direction];
-        out_coords[2]
-          += (pnt.Z () - interpolated_coords[2])
-          * ref_coords[face_normal_direction];
-      }
-    }
-  }
-}
-
 /* Our indent skript has huge problems with c++ */
 /* *INDENT-OFF* */
 int
