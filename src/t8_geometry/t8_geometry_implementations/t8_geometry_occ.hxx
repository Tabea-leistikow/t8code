/*
  This file is part of t8code.
  t8code is a C library to manage a collection (a forest) of multiple
  connected adaptive space-trees of general element classes in parallel.

  Copyright (C) 2015 the developers

  t8code is free software; you can redistribute it and/or modify
  it under the terms of the GNU General Public License as published by
  the Free Software Foundation; either version 2 of the License, or
  (at your option) any later version.

  t8code is distributed in the hope that it will be useful,
  but WITHOUT ANY WARRANTY; without even the implied warranty of
  MERCHANTABILITY or FITNESS FOR A PARTICULAR PURPOSE.  See the
  GNU General Public License for more details.

  You should have received a copy of the GNU General Public License
  along with t8code; if not, write to the Free Software Foundation, Inc.,
  51 Franklin Street, Fifth Floor, Boston, MA 02110-1301, USA.
*/

/** \file t8_geometry_occ.hxx
 * This geometry implements OpenCASCADE geometries. It enables the option to link different 
 * 1 and 2 dimensional occ geometries to the edges and faces of refinement trees. 
 * The geometry of the refinement tree is extended into the volume accordingly.
 */

#ifndef T8_GEOMETRY_OCC_HXX
#define T8_GEOMETRY_OCC_HXX

#include <t8.h>
#include <t8_geometry/t8_geometry_with_vertices.hxx>
#include <t8_geometry/t8_geometry_with_vertices.h>
#include <t8_cmesh/t8_cmesh_types.h>
#include <t8_geometry/t8_geometry_implementations/t8_geometry_occ.h>

#if T8_WITH_OCC

#include <TopoDS_Shape.hxx>
#include <TopExp.hxx>
#include <gp_Pnt.hxx>
#include <Geom_Curve.hxx>
#include <Geom_Surface.hxx>

struct t8_geometry_occ: public t8_geometry_with_vertices
{
 public:
  /**
   * Constructor of the occ geometry with a given dimension. The geometry
   * is currently viable with quad/hex and triangle trees. Tets will be supported soon.
   * The geometry uses as many vertices as the tree type has, as well as
   * additional geometry information, which is extracted from a .brep file.
   * The vertices are saved via the \ref t8_cmesh_set_tree_vertices function.
   * Since the internals of this geometry are finely tuned to the .brep file
   * it is recommended to only use it with the \ref t8_cmesh_readmshfile function.
   * \param [in] dim        The dimension of this geometry.
   * \param [in] fileprefix Prefix of a .brep file from which to extract an occ geometry.
   * \param [in] name       The name to give this geometry.
   */
  t8_geometry_occ (int dim, const char *fileprefix, const char *name);

  /**
   * Constructor of the occ geometry with a given dimension. The geometry
   * is currently viable with quad/hex and triangle trees. Tets will be supported soon.
   * The geometry uses as many vertices as the tree type has, as well as
   * additional geometry information, which is given via the \a occ_shape.
   * The vertices are saved via the \ref t8_cmesh_set_tree_vertices function.
   * This constructor can be used in short scripts or in combination with a
   * mesh generator, to omit the file IO of the 
   * \ref t8_geometry_occ (int dim, const char *fileprefix, const char *name) constructor.
   * \param [in] dim        The dimension of this geometry.
   * \param [in] occ_shape  Occ shape geometry.
   * \param [in] name       The name to give this geometry.
   */
  t8_geometry_occ (int dim, const TopoDS_Shape occ_shape, const char *name);

  /** The destructor. 
   * Clears the allocated memory.
   */
  virtual ~t8_geometry_occ ()
  {
    /* Nothing to do. */
  }

  /**
   * Maps points in the reference space \f$ [0,1]^\mathrm{dim} \to \mathbb{R}^3 \f$.
   * \param [in]  cmesh      The cmesh in which the point lies.
   * \param [in]  gtreeid    The global tree (of the cmesh) in which the reference point is.
   * \param [in]  ref_coords  Array of \a dimension x \a num_coords many entries, specifying points in \f$ [0,1]^\mathrm{dim} \f$.
   * \param [in]  num_coords  Amount of points of /f$ \mathrm{dim} /f$ to map.
   * \param [out] out_coords  The mapped coordinates in physical space of \a ref_coords. The length is \a num_coords * 3.
   */
  virtual void
  t8_geom_evaluate (t8_cmesh_t cmesh, t8_gloidx_t gtreeid, const double *ref_coords, const size_t num_coords,
                    double *out_coords) const;

  /**
   * Compute the jacobian of the \a t8_geom_evaluate map at a point in the reference space \f$ [0,1]^\mathrm{dim} \f$.
   * \param [in]  cmesh      The cmesh in which the point lies.
   * \param [in]  gtreeid    The global tree (of the cmesh) in which the reference point is.
   * \param [in]  ref_coords  Array of \a dimension x \a num_coords many entries, specifying points in \f$ [0,1]^\mathrm{dim} \f$.
   * \param [in]  num_coords  Amount of points of /f$ \mathrm{dim} /f$ to map.
   * \param [out] jacobian    The jacobian at \a ref_coords. Array of size \a num_coords x dimension x 3. Indices \f$ 3 \cdot i\f$ , \f$ 3 \cdot i+1 \f$ , \f$ 3 \cdot i+2 \f$
   *                          correspond to the \f$ i \f$-th column of the jacobian  (Entry \f$ 3 \cdot i + j \f$ is \f$ \frac{\partial f_j}{\partial x_i} \f$).
   */
  virtual void
  t8_geom_evaluate_jacobian (t8_cmesh_t cmesh, t8_gloidx_t gtreeid, const double *ref_coords, const size_t num_coords,
                             double *jacobian) const;

  /** Update a possible internal data buffer for per tree data.
   * This function is called before the first coordinates in a new tree are
   * evaluated. You can use it for example to load the vertex coordinates of the 
   * tree into an internal buffer (as is done in the linear geometry).
   * \param [in]  cmesh      The cmesh.
   * \param [in]  gtreeid    The global tree.
   */
  virtual void
  t8_geom_load_tree_data (t8_cmesh_t cmesh, t8_gloidx_t gtreeid);

  /** Check if a occ_curve is a line.
   * \param [in] curve_index      The index of the occ_curve.
   * \return                      1 if curve is a line, 0 if curve is not a line.
   */
  int
  t8_geom_is_line (const int curve_index) const;

  /** Check if a occ_surface is a plane.
   * \param [in] surface_index      The index of the occ_surface.
   * \return                        1 if surface is a plane linear, 0 if surface is not a plane.
   */
  int
  t8_geom_is_plane (const int surface_index) const;

  /** Get an occ point from the occ_shape.
   * \param [in] index      The index of the point in the occ_shape.
   * \return                The occ point.
   */
  const gp_Pnt
  t8_geom_get_occ_point (const int index) const;

  /** Get an occ curve from the occ_shape.
   * \param [in] index      The index of the curve in the occ_shape.
   * \return                The occ curve.
   */
  const Handle_Geom_Curve
  t8_geom_get_occ_curve (const int index) const;

  /** Get an occ surface from the occ_shape.
   * \param [in] index      The index of the surface in the occ_shape.
   * \return                The occ surface.
   */
  const Handle_Geom_Surface
  t8_geom_get_occ_surface (const int index) const;

  /** Get the occ_shape_vertex2edge_map.
   * \return                The occ_shape_vertex_map.
   */
  const TopTools_IndexedMapOfShape
  t8_geom_get_occ_shape_vertex_map () const;

  /** Get the occ_shape_edge2face_map.
   * \return                The occ_shape_edge_map.
   */
  const TopTools_IndexedMapOfShape
  t8_geom_get_occ_shape_edge_map () const;

  /** Get the occ_shape_face_map.
   * \return                The occ_shape_face_map.
   */
  const TopTools_IndexedMapOfShape
  t8_geom_get_occ_shape_face_map () const;

  /** Check if two occ points share a common occ edge.
   * \param [in]  vertex1_index  The index of the first occ point.
   * \param [in]  vertex2_index  The index of the second occ point.
   * \return                    Index of the shared edge. 0 if there is no shared edge.
   */
  int
  t8_geom_get_common_edge (const int vertex1_index, const int vertex2_index) const;

  /** Check if two occ edges share a common occ face.
   * \param [in]  edge1_index    The index of the first occ edge.
   * \param [in]  edge2_index    The index of the second occ edge.
   * \return                    Index of the shared face. 0 if there is no shared face.
   */
  int
  t8_geom_get_common_face (const int edge1_index, const int edge2_index) const;

  /** Check if a occ vertex lies on an occ edge.
   * \param [in]  vertex_index   The index of the occ vertex.
   * \param [in]  edge_index     The index of the occ edge.
   * \return                    1 if vertex lies on edge, otherwise 0.
   */
  int
  t8_geom_is_vertex_on_edge (const int vertex_index, const int edge_index) const;

  /** Check if a occ vertex lies on an occ edge.
   * \param [in]  edge_index     The index of the occ vertex.
   * \param [in]  face_index     The index of the occ edge.
   * \return                    1 if vertex lies on edge, otherwise 0.
   */
  int
  t8_geom_is_edge_on_face (const int edge_index, const int face_index) const;

  /** Check if a occ vertex lies on an occ face.
   * \param [in]  vertex_index   The index of the occ vertex.
   * \param [in]  face_index     The index of the occ face.
   * \return                    1 if vertex lies on face, otherwise 0.
   */
  int
  t8_geom_is_vertex_on_face (const int vertex_index, const int face_index) const;

  /** Retrieves the parameter of an occ vertex on an occ edge.
   *  The vertex has to lie on the edge.
   * \param [in]  vertex_index   The index of the occ vertex.
   * \param [in]  edge_index     The index of the occ edge.
   * \param [out] edge_param     The parameter of the vertex on the edge.
   */
  void
  t8_geom_get_parameter_of_vertex_on_edge (const int vertex_index, const int edge_index, double *edge_param) const;

  /** Retrieves the parameters of an occ vertex on a occ face.
   *  The vertex has to lie on the face.
   * \param [in]  vertex_index   The index of the occ vertex.
   * \param [in]  face_index     The index of the occ face.
   * \param [out] face_params    The parameters of the vertex on the face.
   */
  void
  t8_geom_get_parameters_of_vertex_on_face (const int vertex_index, const int face_index, double *face_params) const;

  /** Converts the parameters of an occ edge to the corresponding parameters on an occ face.
   * The edge has to lie on the face.
   * For the conversion of edge parameters of mesh elements to topological face parameters of a closed surface, it is additionally
   * checked, whether the conversion was correct, to prevent disorted elements. 
   * \param [in]  edge_index     The index of the occ edge, which parameters should be converted to face parameters.
   * \param [in]  face_index     The index of the occ face, on to which the edge parameters should be converted.
   * \param [in]  num_face_nodes The number of the face nodes of the evaluated element. Only needed for closed surface check, otherwise NULL.
   * \param [in]  edge_param     The parameter on the edge.
   * \param [in]  surface_param  The parameters of the surface nodes.
   *                             When provided, there are additional checks for closed geometries.
   *                             If there are no surface parameter
   *                             to pass in to the function, you can pass NULL.
   * \param [out] face_params    The corresponding parameters on the face.
   */
  void
  t8_geom_edge_parameter_to_face_parameters (const int edge_index, const int face_index, const int num_face_nodes,
                                             const double edge_param, const double *surface_params,
                                             double *face_params) const;

  /** Finds the parametric bounds of an occ face.
   * \param [in]  face_index   The index of the occ face.
   * \param [out] bounds          The parametric bounds of the occ face.
   */
  void
  t8_geom_get_face_parametric_bounds (const int surface_index, double *bounds) const;

  /** Finds the parametric bounds of an occ edge.
   * \param [in]  edge_index   The index of the occ edge.
   * \param [out] bounds       The parametric bounds of the occ edge.
   */
  void
  t8_geom_get_edge_parametric_bounds (const int edge_index, double *bounds) const;

  /** Checks if an edge is closed in its U parameter.
   * \param [in]  edge_index   The index of the closed edge.
   * \return                   1 if edge is closed in U. 0 if edge is not closed in U.
   */
  int
  t8_geom_is_edge_closed (int edge_index) const;

  /** Checks if a surface is closed in its U parameter or V parameter.
   * \param [in]  geometry_index   The index of the closed geometry.
   * \param [in]  parameter        The parameter, which should be check for closeness.
   *                               0 stands for the U parameter and 1 for the V parameter. 
   * \return                       1 if geometry is closed in U. 0 if geometry is not closed in U.
   */
  int
  t8_geom_is_surface_closed (int geometry_index, int parameter) const;

 private:
  /**
   * Maps points in the reference space \f$ [0,1]^2 \f$ to \f$ \mathbb{R}^3 \f$. Only for triangle trees.
   * \param [in]  cmesh      The cmesh in which the point lies.
   * \param [in]  gtreeid    The global tree (of the cmesh) in which the reference point is.
   * \param [in]  ref_coords  Array of \a dimension x \a num_coords many entries, specifying points in \f$ [0,1]^\mathrm{dim} \f$.
   * \param [in]  num_coords  Amount of points of /f$ \mathrm{dim} /f$ to map.
   * \param [out] out_coords  The mapped coordinates in physical space of \a ref_coords. The length is \a num_coords * 3.
   */
  void
  t8_geom_evaluate_occ_triangle (t8_cmesh_t cmesh, t8_gloidx_t gtreeid, const double *ref_coords,
                                 const size_t num_coords, double *out_coords) const;

  /**
   * Maps points in the reference space \f$ [0,1]^2 \f$ to \f$ \mathbb{R}^3 \f$. Only for quad trees.
   * \param [in]  cmesh      The cmesh in which the point lies.
   * \param [in]  gtreeid    The global tree (of the cmesh) in which the reference point is.
   * \param [in]  ref_coords  Array of \a dimension x \a num_coords many entries, specifying points in \f$ [0,1]^\mathrm{dim} \f$.
   * \param [in]  num_coords  Amount of points of /f$ \mathrm{dim} /f$ to map.
   * \param [out] out_coords  The mapped coordinates in physical space of \a ref_coords. The length is \a num_coords * 3.
   */
  void
  t8_geom_evaluate_occ_quad (t8_cmesh_t cmesh, t8_gloidx_t gtreeid, const double *ref_coords, const size_t num_coords,
                             double *out_coords) const;

  /**
<<<<<<< HEAD
   * Map a point in the reference space $$[0,1]^3$$ to $$\mathbb R^3$$. Only for tet trees.
   * \param [in]  cmesh      The cmesh in which the point lies.
   * \param [in]  gtreeid    The global tree (of the cmesh) in which the reference point is.
   * \param [in]  ref_coords  Array of 3 entries, specifying a point in [0,1]^3.
   * \param [out] out_coords  The mapped coordinates in physical space of \a ref_coords.
   */
  void
  t8_geom_evaluate_occ_tet (t8_cmesh_t cmesh, t8_gloidx_t gtreeid, const double *ref_coords,
                            double out_coords[3]) const;

  /**
   * Map a point in the reference space \f$ \f$ [0,1]^3 \f$ \f$ to \f$ \mathbb{R}^3 \f$. Only for hex trees.
=======
   * Maps points in the reference space \f$ \f$ [0,1]^3 \f$ \f$ to \f$ \mathbb{R}^3 \f$. Only for hex trees.
>>>>>>> a4d6903f
   * \param [in]  cmesh      The cmesh in which the point lies.
   * \param [in]  gtreeid    The global tree (of the cmesh) in which the reference point is.
   * \param [in]  ref_coords  Array of \a dimension x \a num_coords many entries, specifying points in \f$ [0,1]^\mathrm{dim} \f$.
   * \param [in]  num_coords  Amount of points of /f$ \mathrm{dim} /f$ to map.
   * \param [out] out_coords  The mapped coordinates in physical space of \a ref_coords. The length is \a num_coords * 3.
   */
  void
  t8_geom_evaluate_occ_hex (t8_cmesh_t cmesh, t8_gloidx_t gtreeid, const double *ref_coords, const size_t num_coords,
                            double *out_coords) const;

  const int *edges;                                /**< The linked edges of the currently active tree. */
  const int *faces;                                /**< The linked faces of the currently active tree. */
  TopoDS_Shape occ_shape;                          /**< Occ geometry */
  TopTools_IndexedMapOfShape occ_shape_vertex_map; /**< Map of all TopoDS_Vertex in shape. */
  TopTools_IndexedMapOfShape occ_shape_edge_map;   /**< Map of all TopoDS_Edge in shape. */
  TopTools_IndexedMapOfShape occ_shape_face_map;   /**< Map of all TopoDS_Face in shape. */
  TopTools_IndexedDataMapOfShapeListOfShape
    occ_shape_vertex2edge_map; /**< Maps all TopoDS_Vertex of shape to all its connected TopoDS_Edge */
  TopTools_IndexedDataMapOfShapeListOfShape
    occ_shape_edge2face_map; /**< Maps all TopoDS_Edge of shape to all its connected TopoDS_Face */
};

#endif /* T8_WITH_OCC */

#endif /* !T8_GEOMETRY_OCC_HXX! */<|MERGE_RESOLUTION|>--- conflicted
+++ resolved
@@ -304,7 +304,6 @@
                              double *out_coords) const;
 
   /**
-<<<<<<< HEAD
    * Map a point in the reference space $$[0,1]^3$$ to $$\mathbb R^3$$. Only for tet trees.
    * \param [in]  cmesh      The cmesh in which the point lies.
    * \param [in]  gtreeid    The global tree (of the cmesh) in which the reference point is.
@@ -317,9 +316,6 @@
 
   /**
    * Map a point in the reference space \f$ \f$ [0,1]^3 \f$ \f$ to \f$ \mathbb{R}^3 \f$. Only for hex trees.
-=======
-   * Maps points in the reference space \f$ \f$ [0,1]^3 \f$ \f$ to \f$ \mathbb{R}^3 \f$. Only for hex trees.
->>>>>>> a4d6903f
    * \param [in]  cmesh      The cmesh in which the point lies.
    * \param [in]  gtreeid    The global tree (of the cmesh) in which the reference point is.
    * \param [in]  ref_coords  Array of \a dimension x \a num_coords many entries, specifying points in \f$ [0,1]^\mathrm{dim} \f$.
