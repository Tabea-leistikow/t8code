--- conflicted
+++ resolved
@@ -79,7 +79,6 @@
 }
 
 void
-<<<<<<< HEAD
 t8_geom_compute_linear_geometry (t8_eclass_t tree_class,
                                  const double *tree_vertices,
                                  const double *ref_coords,
@@ -88,25 +87,13 @@
   int                 dim;
   size_t              coord;
   const int           dimension = t8_eclass_to_dimension[tree_class];
-=======
-t8_geom_compute_linear_geometry (t8_eclass_t tree_class, const double *tree_vertices, const double *ref_coords,
-                                 const size_t num_coords, double *out_coords)
-{
-  int dim;
-  size_t coord;
-  const int dimension = t8_eclass_to_dimension[tree_class];
->>>>>>> de9419f4
   /* Compute the coordinates, depending on the shape of the element */
   switch (tree_class) {
   case T8_ECLASS_VERTEX:
     /* A vertex has exactly one corner, and we already know its coordinates, since they are
      * the same as the trees coordinates. */
     for (coord = 0; coord < num_coords; coord++) {
-<<<<<<< HEAD
       const size_t        offset_domain_dim = coord * T8_ECLASS_MAX_DIM;
-=======
-      const size_t offset_domain_dim = coord * T8_ECLASS_MAX_DIM;
->>>>>>> de9419f4
       for (dim = 0; dim < T8_ECLASS_MAX_DIM; dim++) {
         out_coords[offset_domain_dim + dim] = tree_vertices[offset_domain_dim + dim];
       }
@@ -115,7 +102,6 @@
   case T8_ECLASS_TRIANGLE:
   case T8_ECLASS_TET:
     for (coord = 0; coord < num_coords; coord++) {
-<<<<<<< HEAD
       const size_t        offset_tree_dim = coord * dimension;
       const size_t        offset_domain_dim = coord * T8_ECLASS_MAX_DIM;
       t8_geom_triangular_interpolation (ref_coords + offset_tree_dim,
@@ -149,29 +135,6 @@
         t8_geom_triangular_interpolation (ref_coords + offset_tree_dim,
                                           tri_vertices, T8_ECLASS_MAX_DIM, 2,
                                           out_coords + offset_domain_dim);
-=======
-      const size_t offset_tree_dim = coord * dimension;
-      const size_t offset_domain_dim = coord * T8_ECLASS_MAX_DIM;
-      t8_geom_triangular_interpolation (ref_coords + offset_tree_dim, tree_vertices, T8_ECLASS_MAX_DIM, dimension,
-                                        out_coords + offset_domain_dim);
-    }
-    break;
-  case T8_ECLASS_PRISM: {
-    double tri_vertices[9];
-    double line_vertices[6];
-    for (coord = 0; coord < num_coords; coord++) {
-      const size_t offset_tree_dim = coord * dimension;
-      const size_t offset_domain_dim = coord * T8_ECLASS_MAX_DIM;
-      /* Prisminterpolation, via height and triangle */
-      /* Get a triangle at the specific height */
-      for (int tri_vertex = 0; tri_vertex < 3; tri_vertex++) {
-        /* Vertices of each edge have to be linear in memory */
-        memcpy (line_vertices, tree_vertices + tri_vertex * T8_ECLASS_MAX_DIM, T8_ECLASS_MAX_DIM * sizeof (double));
-        memcpy (line_vertices + 3, tree_vertices + (tri_vertex + 3) * T8_ECLASS_MAX_DIM,
-                T8_ECLASS_MAX_DIM * sizeof (double));
-        t8_geom_linear_interpolation (ref_coords + offset_tree_dim + 2, line_vertices, T8_ECLASS_MAX_DIM, 1,
-                                      tri_vertices + tri_vertex * T8_ECLASS_MAX_DIM);
->>>>>>> de9419f4
       }
       t8_geom_triangular_interpolation (ref_coords + offset_tree_dim, tri_vertices, T8_ECLASS_MAX_DIM, 2,
                                         out_coords + offset_domain_dim);
@@ -181,7 +144,6 @@
   case T8_ECLASS_QUAD:
   case T8_ECLASS_HEX:
     for (coord = 0; coord < num_coords; coord++) {
-<<<<<<< HEAD
       const size_t        offset_tree_dim = coord * dimension;
       const size_t        offset_domain_dim = coord * T8_ECLASS_MAX_DIM;
       t8_geom_linear_interpolation (ref_coords + offset_tree_dim,
@@ -229,33 +191,11 @@
         for (dim = 0; dim < 3; dim++) {
           out_coords[offset_domain_dim + dim] +=
             vec[dim] * ref_coords[offset_tree_dim + 2];
-=======
-      const size_t offset_tree_dim = coord * dimension;
-      const size_t offset_domain_dim = coord * T8_ECLASS_MAX_DIM;
-      t8_geom_linear_interpolation (ref_coords + offset_tree_dim, tree_vertices, T8_ECLASS_MAX_DIM, dimension,
-                                    out_coords + offset_domain_dim);
-    }
-    break;
-  case T8_ECLASS_PYRAMID: {
-    double base_coords[2];
-    double vec[3];
-    for (coord = 0; coord < num_coords; coord++) {
-      const size_t offset_tree_dim = coord * dimension;
-      const size_t offset_domain_dim = coord * T8_ECLASS_MAX_DIM;
-      /* Pyramid interpolation. After projecting the point onto the base,
-         * we use a bilinear interpolation to do a quad interpolation on the base
-         * and then we interpolate via the height to the top vertex */
-      /* Project point on base */
-
-      if (ref_coords[offset_tree_dim + 2] != 1.) {
-        for (dim = 0; dim < 2; dim++) {
-          base_coords[dim] = 1 - (1 - ref_coords[offset_tree_dim + dim]) / (1 - ref_coords[offset_tree_dim + 2]);
         }
       }
       else {
         for (dim = 0; dim < T8_ECLASS_MAX_DIM; dim++) {
           out_coords[offset_domain_dim + dim] = tree_vertices[4 * T8_ECLASS_MAX_DIM + dim];
->>>>>>> de9419f4
         }
         continue;
       }
@@ -302,16 +242,11 @@
 }
 
 void
-<<<<<<< HEAD
 t8_geom_compute_linear_axis_aligned_geometry (t8_eclass_t tree_class,
                                               const double *tree_vertices,
                                               const double *ref_coords,
                                               const size_t num_coords,
                                               double out_coords[3])
-=======
-t8_geom_compute_linear_axis_aligned_geometry (t8_eclass_t tree_class, const double *tree_vertices,
-                                              const double *ref_coords, const size_t num_coords, double out_coords[3])
->>>>>>> de9419f4
 {
   if (tree_class != T8_ECLASS_LINE && tree_class != T8_ECLASS_QUAD && tree_class != T8_ECLASS_HEX) {
     SC_ABORT ("Linear geometry coordinate computation is only supported for lines/quads/hexes.");
@@ -335,31 +270,19 @@
     }
   }
 #endif /* T8_ENABLE_DEBUG */
-<<<<<<< HEAD
   const int           dimension = t8_eclass_to_dimension[tree_class];
-=======
-  const int dimension = t8_eclass_to_dimension[tree_class];
->>>>>>> de9419f4
   /* Compute vector between both points */
   double vector[3];
   t8_vec_diff (tree_vertices + T8_ECLASS_MAX_DIM, tree_vertices, vector);
 
   /* Compute the coordinates of the reference point. */
   for (size_t coord = 0; coord < num_coords; ++coord) {
-<<<<<<< HEAD
     const size_t        offset_tree_dim = coord * dimension;
     const size_t        offset_domain_dim = coord * T8_ECLASS_MAX_DIM;
     for (int dim = 0; dim < T8_ECLASS_MAX_DIM; ++dim) {
       out_coords[offset_domain_dim + dim] = tree_vertices[dim];
       out_coords[offset_domain_dim + dim] +=
         ref_coords[offset_tree_dim] * vector[dim];
-=======
-    const size_t offset_tree_dim = coord * dimension;
-    const size_t offset_domain_dim = coord * T8_ECLASS_MAX_DIM;
-    for (int dim = 0; dim < T8_ECLASS_MAX_DIM; ++dim) {
-      out_coords[offset_domain_dim + dim] = tree_vertices[dim];
-      out_coords[offset_domain_dim + dim] += ref_coords[offset_tree_dim] * vector[dim];
->>>>>>> de9419f4
     }
   }
 }
