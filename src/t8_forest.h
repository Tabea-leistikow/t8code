--- conflicted
+++ resolved
@@ -101,20 +101,6 @@
  * If \a is_family equals 1, the first \a num_elements in \a elements
  * form a family and we decide whether this family should be coarsened
  * or only the first element should be refined.
-<<<<<<< HEAD
- * Otherwise \a num_elements must equal one and we consider the first entry
- * of the element array for refinement. In this case the other entries of
- * the element array are undefined.
- * \param [in] forest      the forest to which the new elements belong
- * \param [in] forest_from the forest that is adapted.
- * \param [in] which_tree  the local tree containing \a elements
- * \param [in] lelement_id the local element id in \a forest_old in the tree of the current element
- * \param [in] ts          the eclass scheme of the tree
- * \param [in] num_elements the number of entries in \a elements
- * \param [in] elements    Pointers to a family or, if second entry is NULL,
- *                         pointer to one element.
- * \return 1 if the first entry in \a elements should be refined,
-=======
  * Otherwise \a is_family must equal zero and we consider the first entry
  * of the element array for refinement. 
  * Entries of the element array beyond the first \a num_elements are undefined.
@@ -127,11 +113,10 @@
  * \param [in] num_elements the number of entries in \a elements that are defined
  * \param [in] elements     Pointers to a family or, if \a is_family is zero,
  *                          pointer to one element.
- * \return greater zero if the first entry in \a elements should be refined,
->>>>>>> c2bb2f3d
+ * \return greater one if the first entry in \a elements should be refined,
  *         smaller zero if the family \a elements shall be coarsened,
  *         zero if the element should not change.
- *         If the associated scheme supports subelements than any value greater 1 will
+ *         If the associated scheme supports subelements than any value greater one will
  *         result in the element being split into subelements according to the scheme.
  *         \ref t8_eclass_scheme::t8_element_children \ref t8_eclass_scheme::t8_element_to_subelement
  */
