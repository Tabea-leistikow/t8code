/*
  This file is part of t8code.
  t8code is a C library to manage a collection (a forest) of multiple
  connected adaptive space-trees of general element classes in parallel.

  Copyright (C) 2015 the developers

  t8code is free software; you can redistribute it and/or modify
  it under the terms of the GNU General Public License as published by
  the Free Software Foundation; either version 2 of the License, or
  (at your option) any later version.

  t8code is distributed in the hope that it will be useful,
  but WITHOUT ANY WARRANTY; without even the implied warranty of
  MERCHANTABILITY or FITNESS FOR A PARTICULAR PURPOSE.  See the
  GNU General Public License for more details.

  You should have received a copy of the GNU General Public License
  along with t8code; if not, write to the Free Software Foundation, Inc.,
  51 Franklin Street, Fifth Floor, Boston, MA 02110-1301, USA.
*/

#include "t8_dline_bits.h"

int
t8_dline_get_level (const t8_dline_t * l)
{
  return l->level;
}

void
t8_dline_copy (const t8_dline_t * l, t8_dline_t * dest)
{
  memcpy (dest, l, sizeof (t8_dline_t));
}

int
t8_dline_compare (const t8_dline_t * l1, const t8_dline_t * l2)
{
<<<<<<< HEAD
  int                 maxlvl;
  t8_linearidx_t      id1, id2;
=======
  u_int64_t           id1, id2;
>>>>>>> 7749fb9d

  /* Compute the linear ids of the elements */
  id1 = l1->x;
  id2 = l2->x;
  if (id1 == id2) {
    /* The linear ids are the same, the line with the smaller level
     * is considered smaller */
    return l1->level - l2->level;
  }
  /* return negativ if id1 < id2, zero if id1 = id2, positive if id1 >
     id2 */
  return id1 < id2 ? -1 : id1 != id2;
}

void
t8_dline_parent (const t8_dline_t * l, t8_dline_t * parent)
{
  t8_dline_coord_t    h;

  T8_ASSERT (l->level > 0);

  /* Get the length of l */
  h = T8_DLINE_LEN (l->level);

  /* Set coordinates of parent */
  parent->x = l->x & ~h;
  /* Set the parent's level */
  parent->level = l->level - 1;
}

void
t8_dline_child (const t8_dline_t * l, int childid, t8_dline_t * child)
{
  t8_dline_coord_t    h;

  T8_ASSERT (l->level < T8_DLINE_MAXLEVEL);
  T8_ASSERT (childid == 0 || childid == 1);

  /* Compute the length of the child */
  h = T8_DLINE_LEN (l->level + 1);
  /* If childid = 0 then the childs x coord is the same as l's,
   * if childid = 1 then it is x + h.
   */
  child->x = l->x + (childid == 0 ? 0 : h);
  /* The childs level */
  child->level = l->level + 1;
}

void
t8_dline_face_neighbour (const t8_dline_t * l, t8_dline_t * neigh,
                         int face, int *dual_face)
{
  T8_ASSERT (0 <= face && face < T8_DLINE_FACES);

  neigh->level = l->level;
  switch (face) {
  case 0:
    neigh->x = l->x - T8_DLINE_LEN (l->level);
    break;
  case 1:
    neigh->x = l->x + T8_DLINE_LEN (l->level);
    break;
  }
  if (dual_face != NULL) {
    /* The dual face is 1 if face=0 and 0 if face=1 */
    *dual_face = 1 - face;
  }
}

void
t8_dline_nearest_common_ancestor (const t8_dline_t * t1,
                                  const t8_dline_t * t2, t8_dline_t * r)
{
  int                 level;
  t8_dline_coord_t    exclusive_or;

  /* At first we compute the first level at which the two x-coordinates differ */
  exclusive_or = t1->x ^ t2->x;
  level = SC_LOG2_32 (exclusive_or) + 1;

  T8_ASSERT (level <= T8_DLINE_MAXLEVEL);

  /* Compute the new x-coordinate by zeroing out all higher levels */
  r->x = t1->x & ~((1 << level) - 1);
  r->level = SC_MIN (T8_DLINE_MAXLEVEL - level,
                     SC_MIN (t1->level, t2->level));
}

int
t8_dline_ancestor_id (const t8_dline_t * l, int level)
{
  t8_dline_coord_t    h;

  T8_ASSERT (0 <= level && level <= T8_DLINE_MAXLEVEL);
  h = T8_DLINE_LEN (level);

  if (level == 0) {
    /* The root line as id 0 */
    return 0;
  }

  /* If the h bit is set in l's x coordinate, then acestor id is 1
   * else 0. */
  return (l->x & h) != 0;
}

int
t8_dline_face_parent_face (const t8_dline_t * l, int face)
{
  T8_ASSERT (0 <= face && face < T8_DLINE_FACES);

  if (l->level == 0) {
    return face;
  }
  /* If the child id is 0 and face is 0, then the parent's face is 0.
   * If the child id is 1 and face is 1, then the parent's face is 1.
   * In the other cases, this is an inner face. */
  return t8_dline_child_id (l) == face ? face : -1;
}

int
t8_dline_child_id (const t8_dline_t * elem)
{
  T8_ASSERT (elem->level < T8_DLINE_MAXLEVEL);
  /* bitshifting the Levelbit to first position & check if it is 1 or 0 */
  return ((elem->x >> (T8_DLINE_MAXLEVEL - elem->level)) & 1);
}

void
t8_dline_childrenpv (const t8_dline_t * elem,
                     t8_dline_t * c[T8_DLINE_CHILDREN])
{
  const int8_t        level = elem->level;

  T8_ASSERT (elem->level < T8_DLINE_MAXLEVEL);

  /* Set the Level, Level increases */
  c[0]->level = level + 1;
  c[1]->level = level + 1;
  /* Set the coordinates of the children */
  c[0]->x = elem->x;
  c[1]->x = elem->x + T8_DLINE_LEN (c[1]->level);
}

int
t8_dline_extrude_face (const t8_dvertex_t * face,
                       int root_face, t8_dline_t * line)
{
  T8_ASSERT (root_face == 0 || root_face == 1);

  /* The level of the line is the same as the level of the boundary vertex */
  line->level = face->level;
  /* The x-coord of the line is either 0 (face = 0) or the length of the root
   * tree minus the length of the line */
  line->x =
    root_face == 0 ? 0 : T8_DLINE_ROOT_LEN - T8_DLINE_LEN (line->level);

  return root_face;
}

int
t8_dline_is_familypv (const t8_dline_t * f[])
{
  const int8_t        level = f[0]->level;
  t8_dline_coord_t    len = T8_DLINE_LEN (level);

  /*Check the level */
  if (level == 0 || level != f[1]->level) {
    return 0;
  }                             /* Check the parent */
  else if ((f[0]->x >> (T8_DLINE_MAXLEVEL - level + 1)) !=
           (f[1]->x >> (T8_DLINE_MAXLEVEL - level + 1))) {
    return 0;
  }

  /*Check the coordinate */
  return (f[0]->x + len == f[1]->x);
}

int
t8_dline_is_root_boundary (const t8_dline_t * p, int face)
{
  /* A line is at the boundary if and only if
   * face = 0 and x = 0
   * or
   * face = 1 and x = Maximum x - length of line
   */
  if (face == 0) {
    return p->x == 0;
  }
  else {
    return p->x == T8_DLINE_ROOT_LEN - T8_DLINE_LEN (p->level);
  }
}

int
t8_dline_is_inside_root (const t8_dline_t * l)
{
  return (l->x >= 0 && l->x < T8_DLINE_ROOT_LEN);
}

void
t8_dline_init_linear_id (t8_dline_t * l, int level, t8_linearidx_t id)
{
  T8_ASSERT (0 <= level && level <= T8_DLINE_MAXLEVEL);
<<<<<<< HEAD
  T8_ASSERT (0 <= id && id <= ((t8_linearidx_t) 1) << level);
=======
  T8_ASSERT (0 <= id && id < ((uint64_t) 1) << level);
>>>>>>> 7749fb9d

  /* Set the level */
  l->level = level;
  /* Set the new x coordinate */
  l->x = id << (T8_DLINE_MAXLEVEL - level);
}

void
t8_dline_successor (const t8_dline_t * l, t8_dline_t * succ, int level)
{
  t8_dline_coord_t    h = 0;

  T8_ASSERT (1 <= level && level <= l->level);
  T8_ASSERT (l->x < T8_DLINE_ROOT_LEN - T8_DLINE_LEN (level));

  /* To compute the successor we zero out all bits in places bigger
   * than level and then we add the length of a line of level. */
  h = T8_DLINE_LEN (level) - 1;
  succ->x = l->x & ~h;
  succ->x += T8_DLINE_LEN (level);
  succ->level = level;
}

void
t8_dline_transform_face (const t8_dline_t * line1, t8_dline_t * line2,
                         int orientation)
{
  T8_ASSERT (orientation == 0 || orientation == 1);

  /* The transformed line has the same level */
  line2->level = line1->level;
  if (orientation == 0) {
    /* If orientation is zero then the transformed line is the same
     * as the original line. */
    line2->x = line1->x;
  }
  else {
    t8_dline_coord_t    h;
    T8_ASSERT (orientation == 1);
    /* Otherwise the lines are placed like this;
     *
     * 0 ---|_|------- N
     * N ---|_|------- 0
     *
     * With N = 2^maxlvl the root lenght, |_| marks the line elements within their trees.
     * Thus, the x-coordinate of line2 is given as N-line1.x - h.
     * Where h is the length of the line element.
     */
    h = T8_DLINE_LEN (line1->level);
    line2->x = T8_DLINE_ROOT_LEN - line1->x - h;
  }
}

void
t8_dline_first_descendant (const t8_dline_t * l, t8_dline_t * s, int level)
{
  T8_ASSERT (level >= l->level && level <= T8_DLINE_MAXLEVEL);

  s->level = level;
  s->x = l->x;
}

void
t8_dline_last_descendant (const t8_dline_t * l, t8_dline_t * s, int level)
{
  T8_ASSERT (level >= l->level && level <= T8_DLINE_MAXLEVEL);

  s->level = level;
  s->x = l->x + T8_DLINE_LEN (l->level) - T8_DLINE_LEN (level);
}

void
t8_dline_vertex_coords (const t8_dline_t * elem, int vertex, int coords[])
{
  T8_ASSERT (vertex == 0 || vertex == 1);
  if (vertex == 0) {
    coords[0] = elem->x;
  }
  if (vertex == 1) {
    coords[0] = elem->x + T8_DLINE_LEN (elem->level);
  }
}

t8_linearidx_t
t8_dline_linear_id (const t8_dline_t * elem, int level)
{
  t8_linearidx_t      id;

  T8_ASSERT (level <= T8_DLINE_MAXLEVEL && level >= 0);

  /* this preserves the high bits from negative numbers */
  id = elem->x >> (T8_DLINE_MAXLEVEL - level);

  return id;
}

int
t8_dline_is_valid (const t8_dline_t * l)
{
  t8_dline_coord_t    max_coord;

  max_coord = ((int64_t) 2 * T8_DLINE_ROOT_LEN) - 1;
  /* A line is valid if its level and its x coordinates are in the
   * correct bounds of the root three and its left and right neighbor */
  return 0 <= l->level && l->level <= T8_DLINE_MAXLEVEL
    && -T8_DLINE_ROOT_LEN <= l->x && l->x <= max_coord;
}

void
t8_dline_init (t8_dline_t * l)
{
  l->level = l->x = 0;
}<|MERGE_RESOLUTION|>--- conflicted
+++ resolved
@@ -37,12 +37,7 @@
 int
 t8_dline_compare (const t8_dline_t * l1, const t8_dline_t * l2)
 {
-<<<<<<< HEAD
-  int                 maxlvl;
   t8_linearidx_t      id1, id2;
-=======
-  u_int64_t           id1, id2;
->>>>>>> 7749fb9d
 
   /* Compute the linear ids of the elements */
   id1 = l1->x;
@@ -248,11 +243,7 @@
 t8_dline_init_linear_id (t8_dline_t * l, int level, t8_linearidx_t id)
 {
   T8_ASSERT (0 <= level && level <= T8_DLINE_MAXLEVEL);
-<<<<<<< HEAD
-  T8_ASSERT (0 <= id && id <= ((t8_linearidx_t) 1) << level);
-=======
-  T8_ASSERT (0 <= id && id < ((uint64_t) 1) << level);
->>>>>>> 7749fb9d
+  T8_ASSERT (0 <= id && id < ((t8_linearidx_t) 1) << level);
 
   /* Set the level */
   l->level = level;
