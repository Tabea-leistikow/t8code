--- conflicted
+++ resolved
@@ -373,10 +373,7 @@
 {
   int                 corner;
   T8_ASSERT (0 <= face && face < T8_DTRI_FACES);
-<<<<<<< HEAD
-=======
   T8_ASSERT (0 <= level && level <= T8_DTRI_MAXLEVEL);
->>>>>>> 4607e60f
   /* Compute the last corner of this face */
   corner = t8_dtri_face_corner[face][1];
   /* Compute the descendant in this corner */
