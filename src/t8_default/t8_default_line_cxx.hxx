/*
  This file is part of t8code.
  t8code is a C library to manage a collection (a forest) of multiple
  connected adaptive space-trees of general element classes in parallel.

  Copyright (C) 2015 the developers

  t8code is free software; you can redistribute it and/or modify
  it under the terms of the GNU General Public License as published by
  the Free Software Foundation; either version 2 of the License, or
  (at your option) any later version.

  t8code is distributed in the hope that it will be useful,
  but WITHOUT ANY WARRANTY; without even the implied warranty of
  MERCHANTABILITY or FITNESS FOR A PARTICULAR PURPOSE.  See the
  GNU General Public License for more details.

  You should have received a copy of the GNU General Public License
  along with t8code; if not, write to the Free Software Foundation, Inc.,
  51 Franklin Street, Fifth Floor, Boston, MA 02110-1301, USA.
*/

/** \file t8_default_lines.h
 * The default implementation for lines.
 */

#ifndef T8_DEFAULT_LINE_CXX_HXX
#define T8_DEFAULT_LINE_CXX_HXX

#include <t8_element.h>
#include <t8_element_cxx.hxx>
#include "t8_default_common_cxx.hxx"

T8_EXTERN_C_BEGIN ();

/** Provide an implementation for the line element class.
 * It is written as a self-contained library in the t8_dline_* files.
 */

struct t8_default_scheme_line_c:public t8_default_scheme_common_c
{
public:
  /** The virtual table for a particular implementation of an element class. */

  /** Constructor. */
  t8_default_scheme_line_c ();

  ~t8_default_scheme_line_c ();

  /** Initialize an array of allocated elements. */
  virtual void        t8_element_init (int length, t8_element_t * elem,
                                       int called_new)
  {
  };

/** Return the maximum level allowed for this element class. */
  virtual int         t8_element_maxlevel (void);

/** Return the type of each child in the ordering of the implementation. */
  virtual t8_eclass_t t8_element_child_eclass (int childid)
  {
    SC_ABORT ("This function is not implemented yet.\n");
    return T8_ECLASS_ZERO;      /* suppresses compiler warning */
  }

/** Return the refinement level of an element. */
  virtual int         t8_element_level (const t8_element_t * elem);

/** Copy one element to another */
  virtual void        t8_element_copy (const t8_element_t * source,
                                       t8_element_t * dest);

/** Compare to elements. returns negativ if elem1 < elem2, zero if elem1 equals elem2
 *  and positiv if elem1 > elem2.
 *  If elem2 is a copy of elem1 then the elements are equal.
 */
  virtual int         t8_element_compare (const t8_element_t * elem1,
                                          const t8_element_t * elem2);

/** Construct the parent of a given element. */
  virtual void        t8_element_parent (const t8_element_t * elem,
                                         t8_element_t * parent);

/** Construct a same-size sibling of a given element. */
  virtual void        t8_element_sibling (const t8_element_t * elem,
                                          int sibid, t8_element_t * sibling)
  {
    SC_ABORT ("This function is not implemented yet.\n");
  }

  /** Compute the number of face of a given element. */
  virtual int         t8_element_num_faces (const t8_element_t * elem)
  {
    SC_ABORT ("This function is not implemented yet.\n");
    return 0;                   /* suppresses compiler warning */
  }

<<<<<<< HEAD
  /** Compute the maximum number of faces of a given element and all of its
   *  descendants.
   * \param [in] elem The element.
   * \return          The maximum number of faces of \a elem and its descendants.
   */
  virtual int         t8_element_max_num_faces (const t8_element_t * elem)
  {
    SC_ABORT ("This function is not implemented yet.\n");
    return 0;                   /* suppresses compiler warning */
  }
=======
  /** Return the number of children of an element when it is refined. */
  virtual int         t8_element_num_children (const t8_element_t * elem);
>>>>>>> 20e40e47

  /** Return the number of children of an element when it is refined. */
  virtual int         t8_element_num_children (const t8_element_t * elem);

  /** Return the number of children of an element's face when the element is refined. */
  virtual int         t8_element_num_face_children (const t8_element_t *
                                                    elem, int face)
  {
    SC_ABORT ("This function is not implemented yet.\n");
    return 0;                   /* suppresses compiler warning */
  }

/** Construct the child element of a given number. */
  virtual void        t8_element_child (const t8_element_t * elem,
                                        int childid, t8_element_t * child);

/** Construct all children of a given element. */
  virtual void        t8_element_children (const t8_element_t * elem,
                                           int length, t8_element_t * c[]);

/** Return the child id of an element */
  virtual int         t8_element_child_id (const t8_element_t * elem);

<<<<<<< HEAD
  /** Compute the ancestor id of an element */
  virtual int         t8_element_ancestor_id (const t8_element_t * elem,
                                              int level)
  {
    SC_ABORT ("This function is not implemented yet.\n");
    return 0;                   /* suppresses compiler warning */
  }
=======
  /** Return nonzero if collection of elements is a family */
  virtual int         t8_element_is_family (t8_element_t ** fam);
>>>>>>> 20e40e47

  /** Return nonzero if collection of elements is a family */
  virtual int         t8_element_is_family (t8_element_t ** fam);

/** Construct the nearest common ancestor of two elements in the same tree. */
  virtual void        t8_element_nca (const t8_element_t * elem1,
                                      const t8_element_t * elem2,
                                      t8_element_t * nca)
  {
    SC_ABORT ("This function is not implemented yet.\n");
  }

  /** Compute the elmement class of the face of an element. */
  virtual t8_eclass_t t8_element_face_class (const t8_element_t * elem,
                                             int face);

  /** Given an element and a face of the element, compute all children of
   * the element that touch the face. */
  virtual void        t8_element_children_at_face (const t8_element_t * elem,
                                                   int face,
                                                   t8_element_t * children[],
                                                   int num_children,
                                                   int *child_indices)
  {
    SC_ABORT ("This function is not implemented yet.\n");
  }

  /** Given a face of an element and a child number of a child of that face, return the face number
   * of the child of the element that matches the child face. */
  virtual int         t8_element_face_child_face (const t8_element_t * elem,
                                                  int face, int face_child)
  {
    SC_ABORT ("This function is not implemented yet.\n");
    return 0;                   /* suppresses compiler warning */
  }

  /** Given a face of an element return the face number
   * of the parent of the element that matches the element's face. Or return -1 if
   * no face of the parent matches the face. */
  virtual int         t8_element_face_parent_face (const t8_element_t * elem,
                                                   int face)
  {
    SC_ABORT ("This function is not implemented yet.\n");
    return 0;                   /* suppresses compiler warning */
  }

  /** Return the tree face id given a boundary face. */
  virtual int         t8_element_tree_face (const t8_element_t * elem,
                                            int face)
  {
    SC_ABORT ("This function is not implemented yet.\n");
    return 0;                   /* suppresses compiler warning */
  }

  /** Transform the coordinates of a line considered as boundary element
   *  in a tree-tree connection. */
  virtual void        t8_element_transform_face (const t8_element_t * elem1,
                                                 t8_element_t * elem2,
                                                 int orientation,
                                                 int is_smaller_face);

  /** Given a boundary face inside a root tree's face construct
   *  the element inside the root tree that has the given face as a
   *  face. */
<<<<<<< HEAD
  virtual int         t8_element_extrude_face (const t8_element_t * face,
=======
  virtual void        t8_element_extrude_face (const t8_element_t * face,
                                               const t8_eclass_scheme_c *
                                               face_scheme,
>>>>>>> 20e40e47
                                               t8_element_t * elem,
                                               int root_face)
  {
    /* TODO: Change the class of face_scheme to t8_default_scheme_vertex_c
     * as soon as it is implemented. */
    SC_ABORT ("This function is not implemented yet.\n");
  }

  /** Construct the boundary element at a specific face. */
  virtual void        t8_element_boundary_face (const t8_element_t * elem,
                                                int face,
                                                t8_element_t * boundary,
                                                const t8_eclass_scheme_c *
                                                boundary_scheme)
  {
    /* TODO: Change the class of boundary_scheme to t8_default_scheme_vertex_c
     * as soon as it is implemented. */
    SC_ABORT ("This function is not implemented yet.\n");
  }

  /** Construct the first descendant of an element that touches a given face.   */
  virtual void        t8_element_first_descendant_face (const t8_element_t *
                                                        elem, int face,
                                                        t8_element_t *
                                                        first_desc)
  {
    SC_ABORT ("This function is not implemented yet.\n");
  }

  /** Construct the last descendant of an element that touches a given face. */
  virtual void        t8_element_last_descendant_face (const t8_element_t *
                                                       elem, int face,
                                                       t8_element_t *
                                                       last_desc)
  {
    SC_ABORT ("This function is not implemented yet.\n");
  }

/** Construct all codimension-one boundary elements of a given element. */
  virtual void        t8_element_boundary (const t8_element_t * elem,
                                           int min_dim, int length,
                                           t8_element_t ** boundary)
  {
    SC_ABORT ("This function is not implemented yet.\n");
  }

  /** Compute whether a given element shares a given face with its root tree.
   * \param [in] elem     The input element.
   * \param [in] face     A face of \a elem.
   * \return              True if \a face is a subface of the element's root element.
   */
  virtual int         t8_element_is_root_boundary (const t8_element_t * elem,
                                                   int face)
  {
    SC_ABORT ("This function is not implemented yet.\n");
    return 0;                   /* suppresses compiler warning */
  }

  /** Construct the face neighbor of a given element if this face neighbor
   * is inside the root tree. Return 0 otherwise. */
  virtual int         t8_element_face_neighbor_inside (const t8_element_t *
                                                       elem,
                                                       t8_element_t * neigh,
                                                       int face,
                                                       int *neigh_face)
  {
    SC_ABORT ("This function is not implemented yet.\n");
  }

/** Initialize an element according to a given linear id */
  virtual void        t8_element_set_linear_id (t8_element_t * elem,
                                                int level, uint64_t id);

/** Calculate the linear id of an element */
  virtual u_int64_t   t8_element_get_linear_id (const
                                                t8_element_t *
                                                elem, int level);

/** Calculate the first descendant of a given element e. That is, the
 *  first element in a uniform refinement of e of the maximal possible level.
 */
  virtual void        t8_element_first_descendant (const t8_element_t *
                                                   elem, t8_element_t * desc);

/** Calculate the last descendant of a given element e. That is, the
 *  last element in a uniform refinement of e of the maximal possible level.
 */
  virtual void        t8_element_last_descendant (const t8_element_t *
                                                  elem, t8_element_t * desc);

/** Compute s as a successor of t*/
  virtual void        t8_element_successor (const t8_element_t * t,
                                            t8_element_t * s, int level);

/** Get the integer coordinates of the anchor node of an element */
  virtual void        t8_element_anchor (const t8_element_t * elem,
                                         int anchor[3])
  {
    SC_ABORT ("This function is not implemented yet.\n");
  }

/** Get the integer root length of an element, that is the length of
 *  the level 0 ancestor.
 */
  virtual int         t8_element_root_len (const t8_element_t * elem);

  /** Compute the integer coordinates of a given element vertex. */
  virtual void        t8_element_vertex_coords (const t8_element_t * t,
                                                int vertex, int coords[]);

#ifdef T8_ENABLE_DEBUG
  /** Query whether an element is valid */
  virtual int         t8_element_is_valid (const t8_element_t * t) const;
#endif
};

T8_EXTERN_C_END ();

#endif /* !T8_DEFAULT_LINE_CXX_HXX */<|MERGE_RESOLUTION|>--- conflicted
+++ resolved
@@ -95,7 +95,6 @@
     return 0;                   /* suppresses compiler warning */
   }
 
-<<<<<<< HEAD
   /** Compute the maximum number of faces of a given element and all of its
    *  descendants.
    * \param [in] elem The element.
@@ -106,10 +105,6 @@
     SC_ABORT ("This function is not implemented yet.\n");
     return 0;                   /* suppresses compiler warning */
   }
-=======
-  /** Return the number of children of an element when it is refined. */
-  virtual int         t8_element_num_children (const t8_element_t * elem);
->>>>>>> 20e40e47
 
   /** Return the number of children of an element when it is refined. */
   virtual int         t8_element_num_children (const t8_element_t * elem);
@@ -133,7 +128,6 @@
 /** Return the child id of an element */
   virtual int         t8_element_child_id (const t8_element_t * elem);
 
-<<<<<<< HEAD
   /** Compute the ancestor id of an element */
   virtual int         t8_element_ancestor_id (const t8_element_t * elem,
                                               int level)
@@ -141,10 +135,6 @@
     SC_ABORT ("This function is not implemented yet.\n");
     return 0;                   /* suppresses compiler warning */
   }
-=======
-  /** Return nonzero if collection of elements is a family */
-  virtual int         t8_element_is_family (t8_element_t ** fam);
->>>>>>> 20e40e47
 
   /** Return nonzero if collection of elements is a family */
   virtual int         t8_element_is_family (t8_element_t ** fam);
@@ -209,13 +199,9 @@
   /** Given a boundary face inside a root tree's face construct
    *  the element inside the root tree that has the given face as a
    *  face. */
-<<<<<<< HEAD
   virtual int         t8_element_extrude_face (const t8_element_t * face,
-=======
-  virtual void        t8_element_extrude_face (const t8_element_t * face,
                                                const t8_eclass_scheme_c *
                                                face_scheme,
->>>>>>> 20e40e47
                                                t8_element_t * elem,
                                                int root_face)
   {
