--- conflicted
+++ resolved
@@ -769,7 +769,13 @@
   t8_element_destroy (int length, t8_element_t **elem) const
     = 0;
 
-<<<<<<< HEAD
+  /** create the root element
+   * \param [in,out] elem The element that is filled with the root
+   */
+  virtual void
+  t8_element_root (t8_element_t *elem) const
+    = 0;
+
   /** Pack multiple elements into contiguous memory, so they can be sent via MPI.
    * \param [in] elements Array of elements that are to be packed
    * \param [in] count Number of elements to pack
@@ -803,13 +809,6 @@
   virtual void
   t8_element_MPI_Unpack (void *recvbuf, const int buffer_size, int *position, t8_element_t **elements, const int count,
                          sc_MPI_Comm comm) const
-=======
-  /** create the root element
-   * \param [in,out] elem The element that is filled with the root
-   */
-  virtual void
-  t8_element_root (t8_element_t *elem) const
->>>>>>> 8d624861
     = 0;
 };
 
