/*
  This file is part of t8code.
  t8code is a C library to manage a collection (a forest) of multiple
  connected adaptive space-trees of general element classes in parallel.

  Copyright (C) 2015 the developers

  t8code is free software; you can redistribute it and/or modify
  it under the terms of the GNU General Public License as published by
  the Free Software Foundation; either version 2 of the License, or
  (at your option) any later version.

  t8code is distributed in the hope that it will be useful,
  but WITHOUT ANY WARRANTY; without even the implied warranty of
  MERCHANTABILITY or FITNESS FOR A PARTICULAR PURPOSE.  See the
  GNU General Public License for more details.

  You should have received a copy of the GNU General Public License
  along with t8code; if not, write to the Free Software Foundation, Inc.,
  51 Franklin Street, Fifth Floor, Boston, MA 02110-1301, USA.
*/

/** \file t8_element_cxx.hxx
 * This file defines basic operations on an element in a refinement tree.
 *
 * All operations work for all element classes by providing a virtual function table.
 * For each element class, one implementation of the type and virtual table is required.
 */

#ifndef T8_ELEMENT_CXX_HXX
#define T8_ELEMENT_CXX_HXX

#include <sc_refcount.h>
#include <t8_eclass.h>
#include <t8_element.h>

T8_EXTERN_C_BEGIN ();

/* TODO: Implement a set of rules that have to hold between different eclass,
 *       i.e. lines must have a greater or equal maxlevel than quads and triangles.
 *       Check whether this rules are fulfilled in the construction of a scheme.
 */
/* TODO: Implement a test that boundary and extrude leads to the original element. */

/** This struct holds virtual functions for a particular element class. */
struct t8_eclass_scheme
{
  /** This scheme defines the operations for a particular element class. */
protected:
  size_t              element_size;             /**< The size in bytes of an element of class \a eclass */
  void               *ts_context;               /**< Anonymous implementation context. */

public:
  t8_eclass_t         eclass;
                              /**< The element class */

  /** The destructor. It does nothing but has to be defined since
   * we may want to delete an eclass_scheme that is actually inherited
   * (for example t8_default_scheme_quad) and providing an implementation
   * for the destructor ensures that the
   * destructor of the child class will be executed. */
                      virtual ~ t8_eclass_scheme ()
  {
  }

  /** The virtual table for a particular implementation of an element class. */

  /** Return the size of any element of a given class.
   * \return                      The size of an element of class \b ts.
   * We provide a default implementation of this routine that should suffice
   * for most use cases.
   */
  virtual size_t      t8_element_size (void);

  /** Returns true, if there is one element in the tree, that does not refine into 2^dim children.
   * Returns false otherwise.
   * \return                    non-zero if there is one element in the tree that does not refine into 2^dim children.
   */
  virtual int         t8_element_refines_irregular (void) = 0;

  /** Return the maximum allowed level for any element of a given class.
   * \return                      The maximum allowed level for elements of class \b ts.
   */
  virtual int         t8_element_maxlevel (void) = 0;

  /** Return the type of each child in the ordering of the implementation.
   * \param [in] childid  Must be between 0 and the number of children (exclusive).
   *                      The number of children is defined in \a t8_element_num_children.
   * \return              The type for the given child.
   */
  virtual t8_eclass_t t8_element_child_eclass (int childid) = 0;

  /** Return the level of a particular element.
   * \param [in] elem    The element whose level should be returned.
   * \return             The level of \b elem.
   */
  virtual int         t8_element_level (const t8_element_t *elem) = 0;

  /** Copy all entries of \b source to \b dest. \b dest must be an existing
   *  element. No memory is allocated by this function.
   * \param [in] source The element whose entries will be copied to \b dest.
   * \param [in,out] dest This element's entries will be overwritted with the
   *                    entries of \b source.
   * \note \a source and \a dest may point to the same element.
   */
  virtual void        t8_element_copy (const t8_element_t *source,
                                       t8_element_t *dest) = 0;

  /** Compare two elements.
   * \param [in] elem1  The first element.
   * \param [in] elem2  The second element.
   * \return       negativ if elem1 < elem2, zero if elem1 equals elem2
   *               and positiv if elem1 > elem2.
   *  If elem2 is a copy of elem1 then the elements are equal.
   */
  virtual int         t8_element_compare (const t8_element_t *elem1,
                                          const t8_element_t *elem2) = 0;

  /** Compute the parent of a given element \b elem and store it in \b parent.
   *  \b parent needs to be an existing element. No memory is allocated by this function.
   *  \b elem and \b parent can point to the same element, then the entries of
   *  \b elem are overwritten by the ones of its parent.
   * \param [in] elem   The element whose parent will be computed.
   * \param [in,out] parent This element's entries will be overwritten by those
   *                    of \b elem's parent.
   *                    The storage for this element must exist
   *                    and match the element class of the parent.
   *                    For a pyramid, for example, it may be either a
   *                    tetrahedron or a pyramid depending on \b elem's childid.
   */
  virtual void        t8_element_parent (const t8_element_t *elem,
                                         t8_element_t *parent) = 0;

  /** Compute the number of siblings of an element. That is the number of 
   * Children of its parent.
   * \param [in] elem The element.
   * \return          The number of siblings of \a element.
   * Note that this number is >= 1, since we count the element itself as a sibling.
   */
  virtual int         t8_element_num_siblings (const t8_element_t *elem) const
    = 0;

  /** Compute a specific sibling of a given element \b elem and store it in \b sibling.
   *  \b sibling needs to be an existing element. No memory is allocated by this function.
   *  \b elem and \b sibling can point to the same element, then the entries of
   *  \b elem are overwritten by the ones of its sibid-th sibling.
   * \param [in] elem   The element whose sibling will be computed.
   * \param [in] sibid  The id of the sibling computed.
   * \param [in,out] sibling This element's entries will be overwritten by those
   *                    of \b elem's sibid-th sibling.
   *                    The storage for this element must exist
   *                    and match the element class of the sibling.
   */
  virtual void        t8_element_sibling (const t8_element_t *elem,
                                          int sibid,
                                          t8_element_t *sibling) = 0;

  /** Compute the number of corners of a given element.
   * \param [in] elem The element.
   * \return          The number of corners of \a elem.
   */
  virtual int         t8_element_num_corners (const t8_element_t *elem) = 0;

  /** Compute the number of faces of a given element.
   * \param [in] elem The element.
   * \return          The number of faces of \a elem.
   */
  virtual int         t8_element_num_faces (const t8_element_t *elem) = 0;

  /** Compute the maximum number of faces of a given element and all of its
   *  descendants.
   * \param [in] elem The element.
   * \return          The maximum number of faces of \a elem and its descendants.
   */
  virtual int         t8_element_max_num_faces (const t8_element_t *elem) = 0;

  /** Return the number of children of an element when it is refined.
   * \param [in] elem   The element whose number of children is returned.
   * \return            The number of children of \a elem if it is to be refined.
   */
  virtual int         t8_element_num_children (const t8_element_t *elem) = 0;

  /** Return the number of children of an element's face when the element is refined.
   * \param [in] elem   The element whose face is considered.
   * \param [in] face   A face of \a elem.
   * \return            The number of children of \a face if \a elem is to be refined.
   */
  virtual int         t8_element_num_face_children (const t8_element_t *elem,
                                                    int face) = 0;

  /** Return the corner number of an element's face corner.
   * Example quad: 2 x --- x 3
   *                 |     |
   *                 |     |   face 1
   *               0 x --- x 1
   *      Thus for face = 1 the output is: corner=0 : 1, corner=1: 3
   *
   * \param [in] element  The element.
   * \param [in] face     A face index for \a element.
   * \param [in] corner   A corner index for the face 0 <= \a corner < num_face_corners.
   * \return              The corner number of the \a corner-th vertex of \a face.
   *
   * The order in which the corners must be given is determined by the eclass of \a element:
   * LINE/QUAD/TRIANGLE:  No specific order.
   * HEX               :  In Z-order of the face starting with the lowest corner number.
   * TET               :  Starting with the lowest corner number counterclockwise as seen from
   *                      'outside' of the element.
   */
  /* TODO: Prism order, Pyramid order. */
  virtual int         t8_element_get_face_corner (const t8_element_t *element,
                                                  int face, int corner) = 0;

  /** Return the face numbers of the faces sharing an element's corner.
   * Example quad: 2 x --- x 3
   *                 |     |
   *                 |     |   face 1
   *               0 x --- x 1
   *                  face 2
   *      Thus for corner = 1 the output is: face=0 : 2, face=1: 1
   * \param [in] element  The element.
   * \param [in] corner   A corner index for the face.
   * \param [in] face     A face index for \a corner.
   * \return              The face number of the \a face-th face at \a corner.
   */
  virtual int         t8_element_get_corner_face (const t8_element_t *element,
                                                  int corner, int face) = 0;

  /** Construct the child element of a given number.
   * \param [in] elem     This must be a valid element, bigger than maxlevel.
   * \param [in] childid  The number of the child to construct.
   * \param [in,out] child        The storage for this element must exist
   *                              and match the element class of the child.
   *                              For a pyramid, for example, it may be either a
   *                              tetrahedron or a pyramid depending on \a childid.
   *                              This can be checked by \a t8_element_child_eclass.
   *                              On output, a valid element.
   * It is valid to call this function with elem = child.
   * \see t8_element_child_eclass
   */
  virtual void        t8_element_child (const t8_element_t *elem,
                                        int childid, t8_element_t *child) = 0;

  /** Construct all children of a given element.
   * \param [in] elem     This must be a valid element, bigger than maxlevel.
   * \param [in] length   The length of the output array \a c must match
   *                      the number of children.
   * \param [in,out] c    The storage for these \a length elements must exist
   *                      and match the element class in the children's ordering.
   *                      On output, all children are valid.
   * It is valid to call this function with elem = c[0].
   * \see t8_element_num_children
   * \see t8_element_child_eclass
   */
  virtual void        t8_element_children (const t8_element_t *elem,
                                           int length, t8_element_t *c[]) = 0;

  /** Compute the child id of an element.
   * \param [in] elem     This must be a valid element.
   * \return              The child id of elem.
   */
  virtual int         t8_element_child_id (const t8_element_t *elem) = 0;

  /** Compute the ancestor id of an element, that is the child id
   * at a given level.
   * \param [in] elem     This must be a valid element.
   * \param [in] level    A refinement level. Must satisfy \a level < elem.level
   * \return              The child_id of \a elem in regard to its \a level ancestor.
   */
  virtual int         t8_element_ancestor_id (const t8_element_t *elem,
                                              int level) = 0;

  /** Query whether a given set of elements is a family or not.
   * \param [in] fam      An array of as many elements as an element of class
   *                      \b ts has children.
   * \return              Zero if \b fam is not a family, nonzero if it is.
   */
  virtual int         t8_element_is_family (t8_element_t **fam) = 0;

  /* TODO: This could be problematic for pyramids, since elem1 and elem2
   *       could be of different classes. Would need two eclass_schemes as input */
  /** Compute the nearest common ancestor of two elements. That is,
   * the element with highest level that still has both given elements as
   * descendants.
   * \param [in] elem1    The first of the two input elements.
   * \param [in] elem2    The second of the two input elements.
   * \param [in,out] nca  The storage for this element must exist
   *                      and match the element class of the child.
   *                      On output the unique nearest common ancestor of
   *                      \b elem1 and \b elem2.
   */
  virtual void        t8_element_nca (const t8_element_t *elem1,
                                      const t8_element_t *elem2,
                                      t8_element_t *nca) = 0;

  /** Compute the shape of the face of an element.
   * \param [in] elem     The element.
   * \param [in] face     A face of \a elem.
   * \return              The element shape of the face.
   * I.e. T8_ECLASS_LINE for quads, T8_ECLASS_TRIANGLE for tets
   *      and depending on the face number either T8_ECLASS_QUAD or
   *      T8_ECLASS_TRIANGLE for prisms.
   */
  virtual t8_element_shape_t t8_element_face_shape (const t8_element_t *elem,
                                                    int face) = 0;

  /** Given an element and a face of the element, compute all children of
   * the element that touch the face.
   * \param [in] elem     The element.
   * \param [in] face     A face of \a elem.
   * \param [in,out] children Allocated elements, in which the children of \a elem
   *                      that share a face with \a face are stored.
   *                      They will be stored in order of their linear id.
   * \param [in] num_children The number of elements in \a children. Must match
   *                      the number of children that touch \a face.
   *                      \ref t8_element_num_face_children
   * \param [in,out] child_indices If not NULL, an array of num_children integers must be given,
   *                      on output its i-th entry is the child_id of the i-th face_child.
   * It is valid to call this function with elem = children[0].
   */
  virtual void        t8_element_children_at_face (const t8_element_t *elem,
                                                   int face,
                                                   t8_element_t *children[],
                                                   int num_children,
                                                   int *child_indices) = 0;

  /** Given a face of an element and a child number of a child of that face, return the face number
   * of the child of the element that matches the child face.
   * \verbatim
      x ---- x   x      x           x ---- x
      |      |   |      |           |   |  | <-- f
      |      |   |      x           |   x--x
      |      |   |                  |      |
      x ---- x   x                  x ---- x
       elem    face  face_child    Returns the face number f
     \endverbatim

   * \param [in]  elem    The element.
   * \param [in]  face    Then number of the face.
   * \param [in]  face_child A number 0 <= \a face_child < num_face_children,
   *                      specifying a child of \a elem that shares a face with \a face.
   *                      These children are counted in linear order. This coincides with
   *                      the order of children from a call to \ref t8_element_children_at_face.
   * \return              The face number of the face of a child of \a elem
   *                      that conincides with \a face_child.
   */
  virtual int         t8_element_face_child_face (const t8_element_t *elem,
                                                  int face, int face_child) =
    0;

    /** Given a face of an element return the face number
     * of the parent of the element that matches the element's face. Or return -1 if
     * no face of the parent matches the face.

     * \param [in]  elem    The element.
     * \param [in]  face    Then number of the face.
     * \return              If \a face of \a elem is also a face of \a elem's parent,
     *                      the face number of this face. Otherwise -1.
     * \note For the root element this function always returns \a face.
     */
  virtual int         t8_element_face_parent_face (const t8_element_t *elem,
                                                   int face) = 0;

  /** Given an element and a face of this element. If the face lies on the
   *  tree boundary, return the face number of the tree face.
   *  If not the return value is arbitrary.
   * \param [in] elem     The element.
   * \param [in] face     The index of a face of \a elem.
   * \return The index of the tree face that \a face is a subface of, if
   *         \a face is on a tree boundary.
   *         Any arbitrary integer if \a is not at a tree boundary.
   */
  virtual int         t8_element_tree_face (const t8_element_t *elem,
                                            int face) = 0;

  /** Suppose we have two trees that share a common face f.
   *  Given an element e that is a subface of f in one of the trees
   *  and given the orientation of the tree connection, construct the face
   *  element of the respective tree neighbor that logically coincides with e
   *  but lies in the coordinate system of the neighbor tree.
   *  \param [in] elem1     The face element.
   *  \param [in,out] elem2 On return the face elment \a elem1 with respective
   *                        to the coordinate system of the other tree.
   *  \param [in] orientation The orientation of the tree-tree connection.
   *                        \see t8_cmesh_set_join
   *  \param [in] sign      Depending on the topological orientation of the two tree faces,
   *                        either 0 (both faces have opposite orientation)
   *                        or 1 (both faces have the same top. orientattion).
   *                        \ref t8_eclass_face_orientation
   *  \param [in] is_smaller_face Flag to declare whether \a elem1 belongs to
   *                        the smaller face. A face f of tree T is smaller than
   *                        f' of T' if either the eclass of T is smaller or if
   *                        the classes are equal and f<f'. The orientation is
   *                        defined in relation to the smaller face.
   * \note \a elem1 and \a elem2 may point to the same element.
   */
  virtual void        t8_element_transform_face (const t8_element_t *elem1,
                                                 t8_element_t *elem2,
                                                 int orientation,
                                                 int sign,
                                                 int is_smaller_face) = 0;

  /** Given a boundary face inside a root tree's face construct
   *  the element inside the root tree that has the given face as a
   *  face.
   * \param [in] face     A face element.
   * \param [in] face_scheme The scheme for the face element.
   * \param [in,out] elem An allocated element. The entries will be filled with
   *                      the data of the element that has \a face as a face and
   *                      lies within the root tree.
   * \param [in] root_face The index of the face of the root tree in which \a face
   *                      lies.
   * \return              The face number of the face of \a elem that coincides
   *                      with \a face.
   */
  virtual int         t8_element_extrude_face (const t8_element_t *face,
                                               const t8_eclass_scheme_c
                                               *face_scheme,
                                               t8_element_t *elem,
                                               int root_face) = 0;

  /** Construct the boundary element at a specific face.
   * \param [in] elem     The input element.
   * \param [in] face     The index of the face of which to construct the
   *                      boundary element.
   * \param [in,out] boundary An allocated element of dimension of \a element
   *                      minus 1. The entries will be filled with the entries
   *                      of the face of \a element.
   * \param [in] boundary_scheme The scheme for the eclass of the boundary face.
   * If \a elem is of class T8_ECLASS_VERTEX, then \a boundary must be NULL
   * and will not be modified.
   */
  virtual void        t8_element_boundary_face (const t8_element_t *elem,
                                                int face,
                                                t8_element_t *boundary,
                                                const t8_eclass_scheme_c
                                                *boundary_scheme) = 0;

  /** Construct the first descendant of an element at a given level that touches a given face.
   * \param [in] elem      The input element.
   * \param [in] face      A face of \a elem.
   * \param [in, out] first_desc An allocated element. This element's data will be
   *                       filled with the data of the first descendant of \a elem
   *                       that shares a face with \a face.
   * \param [in] level     The level, at which the first descendant is constructed
   */
  virtual void        t8_element_first_descendant_face (const t8_element_t
                                                        *elem, int face,
                                                        t8_element_t
                                                        *first_desc,
                                                        int level) = 0;

  /** Construct the last descendant of an element at a given level that touches a given face.
   * \param [in] elem      The input element.
   * \param [in] face      A face of \a elem.
   * \param [in, out] last_desc An allocated element. This element's data will be
   *                       filled with the data of the last descendant of \a elem
   *                       that shares a face with \a face.
   * \param [in] level     The level, at which the last descendant is constructed
   */
  virtual void        t8_element_last_descendant_face (const t8_element_t
                                                       *elem, int face,
                                                       t8_element_t
                                                       *last_desc,
                                                       int level) = 0;

  /* TODO:  Do we need this function at all?
   *        If not remove it. If so, what to do with prisms and pyramids?
   *        Here the boundary elements are of different eclasses, so we cannot
   *        store them in an array...
   */
  /** Construct all codimension-one boundary elements of a given element.
   * \param [in] elem     The input element.
   * \param [in] face     A face of \a elem.
   * \return              True if \a face is a subface of the element's root element.
   */
  virtual void        t8_element_boundary (const t8_element_t *elem,
                                           int min_dim, int length,
                                           t8_element_t **boundary) = 0;

  /** Compute whether a given element shares a given face with its root tree.
   * \param [in] elem     The input element.
   * \param [in] face     A face of \a elem.
   * \return              True if \a face is a subface of the element's root element.
   */
  virtual int         t8_element_is_root_boundary (const t8_element_t *elem,
                                                   int face) = 0;

  /** Construct the face neighbor of a given element if this face neighbor
   * is inside the root tree. Return 0 otherwise.
   * \param [in] elem The element to be considered.
   * \param [in,out] neigh If the face neighbor of \a elem along \a face is inside
   *                  the root tree, this element's data is filled with the
   *                  data of the face neighbor. Otherwise the data can be modified
   *                  arbitrarily.
   * \param [in] face The number of the face along which the neighbor should be
   *                  constructed.
   * \param [out] neigh_face The number of \a face as viewed from \a neigh.
   *                  An arbitrary value, if the neighbor is not inside the root tree.
   * \return          True if \a neigh is inside the root tree.
   *                  False if not. In this case \a neigh's data can be arbitrary
   *                  on output.
   */
  virtual int         t8_element_face_neighbor_inside (const t8_element_t
                                                       *elem,
                                                       t8_element_t *neigh,
                                                       int face,
                                                       int *neigh_face) = 0;
   /** Return the shape of an allocated element according its type.
    *  For example, a child of an element can be an element of a different shape
    *  and has to be handled differently - according to its shape.
    *  \param [in] elem     The element to be considered
    *  \return              The shape of the element as an eclass
   */
  virtual t8_element_shape_t t8_element_shape (const t8_element_t *elem) = 0;

  /** Initialize the entries of an allocated element according to a
   *  given linear id in a uniform refinement.
   * \param [in,out] elem The element whose entries will be set.
   * \param [in] level    The level of the uniform refinement to consider.
   * \param [in] id       The linear id.
   *                      id must fulfil 0 <= id < 'number of leafs in the uniform refinement'
   */
  virtual void        t8_element_set_linear_id (t8_element_t *elem,
                                                int level,
                                                t8_linearidx_t id) = 0;

<<<<<<< HEAD
   /** Return the shape of an allocated element according its type.
    *  For example, a child of an element can be an element of a different shape
    *  and has to be handled differently - according to its shape.
    *  \param [in] elem     The element to be considered
    *  \return              The shape of the element as an eclass
   */
  virtual t8_eclass_t t8_element_shape (const t8_element_t * elem) = 0;

=======
>>>>>>> c2bb2f3d
  /** Compute the linear id of a given element in a hypothetical uniform
   * refinement of a given level.
   * \param [in] elem     The element whose id we compute.
   * \param [in] level    The level of the uniform refinement to consider.
   * \return              The linear id of the element.
   */
  virtual t8_linearidx_t t8_element_get_linear_id (const
                                                   t8_element_t *elem,
                                                   int level) = 0;

  /** Compute the first descendant of a given element.
   * \param [in] elem     The element whose descendant is computed.
   * \param [out] desc    The first element in a uniform refinement of \a elem
   *                      of the given level.
   * \param [in] level    The level, at which the descendant is computed.
   */
  virtual void        t8_element_first_descendant (const t8_element_t *elem,
                                                   t8_element_t *desc,
                                                   int level) = 0;

  /** Compute the last descendant of a given element.
   * \param [in] elem     The element whose descendant is computed.
   * \param [out] desc    The last element in a uniform refinement of \a elem
   *                      of the given level.
   * \param [in] level    The level, at which the descendant is computed.
   */
  virtual void        t8_element_last_descendant (const t8_element_t *elem,
                                                  t8_element_t *desc,
                                                  int level) = 0;

  /** Construct the successor in a uniform refinement of a given element.
   * \param [in] elem1    The element whose successor should be constructed.
   * \param [in,out] elem2  The element whose entries will be set.
   * \param [in] level    The level of the uniform refinement to consider.
   */
  virtual void        t8_element_successor (const t8_element_t *t,
                                            t8_element_t *s, int level) = 0;

/* TODO: This function should be removed, since root length is not a general concept that exists for all possible elements. */
  /** Compute the root length of a given element, that is the length of
   * its level 0 ancestor.
   * \param [in] elem     The element whose root length should be computed.
   * \return              The root length of \a elem
   */
  virtual int         t8_element_root_len (const t8_element_t *elem) = 0;

  /** Compute the coordinates of a given element vertex inside a reference tree
   *  that is embedded into [0,1]^d (d = dimension).
   *   \param [in] t      The element to be considered.
   *   \param [in] vertex The id of the vertex whose coordinates shall be computed.
   *   \param [out] coords An array of at least as many doubles as the element's dimension
   *                      whose entries will be filled with the coordinates of \a vertex.
   */
  virtual void        t8_element_vertex_reference_coords (const t8_element_t
                                                          *t, int vertex,
                                                          double coords[]) =
    0;

  /* TODO: deactivate */
  /** Return a pointer to a t8_element in an array indexed by a size_t.
   * \param [in] array    The \ref sc_array storing \t t8_element_t pointers.
   * \param [in] it       The index of the element that should be returned.
   * \return              A pointer to the it-th element in \b array.
   * We provide a default implementation of this routine that should suffice
   * for most use cases.
   */
  virtual t8_element_t *t8_element_array_index (sc_array_t *array, size_t it);

  /** Count how many leaf descendants of a given uniform level an element would produce.
   * \param [in] t     The element to be checked.
   * \param [in] level A refinement level.
   * \return Suppose \a t is uniformly refined up to level \a level. The return value
   * is the resulting number of elements (of the given level).
   * If \a level < t8_element_level(t), the return value should be 0.
   *
   * Example: If \a t is a line element that refines into 2 line elements on each level,
   *  then the return value is max(0, 2^{\a level - level(\a t)}).
   *  Thus, if \a t's level is 0, and \a level = 3, the return value is 2^3 = 8.
   */
  virtual t8_gloidx_t t8_element_count_leafs (const t8_element_t *t,
                                              int level) = 0;

  /** Count how many leaf descendants of a given uniform level the root element will produce.
   * \param [in] level A refinement level.
   * \return The value of \ref t8_element_count_leafs if the input element
   *      is the root (level 0) element.
   *
   * This is a convenience function, and can be implemented via
   * \ref t8_element_count_leafs.
   */
  virtual t8_gloidx_t t8_element_count_leafs_from_root (int level) = 0;

  /** This function has no defined effect but each implementation is free to
   *  provide its own meaning of it. Thus this function can be used to compute or
   *  lookup very scheme implementation specific data.
   *  \param [in] elem An valid element
   *  \param [in] indata Pointer to input data
   *  \param [out] outdata Pointer to output data.
   *  For the correct usage of \a indata and \a outdata see the specific implementations
   *  of the scheme.
   *  For example the default scheme triangle and tetrahedron implementations use 
   *  this function to return the type of a tri/tet to the caller.
   */
  virtual void        t8_element_general_function (const t8_element_t *elem,
                                                   const void *indata,
                                                   void *outdata) = 0;

  /** This function refines a parent element into subelements.
   *  Depending on the subelement type, the number of subelements 
   *  to fill the parent element, can differ.
   *  \param [in] elem A valid element
   *  \param [in] type The subelement type
   *  \param [out] subelements An array of all subelements of the parent quad element elem
   */
  virtual void        t8_element_to_transition_cell (const t8_element_t *
                                                     elem, int type,
                                                     t8_element_t *
                                                     subelements[]) = 0;

  /** Check whether a given element is a subelement
   *  \param [in] elem A valid element 
   *  \return true if elem is a subelement 
   */
  virtual bool        t8_element_is_subelement (const t8_element * elem) = 0;

  /** Return the number of subelements in a transition cell of type transition_type
   *  \param [in] transition_type The subelement type as an integer
   *  \return the number of subelements, this transition cell consists of
   */
  virtual int         t8_element_get_number_of_subelements (int
                                                            transition_type) =
    0;

  /** Return the transition type of an element
   *  \param [in] elem A valid element 
   *  \return the transition type of elem (0 if elem is no subelement) 
   */
  virtual int         t8_element_get_transition_type (const
                                                      t8_element * elem) = 0;

  /** Return the subelement id of a given element. 
   *  \param [in] elem A valid element 
   *  \return the subelement id of elem (0 if elem is no subelement)
   */
  virtual int         t8_element_get_subelement_id (const
                                                    t8_element * elem) = 0;

  /** Return the subelement id of the neighbor subelement of elem at face elem_face
  *   that is a sibling of the subelement neigh. 
  *  \param [in] elem a given element (possibly subelement)
  *  \param [in] neigh a random subelement (pseudoneighbor) in a transition cell from which we assume that it owns the real neighbor of elem
  *  \param [in] elem_face a given face number of element elem
  *  \return the subelement id of the real subelement neighbor of element elem, which is a sibling of neigh.
  */
  virtual int         t8_element_find_neighbor_in_transition_cell (const
                                                                   t8_element_t
                                                                   * elem,
                                                                   const
                                                                   t8_element_t
                                                                   * neigh,
                                                                   int
                                                                   elem_face)
    = 0;

  /** Return the face number of the hypotensue of a given subelement 
   *  \param [in] elem A valid subelement
   *  \return the subelement id of elem
   */
  virtual int         t8_element_get_face_number_of_hypotenuse (const
                                                                t8_element_t *
                                                                elem) = 0;

  /** Print the element data member.
   *  \param [in] elem A valid element 
   */
  virtual void        t8_element_print_element (const t8_element_t * elem) =
    0;

#ifdef T8_ENABLE_DEBUG
  /** Query whether a given element can be considered as 'valid' and it is
   *  safe to perform any of the above algorithms on it.
   *  For example this could mean that all coordinates are in valid ranges
   *  and other membervariables do have meaningful values.
   * \param [in]      elem  The element to be checked.
   * \return          True if \a elem is safe to use. False otherwise.
   * \note            An element that is constructed with \ref t8_element_new
   *                  must pass this test.
   * \note            An element for which \ref t8_element_init was called must pass
   *                  this test.
   * \note            This function is used for debugging to catch certain errors.
   *                  These can for example occur when an element points to a region
   *                  of memory which should not be interpreted as an element.
   * \note            We recommend to use the assertion T8_ASSERT (t8_element_is_valid (elem))
   *                  in the implementation of each of the functions in this file.
   */
  virtual int         t8_element_is_valid (const t8_element_t *elem) const =
    0;

/**
 * Print a given element. For a example for a triangle print the coordinates
 * and the level of the triangle. This function is only available in the
 * debugging configuration. 
 * 
 * \param [in]        elem  The element to print
 */
  virtual void        t8_element_debug_print (const t8_element_t *elem) const
    = 0;
#endif

  /** Allocate memory for an array of elements of a given class and initialize them.
   * \param [in] length   The number of elements to be allocated.
   * \param [in,out] elems On input an array of \b length many unallocated
   *                      element pointers.
   *                      On output all these pointers will point to an allocated
   *                      and initialized element.
   * \note Not every element that is created in t8code will be created by a call
   * to this function. However, if an element is not created using \ref t8_element_new,
   * then it is guaranteed that \ref t8_element_init is called on it.
   * \note In debugging mode, an element that was created with \ref t8_element_new
   * must pass \ref t8_element_is_valid.
   * \note If an element was created by \ref t8_element_new then \ref t8_element_init
   * may not be called for it. Thus, \ref t8_element_new should initialize an element
   * in the same way as a call to \ref t8_element_init would.
   * \see t8_element_init
   * \see t8_element_is_valid
   */
  /* TODO: would it be better to directly allocate an array of elements,
   *       not element pointers? */
  virtual void        t8_element_new (int length, t8_element_t **elem) = 0;

 /** Initialize an array of allocated elements.
   * \param [in] length   The number of elements to be initialized.
   * \param [in,out] elems On input an array of \b length many allocated
   *                       elements.
   * \param [in] called_new True if the elements in \a elem were created by a call
   *                       to \ref t8_element_new. False if no element in \a elem
   *                       was created in this way. The case that only some elements
   *                       were created by \ref t8_element_new should never occur.
   * \note In debugging mode, an element that was passed to \ref t8_element_init
   * must pass \ref t8_element_is_valid.
   * \note If an element was created by \ref t8_element_new then \ref t8_element_init
   * may not be called for it. Thus, \ref t8_element_new should initialize an element
   * in the same way as a call to \ref t8_element_init would.
   * Thus, if \a called_new is true this function should usually do nothing.
   * \see t8_element_new
   * \see t8_element_is_valid
   */
  virtual void        t8_element_init (int length, t8_element_t *elem,
                                       int called_new) = 0;

  /** Deallocate an array of elements.
   * \param [in] length   The number of elements in the array.
   * \param [in,out] elems On input an array of \b length many allocated
   *                      element pointers.
   *                      On output all these pointers will be freed.
   *                      \b elem itself will not be freed by this function.
   */
  virtual void        t8_element_destroy (int length,
                                          t8_element_t **elem) = 0;
};

/** Destroy an implementation of a particular element class. 
  * param [in] scheme           Defines the implementation of the element class. */
void                t8_scheme_cxx_destroy (t8_scheme_cxx_t *s);

#if 0
/* TODO: These functions defined for the deprecated t8_scheme_t and t8_eclass_t
 * do not yet exist for t8_eclass_scheme_c class */

/** Allocate a set of elements suitable for the boundary of a given class.
 * \param [in] scheme           Defines the implementation of the element class.
 * \param [in] theclass         The element class whose boundary we want.
 * \param [in] min_dim          Ignore boundary points of lesser dimension.
 * \param [in] length           Must be equal to the return value
 *                              of \ref t8_eclass_count_boundary.
 * \param [in,out] boundary     On input, array of element pointers of at
 *                              least length \b length.  Filled on output.
 */
void                t8_eclass_boundary_new (t8_scheme_t * scheme,
                                            t8_eclass_t theclass, int min_dim,
                                            int length,
                                            t8_element_t **boundary);

/** Destroy a set of elements suitable for the boundary of a given class.
 * \param [in] scheme           Defines the implementation of the element class.
 * \param [in] theclass         The element class whose boundary we have.
 * \param [in] min_dim          Ignore boundary points of lesser dimension.
 * \param [in] length           Must be equal to the return value
 *                              of \ref t8_eclass_count_boundary.
 * \param [in,out] boundary     Array of element pointers holding elements
 *                              as created by \ref t8_eclass_boundary_new.
 *                              The elements are destroyed by this function.
 */
void                t8_eclass_boundary_destroy (t8_scheme_t * scheme,
                                                t8_eclass_t theclass,
                                                int min_dim, int length,
                                                t8_element_t **boundary);
#endif /* if 0 */

T8_EXTERN_C_END ();

#endif /* !T8_ELEMENT_CXX_HXX */<|MERGE_RESOLUTION|>--- conflicted
+++ resolved
@@ -524,17 +524,6 @@
                                                 int level,
                                                 t8_linearidx_t id) = 0;
 
-<<<<<<< HEAD
-   /** Return the shape of an allocated element according its type.
-    *  For example, a child of an element can be an element of a different shape
-    *  and has to be handled differently - according to its shape.
-    *  \param [in] elem     The element to be considered
-    *  \return              The shape of the element as an eclass
-   */
-  virtual t8_eclass_t t8_element_shape (const t8_element_t * elem) = 0;
-
-=======
->>>>>>> c2bb2f3d
   /** Compute the linear id of a given element in a hypothetical uniform
    * refinement of a given level.
    * \param [in] elem     The element whose id we compute.
@@ -641,6 +630,17 @@
   virtual void        t8_element_general_function (const t8_element_t *elem,
                                                    const void *indata,
                                                    void *outdata) = 0;
+
+  /** Compute the coordinates of a given element vertex inside a reference tree
+   *  that is embedded into [0,1]^d (d = dimension).
+   *   \param [in] t      The element to be considered.
+   *   \param [in] vertex The id of the vertex whose coordinates shall be computed.
+   *   \param [out] coords An array of at least as many ints as the element's dimension
+   *                      whose entries will be filled with the Morton coordinates of \a vertex.
+   */
+  virtual void        t8_element_vertex_coords (const t8_element_t
+                                                *t, int vertex,
+                                                int coords[]) = 0;
 
   /** This function refines a parent element into subelements.
    *  Depending on the subelement type, the number of subelements 
