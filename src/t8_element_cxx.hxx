--- conflicted
+++ resolved
@@ -556,19 +556,9 @@
    * \param [in,out] elem2  The element whose entries will be set.
    */
   virtual void
-<<<<<<< HEAD
   t8_element_successor (const t8_element_t *t, t8_element_t *s, int level) const
     = 0;
-
-  /* TODO: This function should be removed, since root length is not a general concept that exists for all possible elements. */
-  /** Compute the root length of a given element, that is the length of
-   * its level 0 ancestor.
-   * \param [in] elem     The element whose root length should be computed.
-   * \return              The root length of \a elem
-   */
-  virtual int
-  t8_element_root_len (const t8_element_t *elem) const = 0;
-
+    
   /** Compute the integer coordinates of a given element vertex.
    * The default scheme implements the Morton type SFCs. In these SFCs the
    * elements are positioned in a cube [0,1]^(dL) with dimension d (=0,1,2,3) and 
@@ -582,24 +572,6 @@
   virtual void        t8_element_vertex_coords (const t8_element_t *elem,
                                                 int vertex,
                                                 int coords[]) const = 0;
-
-  /** Compute the integer coordinates of a given element vertex.
-   * The default scheme implements the Morton type SFCs. In these SFCs the
-   * elements are positioned in a cube [0,1]^(dL) with dimension d (=0,1,2,3) and 
-   * L the maximum refinement level. 
-   * All element vertices have integer coordinates in this cube.
-   *   \param [in] elem    The element.
-   *   \param [in] vertex  The id of the vertex whose coordinates shall be computed.
-   *   \param [out] coords An array of at least as many integers as the element's dimension
-   *                      whose entries will be filled with the coordinates of \a vertex.
-   */
-  virtual void        t8_element_vertex_coords (const t8_element_t *elem,
-                                                int vertex,
-                                                int coords[]) const = 0;
-=======
-  t8_element_successor (const t8_element_t *t, t8_element_t *s) const
-    = 0;
->>>>>>> a315a1f1
 
   /** Compute the coordinates of a given element vertex inside a reference tree
    *  that is embedded into [0,1]^d (d = dimension).
@@ -762,10 +734,6 @@
    *                      \b elem itself will not be freed by this function.
    * \see t8_element_new
    */
-<<<<<<< HEAD
-  virtual void        t8_element_destroy (int length,
-                                          t8_element_t **elem) const = 0;
-=======
   virtual void
   t8_element_destroy (int length, t8_element_t **elem) const
     = 0;
@@ -811,7 +779,6 @@
   t8_element_MPI_Unpack (void *recvbuf, const int buffer_size, int *position, t8_element_t **elements,
                          const unsigned int count, sc_MPI_Comm comm) const
     = 0;
->>>>>>> a315a1f1
 };
 
 /** Destroy an implementation of a particular element class. 
