--- conflicted
+++ resolved
@@ -603,8 +603,21 @@
    * \return              The root length of \a elem
    */
   virtual int
-  t8_element_root_len (const t8_element_t *elem) const
-    = 0;
+  t8_element_root_len (const t8_element_t *elem) const = 0;
+
+  /** Compute the integer coordinates of a given element vertex.
+   * The default scheme implements the Morton type SFCs. In these SFCs the
+   * elements are positioned in a cube [0,1]^(dL) with dimension d (=0,1,2,3) and 
+   * L the maximum refinement level. 
+   * All element vertices have integer coordinates in this cube.
+   *   \param [in] elem    The element.
+   *   \param [in] vertex  The id of the vertex whose coordinates shall be computed.
+   *   \param [out] coords An array of at least as many integers as the element's dimension
+   *                      whose entries will be filled with the coordinates of \a vertex.
+   */
+  virtual void        t8_element_vertex_coords (const t8_element_t *elem,
+                                                int vertex,
+                                                int coords[]) const = 0;
 
   /** Compute the integer coordinates of a given element vertex.
    * The default scheme implements the Morton type SFCs. In these SFCs the
@@ -783,150 +796,8 @@
    *                      On output all these pointers will be freed.
    *                      \b elem itself will not be freed by this function.
    */
-<<<<<<< HEAD
   virtual void        t8_element_destroy (int length,
                                           t8_element_t **elem) const = 0;
-
-  /* -------------------------------- Functions for transition schemes -------------------------------- */
-
-  /** This function refines a parent element into subelements.
-   *  Depending on the subelement type, the number of subelements 
-   *  to fill the parent element, can differ.
-   *  \param [in] elem A valid element
-   *  \param [in] type The subelement type
-   *  \param [out] subelements An array of all subelements of the parent quad element elem
-   */
-  virtual void        t8_element_to_transition_cell (const t8_element_t *elem,
-                                                     int type,
-                                                     t8_element_t
-                                                     *subelements[]) = 0;
-
-  /** Check whether a given element is a subelement
-   *  \param [in] elem A valid element 
-   *  \return true if elem is a subelement 
-   */
-  virtual int         t8_element_is_subelement (const t8_element *
-                                                elem) const = 0;
-
-  /** Check whether the neighbors of an element at a specic face are siblings
-   *  \param [in] elem A valid element 
-   *  \param [in] elem_face A valid face 
-   *  \return true if the neighbor of elem at face elem_face is a sibling.
-   */
-  virtual int         t8_element_neighbor_is_sibling (const t8_element * elem,
-                                                      const int elem_face)
-    const = 0;
-
-  /** Check whether the neighbors of an element at a specic face are siblings
-   *  \param [in] elem A valid element 
-   *  \param [in] elem_face A valid face 
-   *  \return return the number of sibling neighbors at a given face.
-   */
-  virtual int         t8_element_get_num_sibling_neighbors_at_face (const
-                                                                    t8_element
-                                                                    * elem,
-                                                                    const int
-                                                                    elem_face)
-    const = 0;
-
-  /** Return zero refine value for schemes that do not have a transition implementation.
-   *  \param [in] elem A valid element 
-   *  \return Integer, used as the refine value during transition adaptation.
-   */
-  virtual int         t8_element_get_transition_refine_identifier (void) const
-    = 0;
-
-  /** Construct all sibling neighbors of elem at face. */
-  virtual void
-     
-     
-     
-     t8_element_get_sibling_neighbor_in_transition_cell (const t8_element_t
-                                                         *elem,
-                                                         const int face,
-                                                         const int
-                                                         num_neighbors,
-                                                         t8_element_t
-                                                         *neighbor_at_face[],
-                                                         int *neigh_face[]) =
-    0;
-
-
-
-
-     /** Construct all sibling neighbors of elem at face. */
-  virtual void
-     
-     
-     
-     t8_element_get_sibling_neighbor_in_transition_cell_hex (const t8_element_t
-                                                         *elem,
-                                                         const int face,
-                                                         const int
-                                                         num_neighbors,
-                                                         t8_element_t
-                                                         *neighbor_at_face[],
-                                                         int *neigh_face) =
-    0;
-
-
-  /** Return the number of subelements in a transition cell of type transition_type
-   *  \param [in] transition_type The subelement type as an integer
-   *  \return the number of subelements, this transition cell consists of
-   */
-  virtual int         t8_element_get_number_of_subelements (int
-                                                            transition_type)
-    const = 0;
-
-  /** Return the transition type of an element
-   *  \param [in] elem A valid element 
-   *  \return the transition type of elem (0 if elem is no subelement) 
-   */
-  virtual int         t8_element_get_transition_type (const
-                                                      t8_element * elem) = 0;
-
-  /** Return the subelement id of a given element. 
-   *  \param [in] elem A valid element 
-   *  \return the subelement id of elem (0 if elem is no subelement)
-   */
-  virtual int         t8_element_get_subelement_id (const
-                                                    t8_element * elem) = 0;
-
-  /** Return 1 if the eclass scheme has an implementation for subelements. Return 0 otherwise. */
-  virtual int         t8_element_scheme_supports_transitioning (void) = 0;
-
-  /** Return 1 if the eclass scheme has an implementation for subelements, which is conformal. */
-  virtual int         t8_element_transition_scheme_is_conformal (void) = 0;
-
-  /** Return the subelement id of the neighbor subelement of elem (possibly not subelement) at face elem_face
-  *   that is a sibling of the subelement neigh. 
-  *  \param [in] elem a given element (possibly subelement)
-  *  \param [in] neigh a random subelement (pseudoneighbor) in a transition cell from which we assume that it owns the real neighbor of elem
-  *  \param [in] elem_face a given face number of element elem
-  *  \return the subelement id of the real subelement neighbor of element elem, which is a sibling of neigh.
-  */
-  virtual int         t8_element_find_neighbor_in_transition_cell (const
-                                                                   t8_element_t
-                                                                   *elem,
-                                                                   const
-                                                                   t8_element_t
-                                                                   *neigh,
-                                                                   int
-                                                                   elem_face)
-    = 0;
-
-  /** Return the face number of the hypotensue of a given subelement 
-   *  \param [in] elem A valid subelement
-   *  \return the subelement id of elem
-   */
-  virtual int         t8_element_get_face_number_of_hypotenuse (const
-                                                                t8_element_t
-                                                                *elem) = 0;
-=======
-  virtual void
-  t8_element_destroy (int length, t8_element_t **elem) const
-    = 0;
->>>>>>> 494c20e9
 };
 
 /** Destroy an implementation of a particular element class. 
