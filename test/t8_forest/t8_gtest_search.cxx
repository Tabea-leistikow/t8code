/*
  This file is part of t8code.
  t8code is a C library to manage a collection (a forest) of multiple
  connected adaptive space-trees of general element classes in parallel.

  Copyright (C) 2015 the developers

  t8code is free software; you can redistribute it and/or modify
  it under the terms of the GNU General Public License as published by
  the Free Software Foundation; either version 2 of the License, or
  (at your option) any later version.

  t8code is distributed in the hope that it will be useful,
  but WITHOUT ANY WARRANTY; without even the implied warranty of
  MERCHANTABILITY or FITNESS FOR A PARTICULAR PURPOSE.  See the
  GNU General Public License for more details.

  You should have received a copy of the GNU General Public License
  along with t8code; if not, write to the Free Software Foundation, Inc.,
  51 Franklin Street, Fifth Floor, Boston, MA 02110-1301, USA.
*/

#include <gtest/gtest.h>
#include <test/t8_gtest_custom_assertion.hxx>
#include <t8_eclass.h>
#include <t8_cmesh.h>
#include <t8_cmesh/t8_cmesh_examples.h>
#include <t8_forest/t8_forest_general.h>
#include <t8_forest/t8_forest_iterate.h>
#include <t8_schemes/t8_default/t8_default_cxx.hxx>
#include <test/t8_gtest_macros.hxx>

class forest_search: public testing::TestWithParam<std::tuple<t8_eclass, int>> {
 protected:
  void
  SetUp () override
  {
    eclass = std::get<0> (GetParam ());
    level = std::get<1> (GetParam ());

    default_scheme = t8_scheme_new_default_cxx ();
    /* Construct a cube coarse mesh */
    cmesh = t8_cmesh_new_hypercube (eclass, sc_MPI_COMM_WORLD, 0, 0, 0);
    /* Build a uniform forest */
    forest = t8_forest_new_uniform (cmesh, default_scheme, level, 0, sc_MPI_COMM_WORLD);
  }
  void
  TearDown () override
  {
  }
  t8_eclass_t eclass;
  int level;
  t8_cmesh_t cmesh;
  t8_forest_t forest;
  t8_scheme_cxx_t *default_scheme;
};

/* A search function that matches all elements.
 * This function assumes that the forest user pointer is an sc_array
 * with one int for each local leaf.
 * If this function is called for a leaf, it sets the corresponding entry to 1.
 */
static int
t8_test_search_all_fn (t8_forest_t forest, t8_locidx_t ltreeid, const t8_element_t *element, const int is_leaf,
                       t8_element_array_t *leaf_elements, t8_locidx_t tree_leaf_index, void *queries,
                       sc_array_t *query_indices, int *query_matches, const size_t num_active_queries)
{
  EXPECT_TRUE (queries == NULL) << "Search callback must not be called with query argument.";

  sc_array_t *matched_leafs = (sc_array_t *) t8_forest_get_user_data (forest);
  if (is_leaf) {
    t8_locidx_t tree_offset;
    t8_locidx_t test_ltreeid;
    t8_element_t *test_element;
    t8_eclass_t tree_class = t8_forest_get_tree_class (forest, ltreeid);
    t8_eclass_scheme_c *ts;
    ts = t8_forest_get_eclass_scheme (forest, tree_class);

    tree_offset = t8_forest_get_tree_element_offset (forest, ltreeid);
    /* Set the corresponding entry to 1 */
    *(int *) t8_sc_array_index_locidx (matched_leafs, tree_offset + tree_leaf_index) = 1;
    /* Test whether tree_leaf_index is actually the index of the element */
    test_element = t8_forest_get_element (forest, tree_offset + tree_leaf_index, &test_ltreeid);

    EXPECT_ELEM_EQ (ts, element, test_element);
    EXPECT_EQ (ltreeid, test_ltreeid) << "Tree mismatch in search.";
  }
  return 1;
}

static int
t8_test_search_query_all_fn (t8_forest_t forest, t8_locidx_t ltreeid, const t8_element_t *element, const int is_leaf,
                             t8_element_array_t *leaf_elements, t8_locidx_t tree_leaf_index, void *queries,
                             sc_array_t *query_indices, int *query_matches, const size_t num_active_queries)
{
<<<<<<< HEAD
  EXPECT_TRUE (queries != NULL) << "query callback must be called with queries argument. ";
  EXPECT_EQ (num_active_queries, (long unsigned int) 1) << "Wrong number of active queries passed to query callback.";
  for (size_t iquery = 0; iquery < num_active_queries; iquery++) {
    void *query = sc_array_index_int ((sc_array_t *) queries, iquery);
    /* The query callback is always called with a query */
    EXPECT_TRUE (query != NULL) << "query " << iquery << " is NULL.";
    /* The query is an int with value 42 (see below) */
    EXPECT_EQ (*(int *) query, 42) << "Wrong query argument passed to query callback.";
    /* The query index gives the position of the query in the queries array
    * of the calling search forest_search. Since there is only one query in the
    * array in this test, the index must always be 0. */
    //EXPECT_EQ ((int) query_index, 0) << "Wrong query index passed to query callback.";
    if (is_leaf) {
      /* Test whether tree_leaf_index is actually the index of the element */
      t8_locidx_t test_ltreeid;
      t8_eclass_t tree_class = t8_forest_get_tree_class (forest, ltreeid);
      t8_eclass_scheme_c *ts;
      ts = t8_forest_get_eclass_scheme (forest, tree_class);

      t8_locidx_t tree_offset = t8_forest_get_tree_element_offset (forest, ltreeid);
      t8_element_t *test_element = t8_forest_get_element (forest, tree_offset + tree_leaf_index, &test_ltreeid);
      EXPECT_FALSE (ts->t8_element_compare (element, test_element))
        << "Element and index passed to search callback do not match.";
      EXPECT_EQ (ltreeid, test_ltreeid) << "Tree mismatch in search.";
    }
    query_matches[iquery] = 1;
=======
  /* The query callback is always called with a query */
  EXPECT_TRUE (query != NULL) << "query callback must be called with query argument.";
  /* The query is an int with value 42 (see below) */
  EXPECT_EQ (*(int *) query, 42) << "Wrong query argument passed to query callback.";
  /* The query index gives the position of the query in the queries array
   * of the calling search forest_search. Since there is only one query in the
   * array in this test, the index must always be 0. */
  EXPECT_EQ ((int) query_index, 0) << "Wrong query index passed to query callback.";
  if (is_leaf) {
    /* Test whether tree_leaf_index is actually the index of the element */
    t8_locidx_t test_ltreeid;
    t8_eclass_t tree_class = t8_forest_get_tree_class (forest, ltreeid);
    t8_eclass_scheme_c *ts;
    ts = t8_forest_get_eclass_scheme (forest, tree_class);

    t8_locidx_t tree_offset = t8_forest_get_tree_element_offset (forest, ltreeid);
    t8_element_t *test_element = t8_forest_get_element (forest, tree_offset + tree_leaf_index, &test_ltreeid);
    EXPECT_ELEM_EQ (ts, element, test_element);
    EXPECT_EQ (ltreeid, test_ltreeid) << "Tree mismatch in search.";
>>>>>>> d5d36a50
  }

  return 1;
}

TEST_P (forest_search, test_search_one_query_matches_all)
{
  const int query = 42;
  sc_array_t queries;
  sc_array_t matched_leafs;

  /* set up a single query containing our query */
  sc_array_init_size (&queries, sizeof (int), 1);
  *(int *) sc_array_index (&queries, 0) = query;

  t8_locidx_t num_elements = t8_forest_get_local_num_elements (forest);
  /* set up an array in which we flag whether an element was matched in the
   * search */
  sc_array_init_size (&matched_leafs, sizeof (int), num_elements);
  /* write 0 in every entry */
  for (t8_locidx_t ielement = 0; ielement < num_elements; ++ielement) {
    *(int *) t8_sc_array_index_locidx (&matched_leafs, ielement) = 0;
  }

  /* Set the array as user data so that we can access it in the search callback */
  t8_forest_set_user_data (forest, &matched_leafs);
  /* Call search. This search matches all elements. After this call we expect
   * all entries in the matched_leafs array to be set to 1. */

  t8_forest_search (forest, t8_test_search_all_fn, t8_test_search_query_all_fn, &queries);

  /* Check whether matched_leafs entries are all 1 */
  for (t8_locidx_t ielement = 0; ielement < num_elements; ++ielement) {
    ASSERT_TRUE (*(int *) t8_sc_array_index_locidx (&matched_leafs, ielement))
      << "Search did not match all leafs. First mismatch at leaf " << ielement;
  }

  t8_forest_unref (&forest);
  sc_array_reset (&matched_leafs);
  sc_array_reset (&queries);
}

INSTANTIATE_TEST_SUITE_P (t8_gtest_search, forest_search, testing::Combine (AllEclasses, testing::Range (0, 6)));<|MERGE_RESOLUTION|>--- conflicted
+++ resolved
@@ -93,34 +93,6 @@
                              t8_element_array_t *leaf_elements, t8_locidx_t tree_leaf_index, void *queries,
                              sc_array_t *query_indices, int *query_matches, const size_t num_active_queries)
 {
-<<<<<<< HEAD
-  EXPECT_TRUE (queries != NULL) << "query callback must be called with queries argument. ";
-  EXPECT_EQ (num_active_queries, (long unsigned int) 1) << "Wrong number of active queries passed to query callback.";
-  for (size_t iquery = 0; iquery < num_active_queries; iquery++) {
-    void *query = sc_array_index_int ((sc_array_t *) queries, iquery);
-    /* The query callback is always called with a query */
-    EXPECT_TRUE (query != NULL) << "query " << iquery << " is NULL.";
-    /* The query is an int with value 42 (see below) */
-    EXPECT_EQ (*(int *) query, 42) << "Wrong query argument passed to query callback.";
-    /* The query index gives the position of the query in the queries array
-    * of the calling search forest_search. Since there is only one query in the
-    * array in this test, the index must always be 0. */
-    //EXPECT_EQ ((int) query_index, 0) << "Wrong query index passed to query callback.";
-    if (is_leaf) {
-      /* Test whether tree_leaf_index is actually the index of the element */
-      t8_locidx_t test_ltreeid;
-      t8_eclass_t tree_class = t8_forest_get_tree_class (forest, ltreeid);
-      t8_eclass_scheme_c *ts;
-      ts = t8_forest_get_eclass_scheme (forest, tree_class);
-
-      t8_locidx_t tree_offset = t8_forest_get_tree_element_offset (forest, ltreeid);
-      t8_element_t *test_element = t8_forest_get_element (forest, tree_offset + tree_leaf_index, &test_ltreeid);
-      EXPECT_FALSE (ts->t8_element_compare (element, test_element))
-        << "Element and index passed to search callback do not match.";
-      EXPECT_EQ (ltreeid, test_ltreeid) << "Tree mismatch in search.";
-    }
-    query_matches[iquery] = 1;
-=======
   /* The query callback is always called with a query */
   EXPECT_TRUE (query != NULL) << "query callback must be called with query argument.";
   /* The query is an int with value 42 (see below) */
@@ -140,7 +112,6 @@
     t8_element_t *test_element = t8_forest_get_element (forest, tree_offset + tree_leaf_index, &test_ltreeid);
     EXPECT_ELEM_EQ (ts, element, test_element);
     EXPECT_EQ (ltreeid, test_ltreeid) << "Tree mismatch in search.";
->>>>>>> d5d36a50
   }
 
   return 1;
