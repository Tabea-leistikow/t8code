--- conflicted
+++ resolved
@@ -41,12 +41,8 @@
 
 static int
 t8_test_exchange_adapt (t8_forest_t forest, t8_forest_t forest_from,
-<<<<<<< HEAD
-                        t8_locidx_t which_tree, t8_locidx_t lelement_id, t8_eclass_scheme_c * ts,
-=======
                         t8_locidx_t which_tree, t8_locidx_t lelement_id,
                         t8_eclass_scheme_c * ts,
->>>>>>> 98ddf303
                         int num_elements, t8_element_t * elements[])
 {
   t8_linearidx_t      eid;
