# This file is part of t8code
# Non-recursive Makefile.am in test
# Included from toplevel directory

t8code_test_programs = \
<<<<<<< HEAD
    test/t8_test_eclass \
    test/t8_test_bcast \
    test/t8_test_hypercube \
    test/t8_test_cmesh_copy \
    test/t8_test_cmesh_partition \
    test/t8_test_find_owner \
=======
	test/t8_test_hypercube \
        test/t8_test_cmesh_copy \
        test/t8_test_cmesh_partition \
        test/t8_test_find_owner \
>>>>>>> 85e156c0
	test/t8_test_geometry \
    test/t8_test_ghost_exchange \
    test/t8_test_ghost_and_owner \
	test/t8_test_forest_commit \
	test/t8_test_transform \
	test/t8_test_half_neighbors \
	test/t8_test_point_inside \
	test/t8_test_element_count_leafs \
	test/t8_test_search \
	test/t8_test_find_parent \
    test/t8_test_successor \
    test/t8_test_descendant \
    test/t8_test_init_linear_id \
	test/t8_test_cmesh_face_is_boundary \
	test/t8_test_element_general_function \
	test/t8_test_cmesh_readmshfile \
	test/t8_test_netcdf_linkage \
	test/t8_test_vtk_linkage \
	test/t8_test_user_data  \
    test/t8_test_pyra_face_neigh \
    test/t8_test_pyra_face_descendant \
	test/t8_test_shmem \
	test/t8_test_user_data

<<<<<<< HEAD

test_t8_test_eclass_SOURCES = test/t8_test_eclass.c
test_t8_test_bcast_SOURCES = test/t8_test_bcast.c
=======
>>>>>>> 85e156c0
test_t8_test_hypercube_SOURCES = test/t8_test_hypercube.c
test_t8_test_cmesh_copy_SOURCES = test/t8_test_cmesh_copy.c
test_t8_test_cmesh_partition_SOURCES = test/t8_test_cmesh_partition.cxx
test_t8_test_find_owner_SOURCES = test/t8_test_find_owner.cxx
test_t8_test_geometry_SOURCES = test/t8_test_geometry.cxx
test_t8_test_ghost_exchange_SOURCES = test/t8_test_ghost_exchange.cxx
test_t8_test_ghost_and_owner_SOURCES = test/t8_test_ghost_and_owner.cxx
test_t8_test_forest_commit_SOURCES = test/t8_test_forest_commit.cxx
test_t8_test_transform_SOURCES = test/t8_test_transform.cxx
test_t8_test_half_neighbors_SOURCES = test/t8_test_half_neighbors.cxx
test_t8_test_element_count_leafs_SOURCES = test/t8_test_element_count_leafs.cxx
test_t8_test_search_SOURCES = test/t8_test_search.cxx
test_t8_test_cmesh_face_is_boundary_SOURCES = test/t8_test_cmesh_face_is_boundary.cxx
test_t8_test_element_general_function_SOURCES = test/t8_test_element_general_function.cxx
test_t8_test_point_inside_SOURCES = test/t8_test_point_inside.cxx
test_t8_test_find_parent_SOURCES = test/t8_test_find_parent.cxx
test_t8_test_successor_SOURCES = test/t8_test_successor.cxx
test_t8_test_init_linear_id_SOURCES = test/t8_test_init_linear_id.cxx
test_t8_test_descendant_SOURCES = test/t8_test_descendant.cxx
test_t8_test_cmesh_readmshfile_SOURCES = test/t8_test_cmesh_readmshfile.c
test_t8_test_netcdf_linkage_SOURCES = test/t8_test_netcdf_linkage.c
test_t8_test_vtk_linkage_SOURCES = test/t8_test_vtk_linkage.cxx
test_t8_test_shmem_SOURCES = test/t8_test_shmem.cxx
test_t8_test_user_data_SOURCES = test/t8_test_user_data.cxx
test_t8_test_pyra_face_neigh_SOURCES = test/t8_test_pyra_face_neigh.cxx
test_t8_test_pyra_face_descendant_SOURCES = test/t8_test_pyra_face_descendant.cxx

t8code_googletest_programs = \
  test/t8_gtest_main

test_t8_gtest_main_SOURCES = test/t8_gtest_main.cxx \
  test/t8_gtest_eclass.cxx \
  test/t8_gtest_vec.cxx \
  test/t8_gtest_refcount.cxx \
  test/t8_gtest_bcast.cxx
test_t8_gtest_main_LDADD = $(LDADD) test/libgtest.la
test_t8_gtest_main_LDFLAGS = $(AM_LDFLAGS) -pthread
test_t8_gtest_main_CPPFLAGS = $(AM_CPPFLAGS) -I$(top_srcdir)/thirdparty/googletest-mpi/ \
	-pthread \
  -std=c++11
# If we did not configure t8code with MPI we need to build Googletest
# without MPI support.
if !T8_ENABLE_MPI
test_t8_gtest_main_CPPFLAGS += -DGTEST_HAS_MPI=0
endif

# Build Googletest library
check_LTLIBRARIES = test/libgtest.la
test_libgtest_la_SOURCES = thirdparty/googletest-mpi/gtest/gtest-all.cc
test_libgtest_la_CPPFLAGS = -I$(top_srcdir)/thirdparty/googletest-mpi -std=c++11
# If we did not configure t8code with MPI we need to build Googletest
# without MPI support.
if !T8_ENABLE_MPI
test_libgtest_la_CPPFLAGS += -DGTEST_HAS_MPI=0
endif
test_libgtest_la_LDFLAGS = -pthread


TESTS += $(t8code_test_programs) $(t8code_googletest_programs)
check_PROGRAMS += $(t8code_test_programs) $(t8code_googletest_programs)<|MERGE_RESOLUTION|>--- conflicted
+++ resolved
@@ -3,19 +3,10 @@
 # Included from toplevel directory
 
 t8code_test_programs = \
-<<<<<<< HEAD
-    test/t8_test_eclass \
-    test/t8_test_bcast \
     test/t8_test_hypercube \
     test/t8_test_cmesh_copy \
     test/t8_test_cmesh_partition \
     test/t8_test_find_owner \
-=======
-	test/t8_test_hypercube \
-        test/t8_test_cmesh_copy \
-        test/t8_test_cmesh_partition \
-        test/t8_test_find_owner \
->>>>>>> 85e156c0
 	test/t8_test_geometry \
     test/t8_test_ghost_exchange \
     test/t8_test_ghost_and_owner \
@@ -40,12 +31,6 @@
 	test/t8_test_shmem \
 	test/t8_test_user_data
 
-<<<<<<< HEAD
-
-test_t8_test_eclass_SOURCES = test/t8_test_eclass.c
-test_t8_test_bcast_SOURCES = test/t8_test_bcast.c
-=======
->>>>>>> 85e156c0
 test_t8_test_hypercube_SOURCES = test/t8_test_hypercube.c
 test_t8_test_cmesh_copy_SOURCES = test/t8_test_cmesh_copy.c
 test_t8_test_cmesh_partition_SOURCES = test/t8_test_cmesh_partition.cxx
