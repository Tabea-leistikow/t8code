# This file is part of t8code
# Non-recursive Makefile.am in test
# Included from toplevel directory

t8code_test_programs = \
    test/t8_forest/t8_test_find_owner \
    test/t8_forest/t8_test_ghost_exchange \
    test/t8_forest/t8_test_ghost_and_owner \
    test/t8_forest/t8_test_forest_commit \
    test/t8_forest/t8_test_transform \
    test/t8_forest/t8_test_search \
    test/t8_forest/t8_test_element_general_function \
    test/t8_forest/t8_test_user_data  \
    test/t8_geometry/t8_test_geometry \
    test/t8_geometry/t8_test_point_inside \
<<<<<<< HEAD
    test/t8_schemes/t8_test_element_count_leafs \
    test/t8_schemes/t8_test_find_parent \
    test/t8_schemes/t8_test_successor \
    test/t8_schemes/t8_test_descendant \
=======
    test/t8_schemes/t8_test_pyra_face_neigh \
>>>>>>> b1f88029
    test/t8_schemes/t8_test_pyra_face_descendant \
    test/t8_test_netcdf_linkage \
    test/t8_test_vtk_linkage

test_t8_forest_t8_test_find_owner_SOURCES = test/t8_forest/t8_test_find_owner.cxx
test_t8_forest_t8_test_ghost_exchange_SOURCES = test/t8_forest/t8_test_ghost_exchange.cxx
test_t8_forest_t8_test_ghost_and_owner_SOURCES = test/t8_forest/t8_test_ghost_and_owner.cxx
test_t8_forest_t8_test_forest_commit_SOURCES = test/t8_forest/t8_test_forest_commit.cxx
test_t8_forest_t8_test_transform_SOURCES = test/t8_forest/t8_test_transform.cxx
test_t8_forest_t8_test_search_SOURCES = test/t8_forest/t8_test_search.cxx
test_t8_forest_t8_test_element_general_function_SOURCES = test/t8_forest/t8_test_element_general_function.cxx
test_t8_forest_t8_test_user_data_SOURCES = test/t8_forest/t8_test_user_data.cxx

test_t8_schemes_t8_test_pyra_face_descendant_SOURCES = test/t8_schemes/t8_test_pyra_face_descendant.cxx

test_t8_geometry_t8_test_point_inside_SOURCES = test/t8_geometry/t8_test_point_inside.cxx
test_t8_geometry_t8_test_geometry_SOURCES = test/t8_geometry/t8_test_geometry.cxx

test_t8_test_netcdf_linkage_SOURCES = test/t8_test_netcdf_linkage.c
test_t8_test_vtk_linkage_SOURCES = test/t8_test_vtk_linkage.cxx

t8code_googletest_programs = \
  test/t8_gtest_main

test_t8_gtest_main_SOURCES = test/t8_gtest_main.cxx \
  test/t8_cmesh/t8_gtest_bcast.cxx \
  test/t8_schemes/t8_gtest_nca.cxx \
  test/t8_schemes/t8_gtest_pyra_connectivity.cxx \
  test/t8_geometry/t8_gtest_geometry_occ.cxx \
  test/t8_gtest_eclass.cxx \
  test/t8_gtest_vec.cxx \
  test/t8_gtest_refcount.cxx \
  test/t8_gtest_occ_linkage.cxx \
  test/t8_gtest_version.cxx \
  test/t8_schemes/t8_gtest_init_linear_id.cxx \
  test/t8_gtest_basics.cxx \
  test/t8_schemes/t8_gtest_ancestor.cxx \
  test/t8_cmesh/t8_gtest_hypercube.cxx \
  test/t8_cmesh/t8_gtest_cmesh_copy.cxx \
<<<<<<< HEAD
  test/t8_schemes/t8_gtest_pyra_face_neigh.cxx
=======
  test/t8_schemes/t8_gtest_element_count_leafs.cxx \
  test/t8_schemes/t8_gtest_descendant.cxx \
  test/t8_schemes/t8_gtest_find_parent.cxx \
  test/t8_cmesh/t8_gtest_cmesh_face_is_boundary.cxx \
  test/t8_cmesh/t8_gtest_cmesh_partition.cxx \
  test/t8_forest/t8_gtest_element_volume.cxx \
  test/t8_cmesh/t8_gtest_multiple_attributes.cxx \
  test/t8_schemes/t8_gtest_successor.cxx \
  test/t8_data/t8_gtest_shmem.cxx
>>>>>>> b1f88029

test_t8_gtest_main_LDADD = $(LDADD) test/libgtest.la
test_t8_gtest_main_LDFLAGS = $(AM_LDFLAGS) -pthread
test_t8_gtest_main_CPPFLAGS = $(AM_CPPFLAGS) -I$(top_srcdir)/thirdparty/googletest-mpi/ \
  -pthread \
  -std=c++11
# If we did not configure t8code with MPI we need to build Googletest
# without MPI support.
if !T8_ENABLE_MPI
test_t8_gtest_main_CPPFLAGS += -DGTEST_HAS_MPI=0
endif

# Build Googletest library
check_LTLIBRARIES = test/libgtest.la
test_libgtest_la_SOURCES = thirdparty/googletest-mpi/gtest/gtest-all.cc
test_libgtest_la_CPPFLAGS = -I$(top_srcdir)/thirdparty/googletest-mpi -std=c++11
# If we did not configure t8code with MPI we need to build Googletest
# without MPI support.
if !T8_ENABLE_MPI
test_libgtest_la_CPPFLAGS += -DGTEST_HAS_MPI=0
endif
test_libgtest_la_LDFLAGS = -pthread


TESTS += $(t8code_test_programs) $(t8code_googletest_programs)
check_PROGRAMS += $(t8code_test_programs) $(t8code_googletest_programs)<|MERGE_RESOLUTION|>--- conflicted
+++ resolved
@@ -13,14 +13,11 @@
     test/t8_forest/t8_test_user_data  \
     test/t8_geometry/t8_test_geometry \
     test/t8_geometry/t8_test_point_inside \
-<<<<<<< HEAD
     test/t8_schemes/t8_test_element_count_leafs \
     test/t8_schemes/t8_test_find_parent \
     test/t8_schemes/t8_test_successor \
     test/t8_schemes/t8_test_descendant \
-=======
     test/t8_schemes/t8_test_pyra_face_neigh \
->>>>>>> b1f88029
     test/t8_schemes/t8_test_pyra_face_descendant \
     test/t8_test_netcdf_linkage \
     test/t8_test_vtk_linkage
@@ -60,9 +57,7 @@
   test/t8_schemes/t8_gtest_ancestor.cxx \
   test/t8_cmesh/t8_gtest_hypercube.cxx \
   test/t8_cmesh/t8_gtest_cmesh_copy.cxx \
-<<<<<<< HEAD
   test/t8_schemes/t8_gtest_pyra_face_neigh.cxx
-=======
   test/t8_schemes/t8_gtest_element_count_leafs.cxx \
   test/t8_schemes/t8_gtest_descendant.cxx \
   test/t8_schemes/t8_gtest_find_parent.cxx \
@@ -72,7 +67,6 @@
   test/t8_cmesh/t8_gtest_multiple_attributes.cxx \
   test/t8_schemes/t8_gtest_successor.cxx \
   test/t8_data/t8_gtest_shmem.cxx
->>>>>>> b1f88029
 
 test_t8_gtest_main_LDADD = $(LDADD) test/libgtest.la
 test_t8_gtest_main_LDFLAGS = $(AM_LDFLAGS) -pthread
