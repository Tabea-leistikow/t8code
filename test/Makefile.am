--- conflicted
+++ resolved
@@ -12,11 +12,6 @@
     test/t8_forest/t8_test_element_general_function \
     test/t8_forest/t8_test_user_data  \
     test/t8_geometry/t8_test_geometry \
-<<<<<<< HEAD
-    test/t8_schemes/t8_test_find_parent \
-=======
-    test/t8_geometry/t8_test_point_inside \
->>>>>>> 46e62d6a
     test/t8_schemes/t8_test_pyra_face_neigh \
     test/t8_schemes/t8_test_pyra_face_descendant \
     test/t8_data/t8_test_shmem \
